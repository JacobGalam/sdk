# Copyright (c) 2012, the Dart project authors.  Please see the AUTHORS file
# for details. All rights reserved. Use of this source code is governed by a
# BSD-style license that can be found in the LICENSE file.

[ $compiler == dart2js || $compiler == dart2dart ]
# VM specific tests that should not be run by dart2js.
*vm_test: Skip
*vm_negative_test: Skip

[ $compiler == dart2js && $checked ]
assert_with_type_test_or_cast_test: Fail # Issue 4929
type_variable_bounds_test/01: Fail
type_variable_bounds_test/02: Fail
type_variable_bounds_test/04: Fail
type_variable_bounds_test/05: Fail
type_variable_bounds2_test/00: Fail
type_variable_bounds2_test/03: Fail
type_variable_bounds2_test/05: Fail
type_variable_bounds2_test/06: Pass # For the wrong reasons.
type_variable_scope_test/00: Fail
type_variable_scope_test/01: Fail
type_variable_scope_test/02: Fail
type_variable_scope_test/03: Fail
type_variable_scope_test/04: Fail
type_variable_scope_test/05: Fail
type_variable_scope2_test: Fail
assign_top_method_negative_test: Pass # For the wrong reasons.
f_bounded_quantification_test/01: Fail
f_bounded_quantification_test/02: Fail
default_factory2_test/01: Fail # Type bounds for type variable not checked.
closure_type_test: Fail # does not detect type error in checked mode.
function_type_test: Fail # does not detect type error in checked mode.
function_malformed_result_type_test: Fail # does not detect type error in checked mode.
void_type_test: Fail # does not detect type error in checked mode.

type_parameter_test/01: Fail # Issue 4932
type_parameter_test/02: Fail # Issue 4932
type_parameter_test/03: Fail # Issue 4932
type_parameter_test/04: Fail # Issue 4932

[ $compiler == dart2js && $unchecked ]
assertion_test: Fail

# Only checked mode reports an error on type assignment
# problems in compile time constants.
compile_time_constant_checked_test/02: Fail, OK
compile_time_constant_checked2_test/01: Fail, OK
compile_time_constant_checked2_test/02: Fail, OK
compile_time_constant_checked2_test/03: Fail, OK
compile_time_constant_checked2_test/04: Fail, OK
compile_time_constant_checked2_test/05: Fail, OK
compile_time_constant_checked2_test/06: Fail, OK
compile_time_constant_checked3_test/01: Fail, OK
compile_time_constant_checked3_test/02: Fail, OK
compile_time_constant_checked3_test/03: Fail, OK
compile_time_constant_checked3_test/04: Fail, OK
compile_time_constant_checked3_test/05: Fail, OK
compile_time_constant_checked3_test/06: Fail, OK

[ $compiler == dart2js ]
bad_constructor_test/04: Fail # http://dartbug.com/5519
bad_constructor_test/05: Fail # http://dartbug.com/5519
bad_constructor_test/06: Fail # http://dartbug.com/5519
call_nonexistent_constructor_test: Fail
constructor_named_arguments_test/01: Fail # http://dartbug.com/5519
external_test/10: Fail # http://dartbug.com/5519
getter_no_setter2_test/01: Fail # http://dartbug.com/5519
getter_no_setter_test/01: Fail # http://dartbug.com/5519
illegal_invocation_test/03: Fail # http://dartbug.com/5519
isnot_malformed_type_test/01: Fail # http://dartbug.com/5519
new_expression_type_args_test/01: Fail # http://dartbug.com/5519
not_enough_positional_arguments_test/01: Fail # http://dartbug.com/5519
not_enough_positional_arguments_test/02: Fail # http://dartbug.com/5519
optional_named_parameters_test/01: Fail # http://dartbug.com/5519
optional_named_parameters_test/03: Fail # http://dartbug.com/5519
optional_named_parameters_test/05: Fail # http://dartbug.com/5519
optional_named_parameters_test/07: Fail # http://dartbug.com/5519
optional_named_parameters_test/09: Fail # http://dartbug.com/5519

execute_finally8_test: Fail # http://dartbug.com/5643

import_combinators_test: Fail
throw_expr_test: Fail
metadata_test: Fail # Metadata on type parameters not supported.
infinity_test: Fail # Issue 4984
positive_bit_operations_test: Fail # (floitsch): This will be fixed when dart2js uses unsigned input for >>.

getter_declaration_negative_test: Fail # This will be fixed when dart2js reject old getter syntax.

function_type_this_parameter_test: Crash # Issue 4417.
compile_time_constant8_test: Fail # We don't take the generic type into account yet.
canonical_const_test: Fail # We don't take the generic type into account yet.

function_type_alias_test: Fail # Support for optional parameters not conform to latest spec.
function_type_alias2_test: Fail # Support for optional parameters not conform to latest spec.
named_parameters_type_test: Fail # Support for optional parameters not conform to latest spec.
positional_parameters_type_test: Fail # Support for optional parameters not conform to latest spec.
named_parameters_test/0*: Fail # Support for optional parameters not conform to latest spec.
named_parameters_test/1*: Fail # Support for optional parameters not conform to latest spec.
named_parameters_with_object_property_names_test: Fail # Support for optional parameters not conform to latest spec.

# Fail "const EmptyLink<Element>" must be a compile-time constant if unchecked on linux.
# Crash infinite loop on Mac and dart2js checked mode on linux.
function_type_alias6_test: Crash, Fail


# Compilation errors.
const_var_test: Fail # Map literals take 2 type arguments.
map_literal3_test: Fail # Map literals take 2 type arguments.
ct_const_test: Fail # We don't take the generic type into account yet.
char_escape_test: Fail # Unhandled non-BMP character: U+10000
constructor6_test: Fail # Closures inside initializers not implemented.
default_factory_library_test: Fail # lib is not a type
dynamic_test: Fail # cannot resolve type F1
factory_redirection_test/none: Fail # Not implemented.
factory_redirection_test/01: Fail # Not implemented.
factory_redirection_test/02: Fail # Not implemented.
factory_redirection_test/03: Fail # Not implemented.
factory_redirection_test/04: Pass # For the wrong reason. Not implemented.
factory_redirection_test/05: Fail # Not implemented.
factory_redirection_test/06: Fail # Not implemented.
factory_redirection_test/07: Pass # For the wrong reason. Not implemented.
factory3_test: Fail # internal error: visitIs for type variables not implemented
function_literals2_test: Fail # Closures inside initializers not implemented.
function_syntax_test/none: Fail # Closures inside initializers not implemented.
function_test: Fail # internal error: Closures inside initializers not implemented
function_type_alias2_test: Fail # cannot resolve type f1
function_type_alias3_test: Fail # cannot resolve type F
function_type_alias4_test: Fail # cannot resolve type F
function_type_alias5_test/00: Fail # visitIs for typedefs not implemented
function_type_alias5_test/01: Fail # visitIs for typedefs not implemented
function_type_alias5_test/02: Fail # visitIs for typedefs not implemented
function_type_alias6_test: Fail # visitIs for typedefs not implemented.
function_type_alias7_test/00: Fail # wrongly accepts default values in typedef
function_type_alias_test: Fail # cannot resolve type Fun
function_type_parameter2_test: Fail # Internal Error: expected optional parameters
function_type_parameter_test: Fail # Internal Error: expected optional parameters
generic_instanceof_test: Fail # cannot resolve type T
generic_instanceof2_test: Fail # fails an instance of test at run time
generic_instanceof3_test: Fail # cannot handle generics.
generic_test: Fail # cannot resolve type T
get_set_syntax_test/00: Fail # Fixed by https://chromiumcodereview.appspot.com/10915111
get_set_syntax_test/01: Fail # Fixed by https://chromiumcodereview.appspot.com/10915111
get_set_syntax_test/02: Fail # Fixed by https://chromiumcodereview.appspot.com/10915111
get_set_syntax_test/03: Fail # Fixed by https://chromiumcodereview.appspot.com/10915111
get_set_syntax_test/04: Fail # Fixed by https://chromiumcodereview.appspot.com/10915111
get_set_syntax_test/05: Fail # Fixed by https://chromiumcodereview.appspot.com/10915111
get_set_syntax_test/06: Fail # Fixed by https://chromiumcodereview.appspot.com/10915111
get_set_syntax_test/07: Fail # Fixed by https://chromiumcodereview.appspot.com/10915111
get_set_syntax_test/08: Fail # Fixed by https://chromiumcodereview.appspot.com/10915111
get_set_syntax_test/13: Fail # Fixed by https://chromiumcodereview.appspot.com/10915111
get_set_syntax_test/14: Fail # Fixed by https://chromiumcodereview.appspot.com/10915111
get_set_syntax_test/15: Fail # Fixed by https://chromiumcodereview.appspot.com/10915111
get_set_syntax_test/16: Fail # Fixed by https://chromiumcodereview.appspot.com/10915111
implicit_scope_test: Fail # duplicate definition of a="bar"
library_prefixes_test: Fail # other is not a type
local_function_test: Fail # TypeError: Object #<Closure> has no method '$call$2' (bad exception mapping).
many_generic_instanceof_test: Fail # cannot resolve type T
method_binding_test: Fail # internal error: super property read not implemented.
method_override_test: Fail # cannot resolve type GetKeysFunctionType
method_override2_test/00: Fail # accepts illegal override
method_override2_test/01: Fail # accepts illegal override
method_override2_test/02: Fail # accepts illegal override
method_override2_test/03: Fail # accepts illegal override
implicit_this_test/02: Fail # instantiation of abstract class
implicit_this_test/03: Fail # instantiation of abstract class
abstract_getter_test/01: Fail # instantiation of abstract class
abstract_factory_constructor_test/01: Fail # instantiation of abstract class
parameter_initializer6_negative_test: Fail # Issue 3502
named_parameters2_test: Fail # Unimplemented non-matching static call
named_parameters3_test: Fail # Unimplemented non-matching static call
named_parameters4_test: Fail # Unimplemented non-matching static call
named_parameters_aggregated_test/01: Fail # Presence of default values for optional params is not properly validated in type definitions.
named_parameters_aggregated_test/03: Fail # Presence of default values for optional params is not properly validated in closure types.
named_parameters_aggregated_test/05: Fail # Absence of positional parameters before named parameters does not trigger static type warning.
pseudo_kw_test: Fail # Unexpected token '('
static_field3_test/0*: Fail
super_implicit_closure_test: Fail # internal error: super property read not implemented
super_operator_test: Fail # internal error: super property store not implemented
switch_label_test: Fail # error: target of continue is not a loop or switch case


# External tests.
external_test/01: Fail
external_test/02: Fail
external_test/11: Fail
external_test/12: Fail
external_test/13: Skip  # Runtime error (missing patch).
external_test/14: Fail
external_test/15: Fail
external_test/20: Skip  # Runtime error (missing patch).
external_test/21: Fail
external_test/22: Fail
external_test/23: Fail
external_test/30: Fail
external_test/31: Fail


# Implementation errors (library or generated code).
generic_deep_test: Fail # Expect.isTrue(false) fails.
generic_inheritance_test: Fail # Expect.isTrue(false) fails.
generic_parameterized_extends_test: Fail # Expect.isTrue(false) fails.
instanceof2_test: Fail # Expect.equals(expected: <true>, actual: <false>) fails.
instanceof3_test: Fail # cannot resolve type UndeclaredType.
instanceof4_test: Fail # Expect.isTrue(false) fails.
list_literal4_test: Fail # Illegal argument(s): 0 -- checked mode test.
map_literal4_test: Fail # Attempt to modify an immutable object -- checked mode test.
named_parameters_type_test: Fail # Expect.equals(expected: <111>, actual: <0>) fails. -- checked mode test.
type_checks_in_factory_method_test: Fail # Expect.equals(expected: <true>, actual: <false>) fails. -- checked mode test.
type_dartc_test: Fail # Expect.equals(expected: <1>, actual: <0>) -- checked mode test.

class_cycle_negative_test: Fail, OK # Bad test: assumes eager loading.
external_test/16: Fail, OK # Bad test: assumes eager loading.
field1_negative_test: Fail, OK # Bad test: assumes eager loading.
field6_negative_test: Fail, OK # Bad test: assumes eager loading.
field7_negative_test: Fail, OK # Bad test: assumes eager loading.
interface_cycle_negative_test: Fail, OK # Bad test: assumes eager loading.
syntax_test/47: Fail, OK # Bad test: assumes eager loading.


#
# The following tests are all negative tests that should be fixed.
#
abstract_static_negative_test: Fail # Negative language test.
abstract_syntax_test/01: Fail # Negative language test.
abstract_syntax_test/02: Fail # Negative language test.
assign_top_method_negative_test: Fail # Negative language test.
class_extends_negative_test: Fail # Negative language test.
const_constructor_syntax_test/04: Fail # Negative language test.
const_field_negative_test: Fail # Negative language test.
const_init4_negative_test: Fail # Negative language test.
const_init_negative_test: Fail # Negative language test.
const_syntax_test/04: Fail # Negative language test.
constructor2_negative_test: Fail # Negative language test.
constructor_negative_test: Pass # For the wrong reason.
constructor_return_negative_test: Fail # Negative language test.
constructor_return_with_arrow_negative_test: Fail # Negative language test.
constructor_return_with_init_and_arrow_negative_test: Fail # Negative language test.
constructor_return_with_init_negative_test: Fail # Negative language test.
duplicate_implements_test/01: Fail # Negative language test.
duplicate_implements_test/02: Fail # Negative language test.
duplicate_implements_test/03: Fail # Negative language test.
duplicate_implements_test/04: Fail # Negative language test.
factory2_negative_test: Fail # Negative language test.
factory3_negative_test: Fail # Negative language test.
factory_negative_test: Fail # Negative language test.
field2_negative_test: Fail # Negative language test.
field3_negative_test: Fail # Negative language test.
field4_negative_test: Fail # Negative language test.
field5_negative_test: Fail # Negative language test.
field6a_negative_test: Fail # Negative language test.
field7a_negative_test: Fail # Negative language test.
final_for_in_variable_test/01: Fail # Negative language test
final_param_negative_test: Fail # Negative language test.
final_var_negative_test: Fail # Negative language test.
instantiate_type_variable_negative_test: Pass  # For the wrong reason.
interface_factory3_negative_test: Fail # Negative language test.
interface_factory_constructor_negative_test: Fail # Negative language test.
interface_static_method_negative_test: Fail # Negative language test.
list_literal1_negative_test: Fail # Negative language test.
list_literal2_negative_test: Fail # Negative language test.
map_literal1_negative_test: Fail # Negative language test.
map_literal2_negative_test: Fail # Negative language test.
non_const_super_negative_test: Fail # Negative language test.
number_identifier_negative_test: Fail # Negative language test.
operator1_negative_test: Fail # Negative language test.
override_field_test/04: Fail # Broken test.
prefix16_test: Fail
prefix18_negative_test: Fail # Negative language test.
prefix20_negative_test: Fail # Negative language test.
prefix23_negative_test: Fail # Negative language test.
pseudo_kw_illegal_test/03: Fail # Negative language test.
pseudo_kw_illegal_test/08: Fail # Negative language test.
pseudo_kw_illegal_test/10: Fail # Negative language test.
pseudo_kw_illegal_test/11: Fail # Negative language test.
pseudo_kw_illegal_test/14: Fail # Negative language test.
scope_negative_test: Fail # Negative language test.
setter_declaration2_negative_test: Fail # Negative language test.
setter_declaration_negative_test: Fail # Negative language test.
static_field_test/01: Fail # Negative language test.
static_field_test/03: Fail # Negative language test.
static_final_field2_negative_test: Fail # Negative language test.too
static_final_field_negative_test: Fail # Negative language test.
static_top_level_test/00: Fail # Negative language test.
static_top_level_test/01: Fail # Negative language test.
static_top_level_test/02: Fail # Negative language test.
static_top_level_test/03: Fail # Negative language test.
static_top_level_test/04: Fail # Negative language test.
static_top_level_test/05: Fail # Negative language test.
static_top_level_test/06: Fail # Negative language test.
static_top_level_test/07: Fail # Negative language test.
string_interpolation7_negative_test: Fail # Negative language test.
throw7_negative_test: Fail # Negative language test.

disable_privacy_test: Fail, OK # VM specific test.
numbers_test: Fail, OK # (unintended?) VM specific test.

final_syntax_test/01: Fail # Missing error for uninitialized final field.
final_syntax_test/02: Fail # Missing error for uninitialized final field.
final_syntax_test/03: Fail # Missing error for uninitialized final field.
final_syntax_test/04: Fail # Missing error for uninitialized final field.
const_syntax_test/01: Fail # Missing error for uninitialized final field.
const_syntax_test/02: Fail # Missing error for uninitialized final field.
const_syntax_test/03: Fail # Missing error for uninitialized final field.

canonical_const2_test: Fail, OK # Dart2js only has doubles.
div_by_zero_test: Fail, OK # Dart2js only has doubles.

bit_operations_test: Fail, OK # Tests bit operations outside the 32 bit range.
# The following test will start to fail again once dart2js implements the
# runtime semantics for numbers.
# Should be: Fail, OK # Expects negative results of bit-operations.
optimization_test: Fail, OK # Expects negative results of bit-operations.

expect_test: Fail, OK # JavaScript canonicalizes all strings. This test assumes that string-concatenation returns a new string.
reg_exp3_test: Fail, OK # Expects exception from const constructor.

# Partially implemented redirecting constructors makes this throw instead
# of failing.
const_factory_negative_test: Crash, Fail

[ $compiler == dart2js && $mode == release ]
assign_top_method_negative_test: Crash


[ $compiler == dart2js && $runtime == none ]
*: Fail, Pass # TODO(ahe): Triage these tests.


[ $compiler == dart2js && $runtime == ff ]
call_through_getter_test: Fail # Expected: ObjectNotClosureException got: Instance of 'TypeError'
call_through_null_getter_test: Fail # Expected: ObjectNotClosureException got: Instance of 'TypeError'
double_to_string_as_fixed_test: Fail

[ $compiler == dart2js && $runtime == ie ]
call_through_getter_test: Fail
call_through_null_getter_test: Fail
div_by_zero_test: Fail
double_to_string_as_fixed_test: Fail
expect_test: Fail
factory3_test: Fail
local_function_test: Fail
stack_overflow_test: Fail
type_checks_in_factory_method_test: Fail


[ $compiler == dart2js && $runtime == safari ]
arithmetic_test: Skip # BUG(3492): Times out.
call_through_getter_test: Fail # Expected: ObjectNotClosureException got: Instance of 'TypeError'
call_through_null_getter_test: Fail # Expected: ObjectNotClosureException got: Instance of 'TypeError'
closure3_test: Fail # Uncaught error: Instance of 'TypeError'
method_invocation_test: Fail # Uncaught error: Instance of 'TypeError'
null_pointer_exception_test: Fail # Uncaught error: Instance of 'TypeError'
string_interpolate_npe_test: Fail # Uncaught error: Instance of 'TypeError'

[ $compiler == dart2js && $runtime == ff && $system == windows ]
prefix_new_test: Fail # TODO(ahe): Enable wrapper-less tests on Firefox/Windows.
<<<<<<< HEAD
typed_message_test: Fail # http://dartbug.com/5383
first_class_types_test: Fail # http://dartbug.com/5523
part2_test: Fail # TODO(ahe): Enable wrapper-less tests on Firefox/Windows.
part_test: Fail # TODO(ahe): Enable wrapper-less tests on Firefox/Windows.
=======
first_class_types_test: Fail # http://dartbug.com/5523
part2_test: Fail # TODO(ahe): Enable wrapper-less tests on Firefox/Windows.
part_test: Fail # TODO(ahe): Enable wrapper-less tests on Firefox/Windows.
export_test: Fail # Issue 5785
export_cyclic_test: Fail # Issue 5785
generic_creation_test: Fail # Issue 5785l
>>>>>>> 1a4781de
<|MERGE_RESOLUTION|>--- conflicted
+++ resolved
@@ -153,6 +153,7 @@
 get_set_syntax_test/15: Fail # Fixed by https://chromiumcodereview.appspot.com/10915111
 get_set_syntax_test/16: Fail # Fixed by https://chromiumcodereview.appspot.com/10915111
 implicit_scope_test: Fail # duplicate definition of a="bar"
+lazy_static2_test: Fail # Issue 3559:  No support for closures in lazy initializers.
 library_prefixes_test: Fail # other is not a type
 local_function_test: Fail # TypeError: Object #<Closure> has no method '$call$2' (bad exception mapping).
 many_generic_instanceof_test: Fail # cannot resolve type T
@@ -355,16 +356,9 @@
 
 [ $compiler == dart2js && $runtime == ff && $system == windows ]
 prefix_new_test: Fail # TODO(ahe): Enable wrapper-less tests on Firefox/Windows.
-<<<<<<< HEAD
-typed_message_test: Fail # http://dartbug.com/5383
-first_class_types_test: Fail # http://dartbug.com/5523
-part2_test: Fail # TODO(ahe): Enable wrapper-less tests on Firefox/Windows.
-part_test: Fail # TODO(ahe): Enable wrapper-less tests on Firefox/Windows.
-=======
 first_class_types_test: Fail # http://dartbug.com/5523
 part2_test: Fail # TODO(ahe): Enable wrapper-less tests on Firefox/Windows.
 part_test: Fail # TODO(ahe): Enable wrapper-less tests on Firefox/Windows.
 export_test: Fail # Issue 5785
 export_cyclic_test: Fail # Issue 5785
-generic_creation_test: Fail # Issue 5785l
->>>>>>> 1a4781de
+generic_creation_test: Fail # Issue 5785l