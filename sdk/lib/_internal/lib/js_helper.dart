--- conflicted
+++ resolved
@@ -522,9 +522,6 @@
     // Example: "Wed May 16 2012 21:13:00 GMT+0200 (CEST)".
     // We extract this name using a regexp.
     var d = lazyAsJsDate(receiver);
-<<<<<<< HEAD
-    return JS('String', r'/\((.*)\)/.exec(#.toString())[1]', d);
-=======
     List match = JS('JSArray|Null', r'/\((.*)\)/.exec(#.toString())', d);
     if (match != null) return match[1];
 
@@ -552,7 +549,6 @@
     match = JS('JSArray|Null', r'/(?:GMT|UTC)[+-]\d{4}/.exec(#.toString())', d);
     if (match != null) return match[0];
     return "";
->>>>>>> 3485989a
   }
 
   static int getTimeZoneOffsetInMinutes(receiver) {
