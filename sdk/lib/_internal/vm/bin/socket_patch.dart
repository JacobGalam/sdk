--- conflicted
+++ resolved
@@ -803,42 +803,6 @@
       throw ArgumentError("Illegal length $count");
     }
     if (isClosing || isClosed) return null;
-<<<<<<< HEAD
-    var list;
-    if (count != null) {
-      list = nativeRead(count);
-      if (list is OSError) {
-        reportError(list, StackTrace.current, "Read failed");
-        return null;
-      }
-    } else {
-      // If count is null, read as many bytes as possible.
-      // Loop here to ensure bytes that arrived while this read was
-      // issued are also read.
-      BytesBuilder builder = BytesBuilder();
-      do {
-        assert(available > 0);
-        list = nativeRead(available);
-        if (list is OSError) {
-          reportError(list, StackTrace.current, "Read failed");
-          return null;
-        }
-        if (list == null) {
-          break;
-        }
-        builder.add(list);
-        available = nativeAvailable();
-      } while (available > 0);
-      if (builder.isEmpty) {
-        list = null;
-      } else {
-        list = builder.toBytes();
-      }
-    }
-    if (list != null) {
-      if (resourceInfo != null) {
-        resourceInfo.totalRead += list.length;
-=======
     try {
       var list;
       if (count != null) {
@@ -871,7 +835,6 @@
       }
       if (resourceInfo != null) {
         resourceInfo.didRead();
->>>>>>> 4a07fd31
       }
       if (!const bool.fromEnvironment("dart.vm.product")) {
         _SocketProfile.collectStatistic(
@@ -881,14 +844,6 @@
     } catch (e) {
       reportError(e, StackTrace.current, "Read failed");
     }
-<<<<<<< HEAD
-    if (resourceInfo != null) {
-      resourceInfo.didRead();
-    }
-    available = nativeAvailable();
-    return list;
-=======
->>>>>>> 4a07fd31
   }
 
   Datagram receive() {
