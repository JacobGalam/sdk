<<<<<<< HEAD
## 2.12.4 - 2021-04-15

This is a patch release that fixes a Dart VM compiler crashes when compiling
initializers containing async closures (issue [#45306][]).

[#45306]: https://github.com/dart-lang/sdk/issues/45306

## 2.12.3 - 2021-04-14

This is a patch release that fixes a vulnerability in `dart:html` related to
DOM clobbering. Thanks again to **Vincenzo di Cicco** for finding and reporting
this vulnerability.

## 2.12.2 - 2021-03-17

This is a patch release that fixes crashes reported by Flutter 2 users (issue
[flutter/flutter#78167][]).

[flutter/flutter#78167]: https://github.com/flutter/flutter/issues/78167

## 2.12.1 - 2021-03-10

This is a patch release that fixes:

* an unhandled exception in HTTPS connections (issue [#45047][]).
* a typing issue in the typed_data `+` operator (issue [#45140][]).

[#45047]: https://github.com/dart-lang/sdk/issues/45047
[#45140]: https://github.com/dart-lang/sdk/issues/45140

## 2.12.0 - 2021-03-03

### Language

=======
## 2.13.0

### Language

*   **Type aliases** [Non-function type aliases][]: Type aliases (names for
    types introduced via the `typedef` keyword) were previously restricted
    to only introduce names for function types.  In this release, we
    remove this restriction and allow type aliases to name any kind of type.

    ```dart
    import 'dart:convert';

    typedef JsonMap = Map<String, dynamic>;

    JsonMap parseJsonMap(String input) => json.decode(input) as JsonMap;
    ```

    In addition to being usable as type annotations, type aliases that name
    class types can now also be used anywhere that the underlying class could be
    used, allowing type aliases to be used to safely rename existing classes.

    ```dart
    class NewClassName<T> {
       NewClassName.create(T x);
       static NewClassName<T> mkOne<T>(T x) => NewClassName<T>.create(x);
     }
    @Deprecated("Use NewClassName instead")
    typedef OldClassName<T> = NewClassName<T>;

    class LegacyClass extends OldClassName<int> {
      LegacyClass() : super.create(3);
    }
    OldClassName<int> legacyCode() {
      var one = OldClassName.create(1);
      var two = OldClassName.mkOne(2);
      return LegacyClass();
    }
    ```

    The new type alias feature is only available as part of the 2.13 [language
    version](https://dart.dev/guides/language/evolution).  To use this feature,
    you must set the lower bound on the sdk constraint for your package to 2.13
    or greater.

    [Non-function type aliases]: https://github.com/dart-lang/language/blob/master/accepted/2.13/nonfunction-type-aliases/feature-specification.md

### Core libraries

#### `dart:collection`

- The `SplayTreeMap` was changed to allow `null` as key if the `compare`
  function allows it. It now checks that a new key can be used as an
  argument to the `compare` function when the member is added,
  *even if the map is empty* (in which case it just compares the key
  to itself).
- The `SplayTreeSet` was changed to checks that a new element can be used as an
  argument to the `compare` function when the member is added,
  *even if the set is empty* (in which case it just compares the element
  to itself).

### Dart VM

### Tools

#### Analyzer

- Static analyses with "error" severity can once again be ignored with
  comments like `// ignore: code` and `// ignore_for_file: code`. To declare
  that certain analysis codes, or codes with certain severities ("error",
  "warning", and "info") cannot be ignored with such comments, list them in
  `analysis_options.yaml`, under the `analyzer` heading, with a new YAML key,
  `cannot-ignore`. For example, to declare that "error" codes and
  `unused_import` cannot be ignored, write the following into
  `analysis_options.yaml`:

  ```yaml
  analyzer:
    cannot-ignore:
      - error
      - unused_import
  ```

#### dart format

*   Correct constructor initializer indentation after `required` named
    parameters.

#### Linter

Updated the Linter to `1.2.1`, which includes:

- improvements to `iterable_contains_unrelated_type` to better support `List`
  content checks.
- fixes to `camel_case_types` and `prefer_mixin` to support non-function
  type aliases.
- fixed `prefer_mixin` to properly make exceptions for `dart.collection`
  legacy mixins.
- new lint: `use_build_context_synchronously` (experimental).
- new lint: `avoid_multiple_declarations_per_line`.
- full library migration to null-safety.
- new lint: `use_if_null_to_convert_nulls_to_bools`.
- new lint: `deprecated_consistency`.
- new lint: `use_named_constants`.
- deprecation of `avoid_as`.

### Other libraries

#### `package:js`

*   **Breaking change:** It is no longer valid to use `String`s that match
    an `@Native` annotation in an `@JS()` annotation for a non-anonymous JS
    interop class. This led to erroneous behavior due to the way interceptors
    work. If you need to work with a native class, prefer `dart:html`, an
    `@anonymous` class, or `js_util`. See issue [#44211][] for more details.

[#44211]: https://github.com/dart-lang/sdk/issues/44211

## 2.12.3 - 2021-04-12

This is a patch release that fixes a vulnerability in `dart:html` related to
DOM clobbering. Thanks again to **Vincenzo di Cicco** for finding and reporting
this vulnerability.

## 2.12.2 - 2021-03-17

This is a patch release that fixes crashes reported by Flutter 2 users (issue
[flutter/flutter#78167][]).

[flutter/flutter#78167]: https://github.com/flutter/flutter/issues/78167

## 2.12.1 - 2021-03-10

This is a patch release that fixes:

* an unhandled exception in HTTPS connections (issue [#45047][]).
* a typing issue in the typed_data `+` operator (issue [#45140][]).

[#45047]: https://github.com/dart-lang/sdk/issues/45047
[#45140]: https://github.com/dart-lang/sdk/issues/45140

## 2.12.0 - 2021-03-03

### Language

>>>>>>> 4511eb2a
*   **Breaking Change** [Null safety][] is now enabled by default in all code
    that has not opted out. With null safety, types in your code are
    non-nullable by default. Null can only flow into parts of your program where
    you want it. With null safety, your runtime null-dereference bugs turn into
    edit-time analysis errors.

    You can opt out of null safety and preserve your code's previous behavior by
    setting the lower bound of the SDK constraint in your pubspec to 2.11.0 or
    earlier to request an earlier [language version][]. You can opt out
    individual Dart files by adding `// @dart=2.11` to the beginning of the
    file.

    Files that are opted in to null safety may report new compile-time errors.
    Opting in to null safety also gives you access to other new language
    features:

    *   Smarter flow analysis and type promotion
    *   `required` named parameters
    *   `late` variables
    *   The postfix `!` null assertion operator
    *   The `?..` and `?[]` null-aware operators

*   **Breaking Change** [#44660][]: Fixed an implementation bug where `this`
    would sometimes undergo type promotion in extensions.

[null safety]: https://dart.dev/null-safety/understanding-null-safety
[language version]: https://dart.dev/guides/language/evolution#language-versioning
[#44660]: https://github.com/dart-lang/sdk/issues/44660

### Core libraries

#### `dart:async`

*   Add extension method `onError()` on `Future` to allow better typing of error
    callbacks.

#### `dart:collection`

*   Add `UnmodifiableSetView` class, which allows users to guarantee that
    methods that could change underlying `Set` instance can not be invoked.

*   Make it explicit that `LinkedList` compares elements by identity, and update
    `contains()` to take advantage of this.

#### `dart:core`

*   Add `Set.unmodifiable()` constructor, which allows users to create
    unmodifiable `Set` instances.

#### `dart:io`

*   `HttpRequest` now correctly follows HTTP 308 redirects
    (`HttpStatus.permanentRedirect`).

#### `dart:isolate`

*   Add `debugName` positional parameter to `ReceivePort` and `RawReceivePort`
    constructors, a name which can be associated with the port and displayed in
    tooling.

#### `dart:html`

*   `EventStreamSubscription.cancel` has been updated to retain its synchronous
    timing when running in both sound and unsound null safety modes. See issue
    [#44157][] for more details.

[#44157]: https://github.com/dart-lang/sdk/issues/44157

### Dart VM

*   **Breaking Change** [#42312][]: `Dart_WeakPersistentHandle`s no longer
    auto-delete themselves when the referenced object is garbage collected to
    avoid race conditions, but they are still automatically deleted when the
    isolate group shuts down.

*   **Breaking Change** [#42312][]: `Dart_WeakPersistentHandleFinalizer`
    is renamed to `Dart_HandleFinalizer` and had its `handle` argument removed.
    All API functions using that type have been updated.

[#42312]: https://github.com/dart-lang/sdk/issues/42312

### Foreign Function Interface (`dart:ffi`)

*   **Breaking Change** [#44621][]: Invocations with a generic `T` of
    `sizeOf<T>`, `Pointer<T>.elementAt()`, `Pointer<T extends Struct>.ref`, and
    `Pointer<T extends Struct>[]` are being deprecated in the current stable
    release (2.12), and are planned to be fully removed in the following stable
    release (2.13). Consequently, `allocate` in `package:ffi` will no longer be
    able to invoke `sizeOf<T>` generically, and will be deprecated as well.
    Instead, the `Allocator` it is introduced to `dart:ffi`, and also requires
    a constant `T` on invocations. For migration notes see the breaking change
    request.

*   **Breaking Change** [#44622][]: Subtypes of `Struct` without any native
    member are being deprecated in the current stable release (2.12), and are
    planned to be fully removed in the following stable release (2.13).
    Migrate opaque types to extend `Opaque` rather than `Struct`.

[#44621]: https://github.com/dart-lang/sdk/issues/44621
[#44622]: https://github.com/dart-lang/sdk/issues/44622

### Dart2JS

*   Remove `--no-defer-class-types` and `--no-new-deferred-split`.

### Tools

<<<<<<< HEAD
#### Dartanalyzer
=======
#### Analyzer
>>>>>>> 4511eb2a

*   Remove the `--use-fasta-parser`, `--preview-dart-2`, and
    `--enable-assert-initializers` command line options. These options haven't
    been supported in a while and were no-ops.

*   Report diagnostics regarding the
    [`@internal`](https://pub.dev/documentation/meta/latest/meta/internal-constant.html)
    annotation.

*   Improve diagnostic-reporting regarding the
    [`@doNotStore`](https://pub.dev/documentation/meta/latest/meta/doNotStore-constant.html)
    annotation.

*   Introduce a diagnostic which is reported when a library member named `main`
    is not a function.

*   Introduce a diagnostic which is reported when a `main` function's first
    parameter is not a supertype of `List<String>`.

*   Introduce diagnostics for when an `// ignore` comment contains an error code
    which is not being reported, cannot be ignored, or is already being ignored.

*   Report diagnostics when using
    [`@visibleForTesting`](https://pub.dev/documentation/meta/latest/meta/
    visibleForTesting-constant.html) on top-level variables.

*   Fix false positive reports of "unused element" for top-level setters and
    getters.

*   Fix false positive reports regarding `@deprecated` field formal parameters
    at their declaration.

*   For null safety, introduce a diagnostic which reports when a null-check will
    always fail.

*   Fix false positive reports regarding optional parameters on private
    constructors being unused.

*   Introduce a diagnostic which is reported when a constructor includes
    duplicate field formal parameters.

*   Improve the "unused import" diagnostic when multiple import directives share
    a common prefix.

*   Fix false positive "unused import" diagnostic regarding an import which
    provides an extension method which is used.

*   For null safety, improve the messaging of "use of nullable value"
    diagnostics for eight different contexts.

*   Fix false positive reports regarding `@visibleForTesting` members in a
    "hide" combinator of an import or export directive.

*   Improve the messaging of "invalid override" diagnostics.

*   Introduce a diagnostic which is reported when `Future<T>.catchError` is
    called with an `onError` callback which does not return `FutureOr<T>`.

#### dartfmt

*   Don't duplicate comments on chained if elements.

*   Preserve `?` in initializing formal function-typed parameters.

*   Fix performance issue with constructors that have no initializer list.

#### Linter

Updated the Linter to `0.1.129`, which includes:

*   New lints: `avoid_dynamic_calls`, `cast_nullable_to_non_nullable`,
    `null_check_on_nullable_type_parameter`,
    `tighten_type_of_initializing_formals`, `unnecessary_null_checks`, and
    `avoid_type_to_string`.

*   Fix crash in `prefer_collection_literals` when there is no static parameter
    element.

*   Fix false negatives for `prefer_collection_literals` when a LinkedHashSet or
    LinkedHashMap instantiation is passed as the argument to a function in any
    position other than the first.

*   Fix false negatives for `prefer_collection_literals` when a LinkedHashSet or
    LinkedHashMap instantiation is used in a place with a static type other than
    Set or Map.

*   Update to `package_names` to allow leading underscores.

*   Fix crashes in `unnecessary_null_checks` and
    `missing_whitespace_between_adjacent_strings`.

*   Update to `void_checks` for null safety.

*   Fix range error in `unnecessary_string_escapes`.

*   Fix false positives in `unnecessary_null_types`.

*   Fix to `prefer_constructors_over_static_methods` to respect type
    parameters.

*   Update to `always_require_non_null_named_parameters` to be null safety-aware.

*   Update to `unnecessary_nullable_for_final_variable_declarations` to allow
    dynamic.

*   Update `overridden_fields` to not report on abstract parent fields.

*   Fix to `unrelated_type_equality_checks` for null safety.

*   Improvements to `type_init_formals`to allow types not equal to the field
    type.

*   Updates to `public_member_apis` to check generic type aliases.

*   Fix `close_sinks` to handle `this`-prefixed property accesses.

*   Fix `unawaited_futures` to handle `Future` subtypes.

*   Performance improvements to `always_use_package_imports`,
    `avoid_renaming_method_parameters`, `prefer_relative_imports` and
    `public_member_api_docs`.

#### Pub

*   **Breaking**: The Dart SDK constraint is now **required** in `pubspec.yaml`.
    You must include a section like:

    ```yaml
    environment:
      sdk: '>=2.10.0 <3.0.0'
    ```

    See [#44072][].

    For legacy dependencies without an SDK constraint, pub will now assume a
    default language version of 2.7.

*   The top level `pub` executable has been deprecated. Use `dart pub` instead.
    See [dart tool][].
<<<<<<< HEAD

*   New command `dart pub add` that adds new dependencies to your
    `pubspec.yaml`, and a corresponding `dart pub remove` that removes
    dependencies.

*   New option `dart pub upgrade --major-versions` will update constraints in
    your `pubspec.yaml` to match the the _resolvable_ column reported in `dart
    pub outdated`. This allows users to easily upgrade to latest version for all
    dependencies where this is possible, even if such upgrade requires an update
    to the version constraint in `pubspec.yaml`.

    It is also possible to only upgrade the major version for a subset of your
    dependencies using `dart pub upgrade --major-versions <dependencies...>`.

*   New option `dart pub upgrade --null-safety` will attempt to update constraints
    in your `pubspec.yaml`, such that only null-safety migrated versions of
    dependencies are allowed.

*   New option `dart pub outdated --mode=null-safety` that will analyze your
    dependencies for null-safety.

*   `dart pub get` and `dart pub upgrade` will highlight dependencies that have
    been [discontinued](https://dart.dev/tools/pub/publishing#discontinue) on
    pub.dev.

*   `dart pub publish` will now check your pubspec keys for likely typos.

*   `dart pub upgrade package_foo` fetchs dependencies but ignores the
    `pubspec.lock` for `package_foo`, allowing users to only upgrade a subset of
    dependencies.

*   New command `dart pub login` that logs in to pub.dev.

*   The `--server` option to `dart pub publish` and `dart pub uploader` are
    deprecated. Use `publish_to` in your `pubspec.yaml` or set the
    `$PUB_HOSTED_URL` environment variable.

*   `pub global activate` no longer re-precompiles if the current global
    installation was same version.

=======

*   New command `dart pub add` that adds new dependencies to your
    `pubspec.yaml`, and a corresponding `dart pub remove` that removes
    dependencies.

*   New option `dart pub upgrade --major-versions` will update constraints in
    your `pubspec.yaml` to match the the _resolvable_ column reported in `dart
    pub outdated`. This allows users to easily upgrade to latest version for all
    dependencies where this is possible, even if such upgrade requires an update
    to the version constraint in `pubspec.yaml`.

    It is also possible to only upgrade the major version for a subset of your
    dependencies using `dart pub upgrade --major-versions <dependencies...>`.

*   New option `dart pub upgrade --null-safety` will attempt to update constraints
    in your `pubspec.yaml`, such that only null-safety migrated versions of
    dependencies are allowed.

*   New option `dart pub outdated --mode=null-safety` that will analyze your
    dependencies for null-safety.

*   `dart pub get` and `dart pub upgrade` will highlight dependencies that have
    been [discontinued](https://dart.dev/tools/pub/publishing#discontinue) on
    pub.dev.

*   `dart pub publish` will now check your pubspec keys for likely typos.

*   `dart pub upgrade package_foo` fetchs dependencies but ignores the
    `pubspec.lock` for `package_foo`, allowing users to only upgrade a subset of
    dependencies.

*   New command `dart pub login` that logs in to pub.dev.

*   The `--server` option to `dart pub publish` and `dart pub uploader` are
    deprecated. Use `publish_to` in your `pubspec.yaml` or set the
    `$PUB_HOSTED_URL` environment variable.

*   `pub global activate` no longer re-precompiles if the current global
    installation was same version.

>>>>>>> 4511eb2a
*   The Flutter SDK constraint upper bound is now ignored in pubspecs and
    deprecated when publishing. See: [flutter-upper-bound-deprecation][].

[flutter-upper-bound-deprecation]: https://dart.dev/go/flutter-upper-bound-deprecation
[#44072]: https://github.com/dart-lang/sdk/issues/44072
[dart tool]: https://dart.dev/tools/dart-tool

## 2.10.5 - 2021-01-21

This is a patch release that fixes a crash in the Dart VM. (issue [#44563][]).

[#44563]: https://github.com/dart-lang/sdk/issues/44563

## 2.10.4 - 2020-11-12

This is a patch release that fixes a crash in the Dart VM (issues [#43941][],
[flutter/flutter#43620][], and [Dart-Code/Dart-Code#2814][]).

[#43941]: https://github.com/dart-lang/sdk/issues/43941
[flutter/flutter#43620]: https://github.com/flutter/flutter/issues/43620
[Dart-Code/Dart-Code#2814]: https://github.com/Dart-Code/Dart-Code/issues/2814

## 2.10.3 - 2020-10-29

This is a patch release that fixes the following issues:
* breaking changes in Chrome 86 that affect DDC (issues [#43750][] and
  [#43193][]).
* compiler error causing incorrect use of positional parameters when named
  parameters should be used instead (issues [flutter/flutter#65324][] and
  [flutter/flutter#68092][]).
* crashes and/or undefined behavor in AOT compiled code (issues [#43770][] and
  [#43786][]).
* AOT compilation of classes with more than 64 unboxed fields
  (issue [flutter/flutter#67803][]).

[#43750]: https://github.com/dart-lang/sdk/issues/43750
[#43193]: https://github.com/dart-lang/sdk/issues/43193
[flutter/flutter#65324]: https://github.com/flutter/flutter/issues/65324
[flutter/flutter#68092]: https://github.com/flutter/flutter/issues/68092
[#43770]: https://github.com/dart-lang/sdk/issues/43770
[#43786]: https://github.com/dart-lang/sdk/issues/43786
[flutter/flutter#67803]: https://github.com/flutter/flutter/issues/67803

## 2.10.2 - 2020-10-15

This is a patch release that fixes a DDC compiler crash (issue [#43589]).

[#43589]: https://github.com/dart-lang/sdk/issues/43589

## 2.10.1 - 2020-10-06

This is a patch release that fixes the following issues:
* crashes when developing Flutter applications (issue [#43464][]).
* non-deterministic incorrect program behaviour and/or crashes (issue
  [flutter/flutter#66672][]).
* uncaught TypeErrors in DDC (issue [#43661][]).

[#43464]: https://github.com/dart-lang/sdk/issues/43464
[flutter/flutter#66672]: https://github.com/flutter/flutter/issues/66672
[#43661]: https://github.com/dart-lang/sdk/issues/43661

## 2.10.0 - 2020-09-28

### Core libraries

#### `dart:io`

*   Adds `Abort` method to class `HttpClientRequest`, which allows users
    to cancel outgoing HTTP requests and stop following IO operations.
*   A validation check is added to `path` of class `Cookie`. Having characters
    ranging from 0x00 to 0x1f and 0x3b (";") will lead to a `FormatException`.
*   The `HttpClient` and `HttpServer` classes now have a 1 MiB limit for the
    total size of the HTTP headers when parsing a request or response, instead
    of the former 8 KiB limit for each header name and value. This limit cannot
    be configured at this time.

#### `dart:typed_data`

*   Class `BytesBuilder` is moved from `dart:io` to `dart:typed_data`.
    It's temporarily being exported from `dart:io` as well.

### `dart:uri`

*   [#42564]: Solved inconsistency in `Uri.https` and `Uri.http` constructors'
    `queryParams` type.

### Dart VM

*   **Breaking Change** [#42982][]: `dart_api_dl.cc` is renamed to
    `dart_api_dl.c` and changed to a pure C file.
*   Introduces `Dart_FinalizableHandle`s. They do auto-delete, and the weakly
    referred object cannot be accessed through them.

### Dart2JS

*   Adds support for deferred loading of types seperately from classes. This
    enables dart2js to make better optimization choices when deferred loading.
    This work is necessary to address unsoundness in the deferred loading
    algorithm. Currently, fixing this unsoundness would result in code bloat,
    but loading types seperately from classes will allow us to fix the
    unsoundness with only a minimal regression. To explicitly disable
    deferred loading of types, pass `--no-defer-class-types`. See the original
    post on the [unsoundness in the deferred loading algorithm][].
*   Enables a new sound deferred splitting algorithm. To explicitly disable
    the new deferred splitting algorithm, pass `--no-new-deferred-split`.
    See the original post on the
    [unsoundness in the deferred loading algorithm][].


[#42982]: https://github.com/dart-lang/sdk/issues/42982
[unsoundness in the deferred loading algorithm]: https://github.com/dart-lang/sdk/blob/302ad7ab2cd2de936254850550aad128ae76bbb7/CHANGELOG.md#dart2js-3

### Tools

#### dartfmt

* Don't crash when non-ASCII whitespace is trimmed.
* Split all conditional expressions (`?:`) when they are nested.
* Handle `external` and `abstract` fields and variables.

#### Linter

Updated the Linter to `0.1.118`, which includes:

* New lint: `unnecessary_nullable_for_final_variable_declarations`.
* Fixed NPE in `prefer_asserts_in_initializer_lists`.
* Fixed range error in `unnecessary_string_escapes`.
* `unsafe_html` updated to support unique error codes.
* Updates to `diagnostic_describe_all_properties` to check for `Diagnosticable`s (not `DiagnosticableMixin`s).
* New lint: `use_late`.
* Fixed `unnecessary_lambdas` to respect deferred imports.
* Updated `public_member_api_docs` to check mixins.
* Updated `unnecessary_statements` to skip `as` expressions.
* Fixed `prefer_relative_imports` to work with path dependencies.

#### Pub

* `pub run` and `pub global run` accepts a `--(no-)-sound-null-safety` flag,
  that is passed to the VM.
* Fix: Avoid multiple recompilation of binaries in global packages.
* Fix: Avoid exponential behaviour of error reporting from the solver.
* Fix: Refresh binstubs after recompile in global run.

## 2.9.3 - 2020-09-08

This is a patch release that fixes DDC to handle a breaking change in Chrome
(issue [#43193][]).

[#43193]: https://github.com/dart-lang/sdk/issues/43193

## 2.9.2 - 2020-08-26

This is a patch release that fixes transient StackOverflow exceptions when
building Flutter applications (issue [flutter/flutter#63560][]).

[flutter/flutter#63560]: https://github.com/flutter/flutter/issues/63560

## 2.9.1 - 2020-08-12

This is a patch release that fixes unhandled exceptions in some Flutter
applications (issue [flutter/flutter#63038][]).

[flutter/flutter#63038]: https://github.com/flutter/flutter/issues/63038

## 2.9.0 - 2020-08-05

### Language

### Core libraries

#### `dart:async`

*   Adds `Stream.multi` constructor creating streams which can be
    listened to more than once, and where each individual listener
    can be controlled independently.

#### `dart:convert`

*   **Breaking Change** [#41100][]: When encoding a string containing unpaired
    surrogates as UTF-8, the unpaired surrogates will be encoded as replacement
    characters (`U+FFFD`). When decoding UTF-8, encoded surrogates will be
    treated as malformed input. When decoding UTF-8 with `allowMalformed: true`,
    the number of replacement characters emitted for malformed input sequences
    has been changed to match the [WHATWG encoding standard][].

[#41100]: https://github.com/dart-lang/sdk/issues/41100
[WHATWG encoding standard]: https://encoding.spec.whatwg.org/#utf-8-decoder

#### `dart:io`

*   [#42006][]: The signature of `exit` has been changed to return the
    `Never`type instead of `void`. since no code will run after it,
*   Class `OSError` now implements `Exception`. This change means `OSError` will
    now be caught in catch clauses catching `Exception`s.
*   Added `InternetAddress.tryParse`.
*   [Abstract Unix Domain Socket][] is supported on Linux/Android now. Using an
    `InternetAddress` with `address` starting with '@' and type being
    `InternetAddressType.Unix` will create an abstract Unix Domain Socket.
*   On Windows, file APIs can now handle files and directories identified by
    long paths (greater than 260 characters). It complies with all restrictions
    from [Long Path on Windows][]. Note that `Directory.current` does not work
    with long path.

[#42006]: https://github.com/dart-lang/sdk/issues/42006
[Abstract Unix Domain Socket]: http://man7.org/linux/man-pages/man7/unix.7.html
[Long Path on Windows]: https://docs.microsoft.com/en-us/windows/win32/fileio/naming-a-file#maximum-path-length-limitation

#### `dart:html`

*   **Breaking Change**: `CssClassSet.add()` previously returned `null` if the
    `CssClassSet` corresponded to multiple elements. In order to align with the
    null-safe changes in the `Set` interface, it will now return `false`
    instead. The same applies for `CssClassSet.toggle`.

*   `EventStreamSubscription.cancel` method used to return `null`, but since
    `StreamSubscription.cancel` has changed to be non-nullable, this method
    returns an empty `Future` instead. Due to an optimization on `null`
    `Future`s, this method used to complete synchronously, but now that the
    `Future` is empty instead, it completes asynchronously, therefore
    potentially invalidating code that relied on the synchronous side-effect.
    This change will only affect code using sound null-safety. See issue
    [#41653][] for more details.

*   Methods in `Console` have been updated to better reflect the modern Console
    specification. Particularly of interest are `dir` and `table` which take in
    extra optional arguments.

[#41653]: https://github.com/dart-lang/sdk/issues/41653

#### `dart:mirrors`

*   **Breaking Change** [#42714][]: web compilers (dart2js and DDC) now produce
    a compile-time error if `dart:mirrors` is imported.

    Most projects should not be affected. Since 2.0.0 this library was
    unsupported and produced runtime errors on all its APIs. Since then several
    tools already reject code that use `dart:mirrors` including webdev and
    flutter tools, we expect few projects to run into this problem.

[#42714]: https://github.com/dart-lang/sdk/issues/42714

### Tools

#### dartfmt

* Add `--fix-single-cascade-statements`.
* Correctly handle `var` in `--fix-function-typedefs`.
* Preserve leading indentation in fixed doc comments.
* Split outer nested control flow elements.
* Always place a blank line after script tags.
* Don't add unneeded splits on if elements near comments.
* Indent blocks in initializers of multiple-variable declarations.
* Update the null-aware subscript syntax from `?.[]` to `?[]`.

#### Analyzer

* Static analyses with a severity of "error" can no longer be ignored with
  comments (`// ignore: code` and `// ignore_for_file: code`).

#### Linter

Updated the Linter to `0.1.117`, which includes:

* New lint: `do_not_use_environment`.
* New lint: `exhaustive_cases`.
* New lint: `no_default_cases` (experimental).
* New lint: `sized_box_for_whitespace`.
* New lint: `use_is_even_rather_than_modulo`.
* Updated `directives_ordering` to remove third party package special-casing.
* Updated `prefer_is_empty` to special-case assert initializers and const
  contexts.
* Updated `prefer_mixin` to allow "legacy" SDK abstract class mixins.
* Updated `sized_box_for_whitespace` to address false-positives.
* Updated `type_annotate_public_apis` to allow inferred types in final field
  assignments.
* Updated `unnecessary_lambdas` to check for tear-off assignability.
* Updated `unsafe_html` to use a `SecurityLintCode` (making it un-ignorable) and
  to include `Window.open`, `Element.html` and `DocumentFragment.html` in unsafe
  API checks. Also added checks for attributes and methods on extensions.

### Dart VM

*   **Breaking Change** [#41100][]: When printing a string using the `print`
    function, the default implementation (used when not overridden by the
    embedder or the current zone) will print any unpaired surrogates in the
    string as replacement characters (`U+FFFD`). Similarly, the
    `Dart_StringToUTF8` function in the Dart API will convert unpaired
    surrogates into replacement characters.

### Pub
* `pub run` and `pub global run` accepts a `--enable-experiment` flag enabling
  experiments in the Dart VM (and language).
* Warn when publishing the first null-safe version of a package.
* `pub outdated`:
  * If the current version of a dependency is a prerelease
    version, use prereleases for latest if there is no newer stable.
  * Don't require a `pubspec.lock` file. When the lockfile is missing, the
    **Current** column is empty.
* `pub upgrade`: Show summary count of outdated packages after running.
  It will also only show newer packages if they are not prereleases or
  the package is already a prerelease.
* Publishing Flutter plugins using the old plugin format is no longer allowed.
  Plugins using the old plugin format can still be consumed.
* `pub run`: Fix precompilation with relative `PUB_CACHE` paths
  ([#2486](https://github.com/dart-lang/pub/pull/2486)).
* Preserve Windows line endings in `pubspec.lock` if they are already there
  ([#2489](https://github.com/dart-lang/pub/pull/2489)).
* Better terminal color-detection. Use colors in terminals on Windows.
* Fix git folder names in cache, allowing for ssh-style git
  dependencies.
* Fix: Avoid precompilation of dependencies of global packages.

## 2.8.4 - 2020-06-04

This is a patch release that fixes potential memory leaks in the Dart front-end
(issues [#42111][] and [#42112][]).

[#42111]: https://github.com/dart-lang/sdk/issues/42111
[#42112]: https://github.com/dart-lang/sdk/issues/42112

## 2.8.3 - 2020-05-28

This is a patch release that fixes the following issues:
* crashes in Flutter apps (issue [flutter/flutter#57318][]).
* a regression in stack traces (issue [#41907][]).
* re-canonicalization of constants with unboxed fields (issue
[flutter/flutter#57190][]).

[flutter/flutter#57318]: https://github.com/flutter/flutter/issues/57318
[#41907]: https://github.com/dart-lang/sdk/issues/41907
[flutter/flutter#57190]: https://github.com/flutter/flutter/issues/57190

## 2.8.2 - 2020-05-13

This is a patch release that fixes an AOT compilation bug in global
transformations which manifests as a NoSuchMethod exception
(issue [flutter/flutter#56479][]).

[flutter/flutter#56479]: https://github.com/flutter/flutter/issues/56479

## 2.8.1 - 2020-05-06

Much of the changes in this release are in preparation for non-nullable types,
which will arrive in a future version. In anticipation of that, we have made a
number of small but technically breaking changes to several core library APIs in
order to make them easier to use in a world with non-nullable types. Almost all
existing Dart code will be unaffected by these changes, but if you see
unexpected failures, note the breaking changes listed below.

### Language

There are no new language features in this release. There are only two
minor breaking changes:

*   **Breaking change** [#40675][]: Fixed an implementation bug where local
    variable inference would incorrectly use the promoted type of a type
    variable.

*   **Breaking change** [#41362][]: Dart 2.0.0 made the clauses `implements
    Function`, `extends Function`, or `with Function` have no effect (spec
    section 19.6). We fixed an implementation bug that may be visible on some
    rare scenarios.

[#40675]: https://github.com/dart-lang/sdk/issues/40675
[#41362]: https://github.com/dart-lang/sdk/issues/41362

### Core libraries

#### `dart:async`

*   **Breaking change** [#40676][]: Changed the return type of
    `StreamSubscription.cancel()`  to `Future<void>`. Previously, it was
    declared to return `Future` and was allowed to return `null` at runtime.

*   **Breaking change** [#40681][]: The `runZoned()` function is split into two
    functions: `runZoned()` and `runZonedGuarded()`, where the latter has a
    required `onError` parameter, and the former has none. This prepares the
    functions for null safety where the two functions will differ in the
    nullability of their return types.

*   **Breaking change** [#40683][]: Errors passed to
    `Completer.completeError()`, `Stream.addError()`, `Future.error()`, etc. can
    no longer be `null`. These operations now *synchronously* throw an exception
    if passed a `null` error.

*   Make stack traces non-null [#40130][]. Where methods like
    `completer.completeError()` allow omitting a stack trace, the platform will
    now insert a default stack trace rather than propagate a `null` value.

    Error handling functions need no longer be prepared for `null` stack traces.

[#40676]: https://github.com/dart-lang/sdk/issues/40676
[#40681]: https://github.com/dart-lang/sdk/issues/40681
[#40683]: https://github.com/dart-lang/sdk/issues/40683
[#40130]: https://github.com/dart-lang/sdk/issues/40130

#### `dart:core`

*   **Breaking change** [#40674][]: Three members on `RuneIterator` no longer
    return `null` when accessed before the first call to `moveNext()`. Instead,
    `current` and `rawIndex` return `-1` and `currentAsString` returns an empty
    string.

*   **Breaking change** [#40678][]: The `String.fromEnvironment()` default value
    for `defaultValue` is now an empty string instead of `null`. Likewise, the
    default value for `int.fromEnvironment()`'s `defaultValue` parameter is
    zero. Under null safety, a constructor cannot return `null`, so this
    prepares these APIs for that.

*   The class `CastError` is deprecated, and all implementation specific classes
    implementing `TypeError` or `CastError` now implement both.  In a future
    release, `CastError` will be removed.  See issue [40763][] for details.

*   Adds `StackTrace.empty` constant which is the stack trace used as default
    stack trace when no better alternative is available.

*   The class `TypeError` no longer extends `AssertionError`. This also means
    that it no longer inherits the spurious `message` getter which was added to
    `AssertionError` when the second operand to `assert` was allowed. The value
    of that getter on a `TypeError` was the same string as returned by
    `toString()`, so it is still available.

*   `ArgumentError.checkNotNull()` and the `RangeError` static methods
    `checkValueInInterval()`, `checkValidIndex()` and `checkNotNegative()` all
    return their first argument on success. This makes these functions more
    convenient to use in-line in, for example, `=>` function bodies or
    constructor initialization lists.

[#40674]: https://github.com/dart-lang/sdk/issues/40674
[#40678]: https://github.com/dart-lang/sdk/issues/40678
[40763]: https://github.com/dart-lang/sdk/issues/40763

#### `dart:developer`

*   The constructors for `TimelineTask` now accept an optional `filterKey`
    parameter. If provided, the arguments for all events associated with the
    task will contain an entry named `filterKey`, set to the value of the
    `filterKey` parameter provided in the constructor. This will be used by
    tooling to allow for better filtering of timeline events.

#### `dart:html`

*   **Breaking Change** [#39627][]: Changed the return type of several HTML
    native methods involving futures. In return types that matched
    `Future<List<T>>`, `T was` changed to `dynamic`. These methods would have
    resulted in a runtime error if they were used.

*   **Breaking Change**: `Node.insertAllBefore()` erroneously had a return type
    of `Node`, even though it was not returning anything. This has been
    corrected to `void`.

[#39627]: https://github.com/dart-lang/sdk/issues/39627

#### `dart:io`

*   Class `HttpParser` will no longer throw an exception when a HTTP response
    status code is within [0, 999]. Customized status codes in this range are
    now valid.

*   **Breaking change** [#33501][]: The signature of `HttpHeaders` methods
    `add()` and `set` have been changed to:

    ```dart
    void add(String name, Object value, {bool preserveHeaderCase: false})
    void set(String name, Object value, {bool preserveHeaderCase: false})
    ```

    Setting `preserveHeaderCase` to `true` preserves the case of the `name`
    parameter instead of converting it to lowercase. The `HttpHeader.forEach()`
    method provides the current case of each header.

    This is breaking only for classes extending or implementing `HttpHeaders`
    and having their own `add` or `set` methods without the `bool
    preserveHeaderCase` named parameter.

*   **Breaking change** [#40702][]: The `Socket` class now throws a
    `SocketException` if the socket has been explicitly destroyed or upgraded to
    a secure socket upon setting or getting socket options. Previously, setting
    a socket option would be ignored and getting a socket option would return
    `null`.

*   **Breaking change** [#40483][]: The `Process` class now throws a
    `StateError` if the process is detached (`ProcessStartMode.detached` and
    `ProcessStartMode.detachedWithStdio`) upon accessing the `exitCode` getter.
    It now also throws when not connected to the child process's stdio
    (`ProcessStartMode.detached` and `ProcessStartMode.inheritStdio`) upon
    accessing the `stdin`, `stdout`, and `stderr` getters. Previously, these
    getters would all return `null`.

*   **Breaking change** [#40706][]: The dummy object returned if
    `FileStat.stat()` or `FileStat.statSync()` fail now contains Unix epoch
    timestamps instead of `null` for the `accessed`, `changed`, and `modified`
    getters.

*   **Breaking change** [#40709][]: The `HeaderValue` class now parses more
    strictly in two invalid edge cases. This is the class used to parse the
    semicolon delimited parameters used in the `Accept`, `Authorization`,
    `Content-Type`, and other such HTTP headers.

    The empty parameter value without double quotes (which is not allowed by the
    standards) is now parsed as the empty string rather than `null`. E.g.
    `HeaderValue.parse("v;a=").parameters` now gives `{"a": ""}` rather than
    `{"a": null}`.

    Invalid inputs with unbalanced double quotes are now rejected. E.g.
    `HeaderValue.parse('v;a="b').parameters` will now throw a `HttpException`
    instead of giving `{"a": "b"}`.

*   The `HeaderValue.toString()` method now supports parameters with `null`
    values by omitting the value. `HeaderValue("v", {"a": null, "b":
    "c"}).toString()` now gives `v; a; b=c`. This behavior can be used to
    implement some features in the `Accept` and `Sec-WebSocket-Extensions`
    headers.

    Likewise the empty value and values using characters outside of [RFC 7230
    tokens][] are now correctly implemented by double quoting such values with
    escape sequences. For example:

    ```dart
    HeaderValue("v",
        {"a": "A", "b": "(B)", "c": "", "d": "ø", "e": "\\\""}).toString()
    ```

    Gives: `v;a=A;b="(B)";c="";d="ø";e="\\\""`.

*   [Unix domain sockets][] are now supported on Linux, Android and MacOS, which
    can be used by passing a `InternetAddress` of `InternetAddressType.Unix`
    into the `connect()`, `startConnect()` and `bind()` methods. The `port`
    argument in those methods will be ignored. The `port` getter always returns
    0 for Unix domain sockets.

*   Class `InternetAddressType` gains one more option `Unix`, which represents a
    Unix domain address.

*   Class `InternetAddress`:

    *   `InternetAddress` constructor gains an optional `type` parameter. To
        create a Unix domain address, `type` is set to
        `InternetAddressType.Unix` and `address` is a file path.

    *   `InternetAddress` gains a new constructor `fromRawAddress()` that takes
        an address in byte format for Internet addresses or raw file path for
        Unix domain addresses.

*   **Breaking change** [#40681][]: The static methods `runZoned()` and
    `runWithHttpOverrides()` on `HttpOverrides` no longer accept
    `zoneSpecification` and `onError` parameters. Use the `runZoned()` or
    `runZonedGuarded()` functions from `dart:async` directly if needing to
    specify those.

*   Class `HttpClient` and `HttpServer`, when receiving `HttpRequest` or
    `HttpClientResponse`, will now put a 8K size limit on its header fields and
    values.

[#33501]: https://github.com/dart-lang/sdk/issues/33501
[#40702]: https://github.com/dart-lang/sdk/issues/40702
[#40483]: https://github.com/dart-lang/sdk/issues/40483
[#40706]: https://github.com/dart-lang/sdk/issues/40706
[#40709]: https://github.com/dart-lang/sdk/issues/40709
[RFC 7230 tokens]: https://tools.ietf.org/html/rfc7230#section-3.2.6
[Unix domain sockets]: https://en.wikipedia.org/wiki/Unix_domain_socket

#### `dart:mirrors`

*   Added `MirrorSystem.neverType`.

### Dart VM

*   Added `Dart_TypeDynamic`, `Dart_TypeVoid` and `Dart_TypeNever`. Type
    `dynamic` can no longer by reached using `Dart_GetType(dart:core, dynamic)`.

*   Added the following methods to the VM embedding API:

    * `Dart_GetNonNullableType()`
    * `Dart_GetNullableType()`
    * `Dart_TypeToNonNullable()`
    * `Dart_TypeToNullable()`
    * `Dart_IsLegacyType()`
    * `Dart_IsNonNullableType()`
    * `Dart_IsNullableType()`

### Foreign Function Interface (`dart:ffi`)

*   **Breaking Change**: Changed `Pointer.asFunction()` and
    `DynamicLibrary.lookupFunction()` to extension methods. Invoking them
    dynamically previously already threw an exception, so the runtime behavior
    stays the same. However, the extension methods are only visible if
    `dart:ffi` is imported directly. This breaks code where `dart:ffi` is not
    directly imported. To fix, add:

    ```dart
    import 'dart:ffi';
    ```

### Tools

#### Dart Dev Compiler (DDC)

We fixed several inconsistencies between DDC and Dart2JS so that users less
frequently encounter code that is accepted by one compiler but then fails in the
other.

*   **Breaking Change**: Deleted the legacy (analyzer based) version of DDC. For
    additional details see the [announcement][ddc].

    *   The `--kernel` option is now ignored and defaults to true. There is no
        longer any way to invoke the legacy (analyzer based) version of DDC.

    *   Command line arguments that were only used for the legacy DDC have been
        removed.

    *   The pre-compiled `dart_sdk.js` artifacts generated by legacy DDC have
        been deleted from `dart-sdk/lib/dev_compiler` in favor of the versions
        located at `dart-sdk/lib/dev_compiler/kernel`.

*   **Breaking Change**: Functions passed to JavaScript using the recommended
    `package:js` interop specification must now be wrapped with a call to
    `allowInterop`. This behavior was always enforced by Dart2JS, but was not
    enforced consistently by DDC. It is now enforced by both.

*   **Breaking Change**: Constructors in `@JS()` classes must be marked with
    `external`. Previously the `external` could be omitted in some cases with
    DDC but doing so would cause incorrect behavior with Dart2JS.

*   JS interop classes with an index operator are now static errors.

*   All remaining support from the `dart:mirrors` library has been removed. Use
    of this library on the web has been unsupported and prevented by the Dart
    build systems since Dart v2.0.0. All known exception cases have been cleaned
    up. This change makes DDC and Dart2JS now behave consistently.

    The library can still be imported on web apps, but all APIs throw. In a
    future breaking change release, imports to this library will likely become a
    compile-time error.

[ddc]: https://github.com/dart-lang/sdk/issues/38994

#### Dart2JS

A new representation of runtime types is enabled by default.

This change is part of a long term goal of making runtime checks cheaper and
more flexible for upcoming changes in the language. The new representation
disentangles how types and classes are represented and makes types first-class
to the compiler. This makes it possible to do certain kind of optimizations on
type checks that were not possible before and will enable us to model
non-nullable types in the near future.

This change should not affect the semantics of your application, but it has some
relatively small visible effects that we want to highlight:

*   Types are now canonicalized, this fixes a long standing bug that Types could
    not be used in switch cases (issue [17207][]).

*   Code-size changes may be visible, but the difference is small overall. It is
    more visible on smaller apps because the new implementation includes more
    helper methods. On large apps we have even seen an overall code-size
    reduction.

*   Certain checks are a lot faster.  This is less noticeable if you are
    compiling apps with `-O3` where checks are omitted altogether. Even with
    `-O3`, the performance of some `is` checks used by your app may improve.

*   When using `-O3` and `-O4` incorrect type annotations could surface as
    errors. The old type representation was accidentally lenient on some invalid
    type annotations. We have only encountered this issue on programs that were
    not tested properly at the js-interop program boundary.

*   `Type.toString()` has a small change that is rarely visible. For a long
    time, Dart2JS has had support to erase unused type variables. Today, when
    Dart2JS is given `--lax-runtime-type-to-string` (currently included in
    `-O2`, `-O3`, and `-O4`) and it decides to erase the type variable of a
    class `Foo<T>`, then it compiles expressions like
    `foo.runtimeType.toString()` to print `Foo`. With the new representation,
    this will show `Foo<erased>` instead. This change may be visible in error
    messages produced by type checks involving erased types.

Because types and classes are represented separately, we will likely reevaluate
restrictions of deferred libraries in the near future. For example, we could
support referring to deferred types because types can be downloaded while
classes are not.

In the unlikely case you run into any issues, please file a bug so we can
investigate. You can temporarily force the old type representation by passing
`--use-old-rti` to Dart2JS if necessary, but our goal is to delete the old type
representation soon.

In addition, we fixed some inconsistencies between Dart2JS and DDC:

*   JS interop classes with an index operator are now static errors instead of
    causing invalid code in Dart2JS.

*   **Breaking Change**: The subtyping rule for generic functions is now more
    forgiving. Corresponding type parameter bounds now only need to be mutual
    subtypes rather than structurally equal up to renaming of bound type
    variables and equating all top types.

*   **Breaking Change**: Types are now normalized. See [normalization][] for the
    full specification. Types will now be printed in their normal form, and
    mutual subtypes with the same normal form will now be considered equal.

*   **Breaking Change**: Constructors in `@JS()` classes must be marked with
    `external`. Previously, the external could be omitted for unused
    constructors. Omitting `external` for a constructor which is used would
    cause incorrect behavior at runtime, now omitting it on any constructor is a
    static error.

[17207]: https://github.com/dart-lang/sdk/issues/17207

[normalization]: https://github.com/dart-lang/language/blob/master/resources/type-system/normalization.md


Other dart2js changes:

* **Breaking Change**: The `--package-root` flag, which was hidden and disabled
  in Dart 2.0.0, has been completely removed. Passing this flag will now cause
  `dart2js` to fail.

#### Linter

Updated the Linter to `0.1.114`, which includes:

* Fixed `avoid_shadowing_type_parameters` to support extensions and mixins.
* Updated `non_constant_identifier_names` to allow named constructors made up of only underscores (`_`).
* Updated `avoid_unused_constructor_parameters` to ignore unused params named in all underscores (`_`).

#### Analyzer

*   Removed support for the deprecated analysis options file name
    `.analysis_options`.

#### Pub

*   Added `pub outdated` command which lists outdated package dependencies, and
    gives advice on how to upgrade.

*   `pub get` and `pub upgrade` now fetch version information about hosted
    dependencies in parallel, improving the time package resolution performance.

*   `pub get` and `pub upgrade` no longer precompile executables from
    dependencies by default. Instead they are precompiled on first `pub run`.
    Use `pub get --precompile` to get the previous behavior.

*   Fixed missing retries of DNS failures during `pub get`.

*   If code contains imports for packages not listed in the package's
    `pubspec.yaml` then `pub publish` will reject the package.

*   `pub publish` no longer requires the presence of a `homepage` field, if the
    `repository` field is provided.

*   `pub publish` warns if non-pre-release packages depends on pre-release
    packages or pre-release Dart SDKs.

*   Relative paths in `pubspec.lock` now use `/` also on Windows to make the
    file sharable between machines.

*   Fixed language version in [`.dart_tool/package_config.json`][package config]
    for packages without an explicit SDK constraint. Pub now writes an empty
    language version where before the language version of the current SDK would
    be used.

*   `%LOCALAPPDATA%` is now preferred over `%APPDATA%` when creating a pub cache
    directory on Windows. `%LOCALAPPDATA%` is not copied when users roam between
    devices.

*   `pub publish` warns if LICENSE and README.md files are not called those
    exact names.

*   `pub repair cache` downloads hosted packages in parallel.

[package config]: https://github.com/dart-lang/language/blob/master/accepted/future-releases/language-versioning/package-config-file-v2.md

## 2.7.2 - 2020-03-23

This is a patch release that addresses a vulnerability in `dart:html`
[NodeValidator][] related to DOM clobbering of `previousSibling`. See the
[vulnerability advisory][CVE-2020-8923] for more details. Thanks to **Vincenzo
di Cicco** for finding and reporting this issue.

This release also improves compatibility with ARMv8 processors (issue [40001][])
and dart:io stability (issue [40589][]).

[NodeValidator]: https://api.dart.dev/stable/dart-html/NodeValidator-class.html
[CVE-2020-8923]: https://github.com/dart-lang/sdk/security/advisories/GHSA-hfq3-v9pv-p627
[40001]: https://github.com/dart-lang/sdk/issues/40001
[40589]: https://github.com/dart-lang/sdk/issues/40589

## 2.7.1 - 2020-01-23

This is a patch release that improves dart2js compile-time (issue [40217][]).

[40217]: https://github.com/dart-lang/sdk/issues/40217

**Breaking Change**:
The Dart SDK for macOS is now only available for x64 (issue [39810][]).

[39810]: https://github.com/dart-lang/sdk/issues/39810

## 2.7.0 - 2019-12-11

**Extension methods** -- which we shipped in preview in 2.6.0 -- are no longer
in preview, and are now officially supported as of 2.7.0. Learn more about them
here:

https://medium.com/dartlang/extension-methods-2d466cd8b308

### Language

* **Breaking Change**: [Static extension members][] are accessible when
imported with a prefix (issue [671][]). In the extension method **preview**
launch, importing a library with a prefix hid all extension members in
addition to hiding the extension name, thereby making them inaccessible
in the importing library except via the explicit override syntax. Based
on user feedback, we have changed this to make extensions methods accessible
even when imported with a prefix.

    ```dart
      // "thing.dart"
      class Thing {
      }
      extension Show on Thing {
        void show() {
          print("This is a thing");
        }
     }
     // "client.dart"
     import "thing.dart" as p;
     void test() {
       p.Thing().show(); // Previously an error, now resolves to Show.show
     }
    ```

[Static extension members]: https://github.com/dart-lang/language/blob/master/accepted/2.6/static-extension-members/feature-specification.md
[671]: https://github.com/dart-lang/language/issues/671

### Core libraries

#### `dart:io`

* **Breaking change**: Added `IOOverrides.serverSocketBind` to aid in writing
  tests that wish to mock `ServerSocket.bind`.

#### `dart:typed_data`

* Added new constructors, `.sublistView(TypedData, [start, end])` to all
  `TypedData` classes. The constructor makes it easier, and less error-prone,
  to create a view of (a slice of) another `TypedData` object.

### Dart VM

* New fields added to existing instances by a reload will now be initialized
  lazily, as if the field was a late field. This makes the initialization order
  program-defined, whereas previously it was undefined.

### Tools

#### Linter

The Linter was updated to `0.1.104`, which includes:

* updated `unnecessary_overrides` to allow overrides when annotations (besides `@override` are specified)
* updated `file_names` to allow names w/ leading `_`'s (and improved performance)
* new lint: `unnecessary_final`

#### Pub

* `pub get` generates [`.dart_tool/package_config.json`](https://github.com/dart-lang/language/blob/62c036cc41b10fb543102d2f73ee132d1e2b2a0e/accepted/future-releases/language-versioning/package-config-file-v2.md)
  in addition to `.packages` to support language versioning.

* `pub publish` now warns about the old flutter plugin registration format.

* `pub publish` now warns about the `author` field in pubspec.yaml being.
  obsolete.

* Show a proper error message when `git` is not installed.

## 2.6.1 - 2019-11-11

This is a patch release that reduces dart2js memory usage (issue [27883][]),
improves stability on arm64 (issue [39090][]) and updates the Dart FFI
documentation.

[27883]: https://github.com/dart-lang/sdk/issues/27883
[39090]: https://github.com/dart-lang/sdk/issues/39090

## 2.6.0 - 2019-11-05

### Language

*   **[IN PREVIEW]** [Static extension members][]: A new language feature
    allowing specially declared static functions to be invoked like instance
    members on expressions of appropriate static types is available in preview.

    Static extension members are declared using a new `extension` declaration.
    Example:

    ```dart
    extension MyFancyList<T> on List<T> {
      /// Whether this list has an even length.
      bool get isLengthEven => this.length.isEven;

      /// Whether this list has an odd length.
      bool get isLengthOdd => !isLengthEven;

      /// List of values computed for each pairs of adjacent elements.
      ///
      /// The result always has one element less than this list,
      /// if this list has any elements.
      List<R> combinePairs<R>(R Function(T, T) combine) =>
          [for (int i = 1; i < this.length; i++)
              combine(this[i - 1], this[i])];
    }
    ```

    Extension declarations cannot declare instance fields or constructors.
    Extension members can be invoked explicitly,
    `MyFancyList(intList).isLengthEven)`, or implicitly, `intList.isLengthEven`,
    where the latter is recognized by `intList` matching the `List<T>` "on" type
    of the declaration. An extension member cannot be called implicitly on an
    expression whose static type has a member with the same base-name. In that
    case, the interface member takes precedence. If multiple extension members
    apply to the same implicit invocation, the most specific one is used, if
    there is one such.

    Extensions can be declared on any type, not just interface types.

    ```dart
    extension IntCounter on int {
      /// The numbers from this number to, but not including, [end].
      Iterable<int> to(int end) sync* {
        int step = end < this ? -1 : 1;
        for (int i = this; i != end; i += step) yield i;
      }
    }

    extension CurryFunction<R, S, T> on R Function(S, T) {
      /// Curry a binary function with its first argument.
      R Function(T) curry(S first) => (T second) => this(first, second);
    }
    ```

    [Static extension members]: https://github.com/dart-lang/language/blob/master/accepted/2.6/static-extension-members/feature-specification.md

*   **Breaking change** [#37985](https://github.com/dart-lang/sdk/issues/37985):
    Inference is changed when using `Null` values in a `FutureOr` context.
    Namely, constraints of the forms similar to `Null` <: `FutureOr<T>` now
    yield `Null` as the solution for `T`.  For example, the following code will
    now print "Null", and it was printing "dynamic" before (note that the
    anonymous closure `() {}` in the example has `Null` as its return type):

    ```dart
    import 'dart:async';

    void foo<T>(FutureOr<T> Function() f) { print(T); }

    main() { foo(() {}); }
    ```


### Core libraries

* Default values of parameters of abstract methods are no longer available
  via `dart:mirrors`.

#### `dart:developer`

* Added optional `parent` parameter to `TimelineTask` constructor to allow for
  linking of asynchronous timeline events in the DevTools timeline view.

#### `dart:io`

* Added `enableTimelineLogging` property to `HttpClient` which, when enabled,
  will post HTTP connection and request information to the developer timeline
  for all `HttpClient` instances.

### Dart VM

* Added a new tool for AOT compiling Dart programs to native, self-contained
executables. See https://dart.dev/tools/dart2native for additional details.

### Foreign Function Interface (`dart:ffi`)

*   **Breaking change**: The API now makes use of static extension members.
    Static extension members enable the `dart:ffi` API to be more precise with
    types, and provide convenient access to memory through extension getters and
    setters. The extension members on `Pointer` provide `.value` and `.value =`
    for accessing the value in native memory and `[]` and `[]=` for indexed access.
    The method `asExternalTypedData` has been replaced with `asTypedList` extension
    methods. And finally, `Structs` do no longer have a type argument and are
    accessed using the extension member `.ref` on `Pointer`.
    These changes makes the code using `dart:ffi` much more concise.
*   **Breaking change**: The memory management has been removed (`Pointer.allocate`
    and `Pointer.free`). Instead, memory management is available in
    [package:ffi](https://pub.dev/packages/ffi).
*   **Breaking change**: `Pointer.offsetBy` was removed, use `cast` and `elementAt`
    instead.
*   Faster memory load and stores.
*   The dartanalyzer (commandline and IDEs) now reports `dart:ffi` static errors.
*   Callbacks are now supported in AOT (ahead-of-time) compiled code.

### Dart for the Web

#### Dart Dev Compiler (DDC)

* Kernel DDC will no longer accept non-dill files as summary inputs.
* Removed support for the deprecated web extension.

### Tools

#### Linter

The Linter was updated to `0.1.101`, which includes:

* fixed `diagnostic_describe_all_properties` to flag properties in `Diagnosticable`s with no debug methods defined
* fixed `noSuchMethod` exception in `camel_case_extensions` when analyzing unnamed extensions
* fixed `avoid_print` to catch tear-off usage
* new lint: `avoid_web_libraries_in_flutter` (experimental)
* (internal) prepare `unnecessary_lambdas` for coming `MethodInvocation` vs. `FunctionExpressionInvocation` changes

## 2.5.2 - 2019-10-08

This is a patch release with properly signed binaries required for macOS
Catalina (Issue [38765][]).

[38765]: https://github.com/dart-lang/sdk/issues/38765

## 2.5.1 - 2019-09-27

This is a patch release that prevents type inference failures in the analyzer
(Issue [38365][]).

[38365]: https://github.com/dart-lang/sdk/issues/38365

## 2.5.0 - 2019-09-10

### Language

The set of operations allowed in constant expressions has been expanded as
described in
the [constant update proposal](https://github.com/dart-lang/language/issues/61).
The control flow and spread collection features shipped in Dart 2.3 are now also
supported in constants
as
[described in the specification here](https://github.com/dart-lang/language/blob/master/accepted/2.3/unified-collections/feature-specification.md#constant-semantics).

Specifically, it is now valid to use the following operations in constant
expressions under the appropriate conditions:
  - Casts (`e as T`) and type tests (`e is T`).
  - Comparisons to `null`, even for types which override the `==` operator.
  - The `&`, `|`, and `^` binary operators on booleans.
  - The spread operators (`...` and `...?`).
  - An `if` element in a collection literal.

```dart
// Example: these are now valid constants.
const Object i = 3;
const list = [i as int];
const set = {if (list is List<int>) ...list};
const map = {if (i is int) i : "int"};
```

In addition, the semantics of constant evaluation has been changed as follows:
  - The `&&` operator only evaluates its second operand if the first evaluates
  to true.
  - The `||` operator only evaluates its second operand if the first evaluates
  to false.
  - The `??` operator only evaluates its second operand if the first evaluates
  to null.
  - The conditional operator (`e ? e1 : e2`) only evaluates one of the two
    branches, depending on the value of the first operand.

```dart
// Example: x is now a valid constant definition.
const String s = null;
const int x = (s == null) ? 0 : s.length;
```

### Core libraries

* **Breaking change** [#36900](https://github.com/dart-lang/sdk/issues/36900):
  The following methods and
  properties across various core libraries, which used to declare a return type
  of `List<int>`, were updated to declare a return type of `Uint8List`:

  * `BytesBuilder.takeBytes()`
  * `BytesBuilder.toBytes()`
  * `Datagram.data`
  * `File.readAsBytes()` (`Future<Uint8List>`)
  * `File.readAsBytesSync()`
  * `InternetAddress.rawAddress`
  * `RandomAccessFile.read()` (`Future<Uint8List>`)
  * `RandomAccessFile.readSync()`
  * `RawSocket.read()`
  * `Utf8Codec.encode()` (and `Utf8Encoder.convert()`)

  In addition, the following classes were updated to implement
  `Stream<Uint8List>` rather than `Stream<List<int>>`:

  * `HttpRequest`
  * `Socket`

  **Possible errors and how to fix them**

    * > The argument type 'Utf8Decoder' can't be assigned to the parameter type 'StreamTransformer<Uint8List, dynamic>'

      > type 'Utf8Decoder' is not a subtype of type 'StreamTransformer' of 'streamTransformer'"

      You can fix these call sites by updating your code to use
      `StreamTransformer.bind()` instead of `Stream.transform()`, like so:

      *Before:* `stream.transform(utf8.decoder)`
      *After:* `utf8.decoder.bind(stream)`

    * > The argument type 'IOSink' can't be assigned to the parameter type 'StreamConsumer<Uint8List>'

      > type '_IOSinkImpl' is not a subtype of type 'StreamConsumer<Uint8List>' of 'streamConsumer'

      You can fix these call sites by casting your stream instance to a `Stream<List<int>>` before calling `.pipe()` on the stream, like so:

      *Before:* `stream.pipe(consumer)`
      *After:* `stream.cast<List<int>>().pipe(consumer)`

  Finally, the following typed lists were updated to have their `sublist()`
  methods declare a return type that is the same as the source list:

  * `Int8List.sublist()` → `Int8List`
  * `Int16List.sublist()` → `Int16List`
  * `Int32List.sublist()` → `Int32List`
  * `Int64List.sublist()` → `Int64List`
  * `Int32x4List.sublist()` → `Int32x4List`
  * `Float32List.sublist()` → `Float32List`
  * `Float64List.sublist()` → `Float64List`
  * `Float32x4List.sublist()` → `Float32x4List`
  * `Float64x2List.sublist()` → `Float64x2List`
  * `Uint8List.sublist()` → `Uint8List`
  * `Uint8ClampedList.sublist()` → `Uint8ClampedList`
  * `Uint16List.sublist()` → `Uint16List`
  * `Uint32List.sublist()` → `Uint32List`
  * `Uint64List.sublist()` → `Uint64List`

#### `dart:async`

* Add `value` and `error` constructors on `Stream`
  to allow easily creating single-value or single-error streams.

#### `dart:core`

* Update `Uri` class to support [RFC6874](https://tools.ietf.org/html/rfc6874):
  "%25" or "%" can be appended to the end of a valid IPv6 representing a Zone
  Identifier. A valid zone ID consists of unreversed character or Percent
  encoded octet, which was defined in RFC3986.
  IPv6addrz = IPv6address "%25" ZoneID

  [29456]: https://github.com/dart-lang/sdk/issues/29456

#### `dart:io`

* **Breaking change** [#37192](https://github.com/dart-lang/sdk/issues/37192):
  The `Cookie` class's constructor's `name` and `value`
  optional positional parameters are now mandatory. The
  signature changes from:

      Cookie([String name, String value])

  to

      Cookie(String name, String value)

  However, it has not been possible to set `name` and `value` to null since Dart
  1.3.0 (2014) where a bug made it impossible. Any code not using both
  parameters or setting any to null would necessarily get a noSuchMethod
  exception at runtime. This change catches such erroneous uses at compile time.
  Since code could not previously correctly omit the parameters, this is not
  really a breaking change.

* **Breaking change** [#37192](https://github.com/dart-lang/sdk/issues/37192):
  The `Cookie` class's `name` and `value` setters now
  validates that the strings are made from the allowed character set and are not
  null. The constructor already made these checks and this
  fixes the loophole where the setters didn't also validate.

### Dart VM

### Tools

#### Pub

 * Clean-up invalid git repositories in cache when fetching from git.
 * **Breaking change**  [#36765](https://github.com/dart-lang/sdk/issues/36765):
   Packages published to [pub.dev](https://pub.dev) can no longer contain git
   dependencies. These packages will be rejected by the server.

#### Linter

The Linter was updated to `0.1.96`, which includes:

* fixed false positives in `unnecessary_parens`
* various changes to migrate to preferred analyzer APIs
* rule test fixes

#### Dartdoc

Dartdoc was updated to `0.28.4`; this version includes several fixes and is based
on a newer version of the analyzer package.

## 2.4.1 - 2019-08-07

This is a patch release that fixes a performance regression in JIT mode, as
well as a potential crash of our AOT compiler.

### Dart VM

* Fixed a performance regression where usage of `Int32List` could trigger
  repeated deoptimizations in JIT mode (Issue [37551][]).

* Fixed a bug where usage of a static getter with name `length` could cause a
  crash in our AOT compiler (Issue [35121][]).

[37551]: https://github.com/dart-lang/sdk/issues/37551
[35121]: https://github.com/dart-lang/sdk/issues/35121

### Dart Dev Compiler (DDC)

Callbacks passed to JS and wrapped with `allowInterop` or
`allowInteropCaptureThis` are now strict about argument counts and argument
types. This may mean that tests which were previously passing and relying on
loose argument checking (too many or too few arguments, or arguments with too
specific types like `List<Something>` instead of `List<dynamic>`) may start
failing. This changes makes DDC behave more like dart2js with the default flags.

## 2.4.0 - 2019-06-27

### Core libraries

#### `dart:isolate`

* `TransferableTypedData` class was added to facilitate faster cross-isolate
communication of `Uint8List` data.

* **Breaking change**: `Isolate.resolvePackageUri` will always throw an
  `UnsupportedError` when compiled with dart2js or DDC. This was the only
  remaining API in `dart:isolate` that didn't automatically throw since we
  dropped support for this library in [Dart 2.0.0][1]. Note that the API already
  throws in dart2js if the API is used directly without manually setting up a
  `defaultPackagesBase` hook.

[1]: https://github.com/dart-lang/sdk/blob/master/CHANGELOG.md#200---2018-08-07


#### `dart:developer`
* Exposed `result`, `errorCode` and `errorDetail` getters in
  `ServiceExtensionResponse` to allow for better debugging of VM service
  extension RPC results.

#### `dart:io`

* Fixed `Cookie` class interoperability with certain websites by allowing the
  cookie values to be the empty string (Issue [35804][]) and not stripping
  double quotes from the value (Issue [33327][]) in accordance with RFC 6265.

  [33327]: https://github.com/dart-lang/sdk/issues/33327
  [35804]: https://github.com/dart-lang/sdk/issues/35804

* [#36971](https://github.com/dart-lang/sdk/issues/36971):
  The `HttpClientResponse` interface has been extended with the addition of a
  new `compressionState` getter, which specifies whether the body of a
  response was compressed when it was received and whether it has been
  automatically uncompressed via `HttpClient.autoUncompress`.

  As part of this change, a corresponding new enum was added to `dart:io`:
  `HttpClientResponseCompressionState`.

  This is a **breaking change** for those implementing the `HttpClientResponse`
  interface as subclasses will need to implement the new getter.

#### `dart:async`

* **Breaking change** [#36382](https://github.com/dart-lang/sdk/issues/36382):
  The `await for` allowed `null` as a stream due to a bug
  in `StreamIterator` class. This bug has now been fixed.

#### `dart:core`

* [#36171](https://github.com/dart-lang/sdk/issues/36171):
  The `RegExp` interface has been extended with two new
  constructor named parameters:

  * `unicode:` (`bool`, default: `false`), for Unicode patterns
  * `dotAll:` (`bool`, default: `false`), to change the matching behavior of
    '.' to also match line terminating characters.

  Appropriate properties for these named parameters have also been added so
  their use can be detected after construction.

  In addition, `RegExp` methods that originally returned `Match` objects
  now return a more specific subtype, `RegExpMatch`, which adds two features:

  * `Iterable<String> groupNames`, a property that contains the names of all
    named capture groups
  * `String namedGroup(String name)`, a method that retrieves the match for
    the given named capture group

  This is a **breaking change** for implementers of the `RegExp` interface.
  Subclasses will need to add the new properties and may have to update the
  return types on overridden methods.

### Language

*   **Breaking change** [#35097](https://github.com/dart-lang/sdk/issues/35097):
    Covariance of type variables used in super-interfaces
    is now enforced. For example, the following code was
    previously accepted and will now be rejected:

```dart
class A<X> {};
class B<X> extends A<void Function(X)> {};
```

* The identifier `async` can now be used in asynchronous and generator
  functions.

### Dart for the Web

#### Dart Dev Compiler (DDC)

* Improve `NoSuchMethod` errors for failing dynamic calls. Now they include
  specific information about the nature of the error such as:
  * Attempting to call a null value.
  * Calling an object instance with a null `call()` method.
  * Passing too few or too many arguments.
  * Passing incorrect named arguments.
  * Passing too few or too many type arguments.
  * Passing type arguments to a non-generic method.

### Tools

#### Linter

The Linter was updated to `0.1.91`, which includes the following changes:

* Fixed missed cases in `prefer_const_constructors`
* Fixed `prefer_initializing_formals` to no longer suggest API breaking changes
* Updated `omit_local_variable_types` to allow explicit `dynamic`s
* Fixed null-reference in `unrelated_type_equality_checks`
* New lint: `unsafe_html`
* Broadened `prefer_null_aware_operators` to work beyond local variables.
* Added `prefer_if_null_operators`.
* Fixed `prefer_contains` false positives.
* Fixed `unnecessary_parenthesis` false positives.
* Fixed `prefer_asserts_in_initializer_lists` false positives
* Fixed `curly_braces_in_flow_control_structures` to handle more cases
* New lint: `prefer_double_quotes`
* New lint: `sort_child_properties_last`
* Fixed `type_annotate_public_apis` false positive for `static const` initializers

#### Pub

* `pub publish` will no longer warn about missing dependencies for import
   statements in `example/`.
* OAuth2 authentication will explicitly ask for the `openid` scope.

## 2.3.2 - 2019-06-11

This is a patch version release with a security improvement.

### Security vulnerability

*  **Security improvement:** On Linux and Android, starting a process with
   `Process.run`, `Process.runSync`, or `Process.start` would first search the
   current directory before searching `PATH` (Issue [37101][]). This behavior
   effectively put the current working directory in the front of `PATH`, even if
   it wasn't in the `PATH`. This release changes that behavior to only searching
   the directories in the `PATH` environment variable. Operating systems other
   than Linux and Android didn't have this behavior and aren't affected by this
   vulnerability.

   This vulnerability could result in execution of untrusted code if a command
   without a slash in its name was run inside an untrusted directory containing
   an executable file with that name:

   ```dart
   Process.run("ls", workingDirectory: "/untrusted/directory")
   ```

   This would attempt to run `/untrusted/directory/ls` if it existed, even
   though it is not in the `PATH`. It was always safe to instead use an absolute
   path or a path containing a slash.

   This vulnerability was introduced in Dart 2.0.0.

[37101]: https://github.com/dart-lang/sdk/issues/37101

## 2.3.1 - 2019-05-21

This is a patch version release with bug fixes.

### Tools

#### dart2js

* Fixed a bug that caused the compiler to crash when it compiled UI-as-code
  features within fields (Issue [36864][]).

[36864]: https://github.com/dart-lang/sdk/issues/36864

## 2.3.0 - 2019-05-08

The focus in this release is on the new "UI-as-code" language features which
make collections more expressive and declarative.

### Language

Flutter is growing rapidly, which means many Dart users are building UI in code
out of big deeply-nested expressions. Our goal with 2.3.0 was to [make that kind
of code easier to write and maintain][ui-as-code]. Collection literals are a
large component, so we focused on three features to make collections more
powerful. We'll use list literals in the examples below, but these features also
work in map and set literals.

[ui-as-code]: https://medium.com/dartlang/making-dart-a-better-language-for-ui-f1ccaf9f546c

#### Spread

Placing `...` before an expression inside a collection literal unpacks the
result of the expression and inserts its elements directly inside the new
collection. Where before you had to write something like this:

```dart
CupertinoPageScaffold(
  child: ListView(children: [
    Tab2Header()
  ]..addAll(buildTab2Conversation())
    ..add(buildFooter())),
);
```

Now you can write this:

```dart
CupertinoPageScaffold(
  child: ListView(children: [
    Tab2Header(),
    ...buildTab2Conversation(),
    buildFooter()
  ]),
);
```

If you know the expression might evaluate to null and you want to treat that as
equivalent to zero elements, you can use the null-aware spread `...?`.

#### Collection if

Sometimes you might want to include one or more elements in a collection only
under certain conditions. If you're lucky, you can use a `?:` operator to
selectively swap out a single element, but if you want to exchange more than one
or omit elements, you are forced to write imperative code like this:

```dart
Widget build(BuildContext context) {
  var children = [
    IconButton(icon: Icon(Icons.menu)),
    Expanded(child: title)
  ];

  if (isAndroid) {
    children.add(IconButton(icon: Icon(Icons.search)));
  }

  return Row(children: children);
}
```

We now allow `if` inside collection literals to conditionally omit or (with
`else`) swap out an element:

```dart
Widget build(BuildContext context) {
  return Row(
    children: [
      IconButton(icon: Icon(Icons.menu)),
      Expanded(child: title),
      if (isAndroid)
        IconButton(icon: Icon(Icons.search)),
    ],
  );
}
```

Unlike the existing `?:` operator, a collection `if` can be composed with
spreads to conditionally include or omit multiple items:

```dart
Widget build(BuildContext context) {
  return Row(
    children: [
      IconButton(icon: Icon(Icons.menu)),
      if (isAndroid) ...[
        Expanded(child: title),
        IconButton(icon: Icon(Icons.search)),
      ]
    ],
  );
}
```

#### Collection for

In many cases, the higher-order methods on Iterable give you a declarative way
to modify a collection in the context of a single expression. But some
operations, especially involving both transforming and filtering, can be
cumbersome to express in a functional style.

To solve this problem, you can use `for` inside a collection literal. Each
iteration of the loop produces an element which is then inserted in the
resulting collection. Consider the following code:

```dart
var command = [
  engineDartPath,
  frontendServer,
  ...fileSystemRoots.map((root) => "--filesystem-root=$root"),
  ...entryPoints
      .where((entryPoint) => fileExists("lib/$entryPoint.json"))
      .map((entryPoint) => "lib/$entryPoint"),
  mainPath
];
```

With a collection `for`, the code becomes simpler:

```dart
var command = [
  engineDartPath,
  frontendServer,
  for (var root in fileSystemRoots) "--filesystem-root=$root",
  for (var entryPoint in entryPoints)
    if (fileExists("lib/$entryPoint.json")) "lib/$entryPoint",
  mainPath
];
```

As you can see, all three of these features can be freely composed. For full
details of the changes, see [the official proposal][ui-as-code proposal].

[ui-as-code proposal]: https://github.com/dart-lang/language/blob/master/accepted/future-releases/unified-collections/feature-specification.md

**Note: These features are not currently supported in *const* collection
literals. In a future release, we intend to relax this restriction and allow
spread and collection `if` inside const collections.**

### Core library changes

#### `dart:isolate`

*   Added `debugName` property to `Isolate`.
*   Added `debugName` optional parameter to `Isolate.spawn` and
    `Isolate.spawnUri`.

#### `dart:core`

*   RegExp patterns can now use lookbehind assertions.
*   RegExp patterns can now use named capture groups and named backreferences.
    Currently, named group matches can only be retrieved in Dart either by the
    implicit index of the named group or by downcasting the returned Match
    object to the type RegExpMatch. The RegExpMatch interface contains methods
    for retrieving the available group names and retrieving a match by group
    name.

### Dart VM

*   The VM service now requires an authentication code by default. This behavior
    can be disabled by providing the `--disable-service-auth-codes` flag.

*   Support for deprecated flags '-c' and '--checked' has been removed.

### Dart for the Web

#### dart2js

A binary format was added to dump-info. The old JSON format is still available
and provided by default, but we are starting to deprecate it. The new binary
format is more compact and cheaper to generate. On some large apps we tested, it
was 4x faster to serialize and used 6x less memory.

To use the binary format today, use `--dump-info=binary`, instead of
`--dump-info`.

What to expect next?

*   The [visualizer tool][visualizer] will not be updated to support the new
    binary format, but you can find several command-line tools at
    `package:dart2js_info` that provide similar features to those in the
    visualizer.

*   The command-line tools in `package:dart2js_info` also work with the old JSON
    format, so you can start using them even before you enable the new format.

*   In a future release `--dump-info` will default to `--dump-info=binary`. At
    that point, there will be an option to fallback to the JSON format, but the
    visualizer tool will be deprecated.

*   A release after that, the JSON format will no longer be available from
    dart2js, but may be available from a command-line tool in
    `package:dart2js_info`.

[visualizer]: https://dart-lang.github.io/dump-info-visualizer/

### Tools

#### dartfmt

*   Tweak set literal formatting to follow other collection literals.
*   Add support for "UI as code" features.
*   Properly format trailing commas in assertions.
*   Improve indentation of adjacent strings in argument lists.

#### Linter

The Linter was updated to `0.1.86`, which includes the following changes:

*   Added the following lints: `prefer_inlined_adds`,
    `prefer_for_elements_to_map_fromIterable`,
    `prefer_if_elements_to_conditional_expressions`,
    `diagnostic_describe_all_properties`.
*   Updated `file_names` to skip prefixed-extension Dart files (`.css.dart`,
  `.g.dart`, etc.).
*   Fixed false positives in `unnecessary_parenthesis`.

#### Pub

*   Added a CHANGELOG validator that complains if you `pub publish` without
    mentioning the current version.
*   Removed validation of library names when doing `pub publish`.
*   Added support for `pub global activate`ing package from a custom pub URL.
*   Added subcommand: `pub logout`. Logs you out of the current session.

#### Dart native

Initial support for compiling Dart apps to native machine code has been added.
Two new tools have been added to the `bin` folder of the Dart SDK:

* `dart2aot`: AOT (ahead-of-time) compiles a Dart program to native
machine code. The tool is supported on Windows, macOS, and Linux.

* `dartaotruntime`: A small runtime used for executing an AOT compiled program.

## 2.2.0 - 2019-02-26

### Language

Sets now have a literal syntax like lists and maps do:

```dart
var set = {1, 2, 3};
```

Using curly braces makes empty sets ambiguous with maps:

```dart
var collection = {}; // Empty set or map?
```

To avoid breaking existing code, an ambiguous literal is treated as a map.
To create an empty set, you can rely on either a surrounding context type
or an explicit type argument:

```dart
// Variable type forces this to be a set:
Set<int> set = {};

// A single type argument means this must be a set:
var set2 = <int>{};
```

Set literals are released on all platforms. The `set-literals` experiment flag
has been disabled.

### Tools

#### Analyzer

*   The `DEPRECATED_MEMBER_USE` hint was split into two hints:

    *   `DEPRECATED_MEMBER_USE` reports on usage of `@deprecated` members
        declared in a different package.
    *   `DEPRECATED_MEMBER_USE_FROM_SAME_PACKAGE` reports on usage of
        `@deprecated` members declared in the same package.

#### Linter

Upgraded the linter to `0.1.82` which adds the following improvements:

*   Added `provide_deprecation_message`, and
    `use_full_hex_values_for_flutter_colors`, `prefer_null_aware_operators`.
*   Fixed `prefer_const_declarations` set literal false-positives.
*   Updated `prefer_collection_literals` to support set literals.
*   Updated `unnecessary_parenthesis` play nicer with cascades.
*   Removed deprecated lints from the "all options" sample.
*   Stopped registering "default lints".
*   Fixed `hash_and_equals` to respect `hashCode` fields.

### Other libraries

#### `package:kernel`

*   **Breaking change:** The `klass` getter on the `InstanceConstant` class in
    the Kernel AST API has been renamed to `classNode` for consistency.

*   **Breaking change:** Updated `Link` implementation to utilize true symbolic
    links instead of junctions on Windows. Existing junctions will continue to
    work with the new `Link` implementation, but all new links will create
    symbolic links.

    To create a symbolic link, Dart must be run with administrative privileges
    or Developer Mode must be enabled, otherwise a `FileSystemException` will be
    raised with errno set to `ERROR_PRIVILEGE_NOT_HELD` (Issue [33966]).

[33966]: https://github.com/dart-lang/sdk/issues/33966

## 2.1.1 - 2019-02-18

This is a patch version release. Again, the team's focus was mostly on improving
performance and stability after the large changes in Dart 2.0.0. In particular,
dart2js now always uses the "fast startup" emitter and the old emitter has been
removed.

There are a couple of very minor **breaking changes:**

*   In `dart:io`, adding to a closed `IOSink` now throws a `StateError`.

*   On the Dart VM, a soundness hole when using `dart:mirrors` to reflectively
    invoke a method in an incorrect way that violates its static types has
    been fixed (Issue [35611][]).

### Language

This release has no language changes.

### Core library

#### `dart:core`

*   Made `DateTime.parse()` also recognize `,` as a valid decimal separator
    when parsing from a string (Issue [35576][]).

[35576]: https://github.com/dart-lang/sdk/issues/35576

#### `dart:html`

*   Added methods `Element.removeAttribute`, `Element.removeAttributeNS`,
    `Element.hasAttribute` and `Element.hasAttributeNS`. (Issue [35655][]).
*   Improved dart2js compilation of `element.attributes.remove(name)` to
    generate `element.removeAttribute(name)`, so that there is no performance
    reason to migrate to the above methods.
*   Fixed a number of `dart:html` bugs:

    *   Fixed HTML API's with callback typedef to correctly convert Dart
        functions to JS functions (Issue [35484]).
    *   HttpStatus constants exposed in `dart:html` (Issue [34318]).
    *   Expose DomName `ondblclick` and `dblclickEvent` for Angular analyzer.
    *   Fixed `removeAll` on `classes`; `elements` parameter should be
        `Iterable<Object>` to match Set's `removeAll` not `Iterable<E>` (Issue
        [30278]).
    *   Fixed a number of methods on DataTransferItem, Entry, FileEntry and
        DirectoryEntry which previously returned NativeJavaScriptObject.  This
        fixes handling drag/drop of files/directories (Issue [35510]).
    *   Added ability to allow local file access from Chrome browser in ddb.

[35655]: https://github.com/dart-lang/sdk/issues/35655
[30278]: https://github.com/dart-lang/sdk/issues/30278
[34318]: https://github.com/dart-lang/sdk/issues/34318
[35484]: https://github.com/dart-lang/sdk/issues/35484
[35510]: https://github.com/dart-lang/sdk/issues/35510

#### `dart:io`

*   **Breaking Change:** Adding to a closed `IOSink` now throws a `StateError`.
*   Added ability to get and set low level socket options.

[29554]: https://github.com/dart-lang/sdk/issues/29554

### Dart VM

In previous releases it was possible to violate static types using
`dart:mirrors`. This code would run without any TypeErrors and print
"impossible" output:

```dart
import 'dart:mirrors';

class A {
  void method(int v) {
    if (v != null && v is! int) {
      print("This should be impossible: expected null or int got ${v}");
    }
  }
}

void main() {
  final obj = A();
  reflect(obj).invoke(#method, ['not-an-number']);
}
```

This bug is fixed now. Only code that already violates static typing will break.
See Issue [35611][] for more details.

[35611]: https://github.com/dart-lang/sdk/issues/35611

### Dart for the Web

#### dart2js

*   The old "full emitter" back-end is removed and dart2js always uses the "fast
    startup" back-end. The generated fast startup code is optimized to load
    faster, even though it can be slightly larger. The `--fast-startup` and
    `--no-fast-startup` are allowed but ignored. They will be removed in a
    future version.

*   We fixed a bug in how deferred constructor calls were incorrectly not marked
    as deferred. The old behavior didn't cause breakages, but was imprecise and
    pushed more code to the main output unit.

*   A new deferred split algorithm implementation was added.

    This implementation fixes a soundness bug and addresses performance issues
    of the previous implementation, because of that it can have a visible impact
    on apps. In particular:

    *   We fixed a performance issue which was introduced when we migrated to
        the common front-end. On large apps, the fix can cut 2/3 of the time
        spent on this task.

    *   We fixed a bug in how inferred types were categorized (Issue [35311][]).
        The old behavior was unsound and could produce broken programs. The fix
        may cause more code to be pulled into the main output unit.

        This shows up frequently when returning deferred values from closures
        since the closure's inferred return type is the deferred type. For
        example, if you have:

        ```dart
        () async {
          await deferred_prefix.loadLibrary();
          return new deferred_prefix.Foo();
        }
        ```

        The closure's return type is `Future<Foo>`. The old implementation
        defers `Foo`, and incorrectly makes the return type `Future<dynamic>`.
        This may break in places where the correct type is expected.

        The new implementation will not defer `Foo`, and will place it in the
        main output unit. If your intent is to defer it, then you need to ensure
        the return type is not inferred to be `Foo`. For example, you can do so
        by changing the code to a named closure with a declared type, or by
        ensuring that the return expression has the type you want, like:

        ```dart
        () async {
          await deferred_prefix.loadLibrary();
          return new deferred_prefix.Foo() as dynamic;
        }
        ```

        Because the new implementation might require you to inspect and fix your
        app, we exposed two temporary flags:

    *   The `--report-invalid-deferred-types` causes dart2js to run both the
        old and new algorithms and report any cases where an invalid type was
        detected.

    *   The `--new-deferred-split` flag enables this new algorithm.

*   The `--categories=*` flag is being replaced. `--categories=all` was only
    used for testing and it is no longer supported. `--categories=Server`
    continues to work at this time but it is deprecated, please use
    `--server-mode` instead.

*   The `--library-root` flag was replaced by `--libraries-spec`. This flag is
    rarely used by developers invoking dart2js directly. It's important for
    integrating dart2js with build systems. See `--help` for more details on the
    new flag.

[35311]: https://github.com/dart-lang/sdk/issues/35311

### Tools

#### Analyzer

*   Support for `declarations-casts` has been removed and the `implicit-casts`
    option now has the combined semantics of both options. This means that
    users that disable `implicit-casts` might now see errors that were not
    previously being reported.

*   New hints added:

    *   `NON_CONST_CALL_TO_LITERAL_CONSTRUCTOR` and
        `NON_CONST_CALL_TO_LITERAL_CONSTRUCTOR_USING_NEW` inform you when a
        `@literal` const constructor is called in a non-const context (or with
        `new`).
    *   `INVALID_LITERAL_ANNOTATION` reports when something other than a const
        constructor is annotated with `@literal`.
    *   `SUBTYPE_OF_SEALED_CLASS` reports when any class or mixin subclasses
        (extends, implements, mixes in, or constrains to) a `@sealed` class, and
        the two are declared in different packages.
    *   `MIXIN_ON_SEALED_CLASS` reports when a `@sealed` class is used as a
        superclass constraint of a mixin.

#### dartdoc

Default styles now work much better on mobile. Simple browsing and searching of
API docs now work in many cases.

Upgraded the linter to `0.1.78` which adds the following improvements:

*   Added `prefer_final_in_for_each`, `unnecessary_await_in_return`,
    `use_function_type_syntax_for_parameters`,
    `avoid_returning_null_for_future`, and `avoid_shadowing_type_parameters`.
*   Updated `invariant_booleans` status to experimental.
*   Fixed `type_annotate_public_apis` false positives on local functions.
*   Fixed `avoid_shadowing_type_parameters` to report shadowed type parameters
    in generic typedefs.
*   Fixed `use_setters_to_change_properties` to not wrongly lint overriding
    methods.
*   Fixed `cascade_invocations` to not lint awaited targets.
*   Fixed `prefer_conditional_assignment` false positives.
*   Fixed `join_return_with_assignment` false positives.
*   Fixed `cascade_invocations` false positives.
*   Deprecated `prefer_bool_in_asserts` as it is redundant in Dart 2.

## 2.1.0 - 2018-11-15

This is a minor version release. The team's focus was mostly on improving
performance and stability after the large changes in Dart 2.0.0. Notable
changes:

*   We've introduced a dedicated syntax for declaring a mixin. Instead of the
    `class` keyword, it uses `mixin`:

    ```dart
    mixin SetMixin<E> implements Set<E> {
      ...
    }
    ```

    The new syntax also enables `super` calls inside mixins.

*   Integer literals now work in double contexts. When passing a literal number
    to a function that expects a `double`, you no longer need an explicit `.0`
    at the end of the number. In releases before 2.1, you need code like this
    when setting a double like `fontSize`:

    ```dart
    TextStyle(fontSize: 18.0)
    ```

    Now you can remove the `.0`:

    ```dart
    TextStyle(fontSize: 18)
    ```

    In releases before 2.1, `fontSize : 18` causes a static error. This was a
    common mistake and source of friction.

*   **Breaking change:** A number of static errors that should have been
    detected and reported were not supported in 2.0.0. These are reported now,
    which means existing incorrect code may show new errors.

*   `dart:core` now exports `Future` and `Stream`. You no longer need to import
    `dart:async` to use those very common types.

### Language

*   Introduced a new syntax for mixin declarations.

    ```dart
    mixin SetMixin<E> implements Set<E> {
      ...
    }
    ```

    Most classes that are intended to be used as mixins are intended to *only*
    be used as mixins. The library author doesn't want users to be able to
    construct or subclass the class. The new syntax makes that intent clear and
    enforces it in the type system. It is an error to extend or construct a type
    declared using `mixin`. (You can implement it since mixins expose an
    implicit interface.)

    Over time, we expect most mixin declarations to use the new syntax. However,
    if you have a "mixin" class where users *are* extending or constructing it,
    note that moving it to the new syntax is a breaking API change since it
    prevents users from doing that. If you have a type like this that is a
    mixin as well as being a concrete class and/or superclass, then the existing
    syntax is what you want.

    If you need to use a `super` inside a mixin, the new syntax is required.
    This was previously only allowed with the experimental `--supermixins` flag
    because it has some complex interactions with the type system. The new
    syntax addresses those issues and lets you use `super` calls by declaring
    the superclass constraint your mixin requires:

    ```dart
    class Superclass {
      superclassMethod() {
        print("in superclass");
      }
    }

    mixin SomeMixin on Superclass {
      mixinMethod() {
        // This is OK:
        super.superclassMethod();
      }
    }

    class GoodSub extends Superclass with SomeMixin {}

    class BadSub extends Object with SomeMixin {}
    // Error: Since the super() call in mixinMethod() can't find a
    // superclassMethod() to call, this is prohibited.
    ```

    Even if you don't need to use `super` calls, the new mixin syntax is good
    because it clearly expresses that you intend the type to be mixed in.

*   Allow integer literals to be used in double contexts. An integer literal
    used in a place where a double is required is now interpreted as a double
    value. The numerical value of the literal needs to be precisely
    representable as a double value.

*   Integer literals compiled to JavaScript are now allowed to have any value
    that can be exactly represented as a JavaScript `Number`. They were
    previously limited to such numbers that were also representable as signed
    64-bit integers.

**(Breaking)** A number of static errors that should have been detected and
reported were not supported in 2.0.0. These are reported now, which means
existing incorrect code may show new errors:

*   **Setters with the same name as the enclosing class aren't allowed.** (Issue
    [34225][].) It is not allowed to have a class member with the same name as
    the enclosing class:

    ```dart
    class A {
      set A(int x) {}
    }
    ```

    Dart 2.0.0 incorrectly allows this for setters (only). Dart 2.1.0 rejects
    it.

    *To fix:* This is unlikely to break anything, since it violates all style
    guides anyway.

*   **Constant constructors cannot redirect to non-constant constructors.**
    (Issue [34161][].) It is not allowed to have a constant constructor that
    redirects to a non-constant constructor:

    ```dart
    class A {
      const A.foo() : this(); // Redirecting to A()
      A() {}
    }
    ```

    Dart 2.0.0 incorrectly allows this. Dart 2.1.0 rejects it.

    *To fix:* Make the target of the redirection a properly const constructor.

*   **Abstract methods may not unsoundly override a concrete method.** (Issue
    [32014][].) Concrete methods must be valid implementations of their
    interfaces:

    ```dart
    class A {
      num get thing => 2.0;
    }

    abstract class B implements A {
      int get thing;
    }

    class C extends A with B {}
    // 'thing' from 'A' is not a valid override of 'thing' from 'B'.

    main() {
      print(new C().thing.isEven); // Expects an int but gets a double.
    }
    ```

    Dart 2.0.0 allows unsound overrides like the above in some cases. Dart 2.1.0
    rejects them.

    *To fix:* Relax the type of the invalid override, or tighten the type of the
    overridden method.

*   **Classes can't implement FutureOr.** (Issue [33744][].) Dart doesn't allow
    classes to implement the FutureOr type:

    ```dart
    class A implements FutureOr<Object> {}
    ```

    Dart 2.0.0 allows classes to implement FutureOr. Dart 2.1.0 does not.

    *To fix:* Don't do this.

*   **Type arguments to generic typedefs must satisfy their bounds.** (Issue
    [33308][].) If a parameterized typedef specifies a bound, actual arguments
    must be checked against it:

    ```dart
    class A<X extends int> {}

    typedef F<Y extends int> = A<Y> Function();

    F<num> f = null;
    ```

    Dart 2.0.0 allows bounds violations like `F<num>` above. Dart 2.1.0 rejects
    them.

    *To fix:* Either remove the bound on the typedef parameter, or pass a valid
    argument to the typedef.

*   **Constructor invocations must use valid syntax, even with optional `new`.**
    (Issue [34403][].) Type arguments to generic named constructors go after the
    class name, not the constructor name, even when used without an explicit
    `new`:

    ```dart
    class A<T> {
      A.foo() {}
    }

    main() {
      A.foo<String>(); // Incorrect syntax, was accepted in 2.0.0.
      A<String>.foo(); // Correct syntax.
    }
    ```

    Dart 2.0.0 accepts the incorrect syntax when the `new` keyword is left out.
    Dart 2.1.0 correctly rejects this code.

    *To fix:* Move the type argument to the correct position after the class
    name.

*   **Instance members should shadow prefixes.** (Issue [34498][].) If the same
    name is used as an import prefix and as a class member name, then the class
    member name takes precedence in the class scope.

    ```dart
    import 'dart:core';
    import 'dart:core' as core;

    class A {
      core.List get core => null; // "core" refers to field, not prefix.
    }
    ```

    Dart 2.0.0 incorrectly resolves the use of `core` in `core.List` to the
    prefix name. Dart 2.1.0 correctly resolves this to the field name.

    *To fix:* Change the prefix name to something which does not clash with the
    instance member.

*   **Implicit type arguments in extends clauses must satisfy the class
    bounds.** (Issue [34532][].) Implicit type arguments for generic classes are
    computed if not passed explicitly, but when used in an `extends` clause they
    must be checked for validity:

    ```dart
    class Foo<T> {}

    class Bar<T extends Foo<T>> {}

    class Baz extends Bar {} // Should error because Bar completes to Bar<Foo>
    ```

    Dart 2.0.0 accepts the broken code above. Dart 2.1.0 rejects it.

    *To fix:* Provide explicit type arguments to the superclass that satisfy the
    bound for the superclass.

*   **Mixins must correctly override their superclasses.** (Issue [34235][].) In
    some rare cases, combinations of uses of mixins could result in invalid
    overrides not being caught:

    ```dart
    class A {
      num get thing => 2.0;
    }

    class M1 {
      int get thing => 2;
    }

    class B = A with M1;

    class M2 {
      num get thing => 2.0;
    }

    class C extends B with M2 {} // 'thing' from 'M2' not a valid override.

    main() {
      M1 a = new C();
      print(a.thing.isEven); // Expects an int but gets a double.
    }
    ```

    Dart 2.0.0 accepts the above example. Dart 2.1.0 rejects it.

    *To fix:* Ensure that overriding methods are correct overrides of their
    superclasses, either by relaxing the superclass type, or tightening the
    subclass/mixin type.

[32014]: https://github.com/dart-lang/sdk/issues/32014
[33308]: https://github.com/dart-lang/sdk/issues/33308
[33744]: https://github.com/dart-lang/sdk/issues/33744
[34161]: https://github.com/dart-lang/sdk/issues/34161
[34225]: https://github.com/dart-lang/sdk/issues/34225
[34235]: https://github.com/dart-lang/sdk/issues/34235
[34403]: https://github.com/dart-lang/sdk/issues/34403
[34498]: https://github.com/dart-lang/sdk/issues/34498
[34532]: https://github.com/dart-lang/sdk/issues/34532

### Core libraries

#### `dart:async`

*   Fixed a bug where calling `stream.take(0).drain(value)` would not correctly
    forward the `value` through the returned `Future`.
*   Added a `StreamTransformer.fromBind` constructor.
*   Updated `Stream.fromIterable` to send a done event after the error when the
    iterator's `moveNext` throws, and handle if the `current` getter throws
    (issue [33431][]).

[33431]: http://dartbug.com/33431

#### `dart:core`

*   Added `HashMap.fromEntries` and `LinkedHashmap.fromEntries` constructors.
*   Added `ArgumentError.checkNotNull` utility method.
*   Made `Uri` parsing more permissive about `[` and `]` occurring in the path,
    query or fragment, and `#` occurring in fragment.
*   Exported `Future` and `Stream` from `dart:core`.
*   Added operators `&`, `|` and `^` to `bool`.
*   Added missing methods to `UnmodifiableMapMixin`. Some maps intended to
    be unmodifiable incorrectly allowed new methods added in Dart 2 to
    succeed.
*   Deprecated the `provisional` annotation and the `Provisional`
    annotation class. These should have been removed before releasing Dart 2.0,
    and they have no effect.

#### `dart:html`

Fixed Service Workers and any Promise/Future API with a Dictionary parameter.

APIs in dart:html (that take a Dictionary) will receive a Dart Map parameter.
The Map parameter must be converted to a Dictionary before passing to the
browser's API.  Before this change, any Promise/Future API with a
Map/Dictionary parameter never called the Promise and didn't return a Dart
Future - now it does.

This caused a number of breaks especially in Service Workers (register, etc.).
Here is a complete list of the fixed APIs:

*   BackgroundFetchManager
    *   `Future<BackgroundFetchRegistration> fetch(String id, Object requests,
        [Map options])`
*   CacheStorage
    *   `Future match(/*RequestInfo*/ request, [Map options])`
*   CanMakePayment
    *   `Future<List<Client>> matchAll([Map options])`
*   CookieStore
    *   `Future getAll([Map options])`
    *   `Future set(String name, String value, [Map options])`
*   CredentialsContainer
    *   `Future get([Map options])`
    *   `Future create([Map options])`
*   ImageCapture
    *   `Future setOptions(Map photoSettings)`
*   MediaCapabilities
    *   `Future<MediaCapabilitiesInfo> decodingInfo(Map configuration)`
    *   `Future<MediaCapabilitiesInfo> encodingInfo(Map configuration)`
*   MediaStreamTrack
    *   `Future applyConstraints([Map constraints])`
*   Navigator
    *   `Future requestKeyboardLock([List<String> keyCodes])`
    *   `Future requestMidiAccess([Map options])`
    *   `Future share([Map data])`
*   OffscreenCanvas
    *   `Future<Blob> convertToBlob([Map options])`
*   PaymentInstruments
    *   `Future set(String instrumentKey, Map details)`
*   Permissions
    *   `Future<PermissionStatus> query(Map permission)`
    *   `Future<PermissionStatus> request(Map permissions)`
    *   `Future<PermissionStatus> revoke(Map permission)`
*   PushManager
    *   `Future permissionState([Map options])`
    *   `Future<PushSubscription> subscribe([Map options])`
*   RtcPeerConnection
    *   Changed:

        ```dart
        Future createAnswer([options_OR_successCallback,
            RtcPeerConnectionErrorCallback failureCallback,
            Map mediaConstraints])
        ```

        to:

        ```dart
        Future<RtcSessionDescription> createAnswer([Map options])
        ```

    *   Changed:

        ```dart
        Future createOffer([options_OR_successCallback,
            RtcPeerConnectionErrorCallback failureCallback,
            Map rtcOfferOptions])
        ```

        to:

        ```dart
        Future<RtcSessionDescription> createOffer([Map options])
        ```

    *   Changed:

        ```dart
        Future setLocalDescription(Map description,
            VoidCallback successCallback,
            [RtcPeerConnectionErrorCallback failureCallback])
        ```

        to:

        ```dart
        Future setLocalDescription(Map description)
        ```

    *   Changed:

        ```dart
        Future setLocalDescription(Map description,
            VoidCallback successCallback,
            [RtcPeerConnectionErrorCallback failureCallback])
        ```

        to:

        ```dart
        Future setRemoteDescription(Map description)
        ```

*   ServiceWorkerContainer
    *   `Future<ServiceWorkerRegistration> register(String url, [Map options])`
*   ServiceWorkerRegistration
    *   `Future<List<Notification>> getNotifications([Map filter])`
    *   `Future showNotification(String title, [Map options])`
*   VRDevice
    *   `Future requestSession([Map options])`
    *   `Future supportsSession([Map options])`
*   VRSession
    *   `Future requestFrameOfReference(String type, [Map options])`
*   Window
    *   `Future fetch(/*RequestInfo*/ input, [Map init])`
*   WorkerGlobalScope
    *   `Future fetch(/*RequestInfo*/ input, [Map init])`

In addition, exposed Service Worker "self" as a static getter named "instance".
The instance is exposed on four different Service Worker classes and can throw
a InstanceTypeError if the instance isn't of the class expected
(WorkerGlobalScope.instance will always work and not throw):

*   `SharedWorkerGlobalScope.instance`
*   `DedicatedWorkerGlobalScope.instance`
*   `ServiceWorkerGlobalScope.instance`
*   `WorkerGlobalScope.instance`

#### `dart:io`

*   Added new HTTP status codes.

### Dart for the Web

#### dart2js

*   **(Breaking)** Duplicate keys in a const map are not allowed and produce a
    compile-time error. Dart2js used to report this as a warning before. This
    was already an error in dartanalyzer and DDC and will be an error in other
    tools in the future as well.

*   Added `-O` flag to tune optimization levels.  For more details run `dart2js
    -h -v`.

    We recommend to enable optimizations using the `-O` flag instead of
    individual flags for each optimization. This is because the `-O` flag is
    intended to be stable and continue to work in future versions of dart2js,
    while individual flags may come and go.

    At this time we recommend to test and debug with `-O1` and to deploy with
    `-O3`.

### Tool Changes

#### dartfmt

*   Addressed several dartfmt issues when used with the new CFE parser.

#### Linter

Bumped the linter to `0.1.70` which includes the following new lints:

*   `avoid_returning_null_for_void`
*   `sort_pub_dependencies`
*   `prefer_mixin`
*   `avoid_implementing_value_types`
*   `flutter_style_todos`
*   `avoid_void_async`
*   `prefer_void_to_null`

and improvements:

*   Fixed NPE in `prefer_iterable_whereType`.
*   Improved message display for `await_only_futures`
*   Performance improvements for `null_closures`
*   Mixin support
*   Updated `sort_constructors_first` to apply to all members.
*   Updated `unnecessary_this` to work on field initializers.
*   Updated `unawaited_futures` to ignore assignments within cascades.
*   Improved handling of constant expressions with generic type params.
*   NPE fix for `invariant_booleans`.
*   Improved docs for `unawaited_futures`.
*   Updated `unawaited_futures` to check cascades.
*   Relaxed `void_checks` (allowing `T Function()` to be assigned to
    `void Function()`).
*   Fixed false positives in `lines_longer_than_80_chars`.

#### Pub

*   Renamed the `--checked` flag to `pub run` to `--enable-asserts`.
*   Pub will no longer delete directories named "packages".
*   The `--packages-dir` flag is now ignored.

## 2.0.0 - 2018-08-07

This is the first major version release of Dart since 1.0.0, so it contains many
significant changes across all areas of the platform. Large changes include:

*   **(Breaking)** The unsound optional static type system has been replaced
    with a sound static type system using type inference and runtime checks.
    This was formerly called "[strong mode][]" and only used by the Dart for web
    products. Now it is the one official static type system for the entire
    platform and replaces the previous "checked" and "production" modes.

*   **(Breaking)** Functions marked `async` now run synchronously until the
    first `await` statement. Previously, they would return to the event loop
    once at the top of the function body before any code runs ([issue 30345][]).

*   **(Breaking)** Constants in the core libraries have been renamed from
    `SCREAMING_CAPS` to `lowerCamelCase`.

*   **(Breaking)** Many new methods have been added to core library classes. If
    you implement the interfaces of these classes, you will need to implement
    the new methods.

*   **(Breaking)** "dart:isolate" and "dart:mirrors" are no longer supported
    when using Dart for the web. They are still supported in the command-line
    VM.

*   **(Breaking)** Pub's transformer-based build system has been [replaced by a
    new build system][transformers].

*   The `new` keyword is optional and can be omitted. Likewise, `const` can be
    omitted inside a const context ([issue 30921][]).

*   Dartium is no longer maintained or supported.

[issue 30345]: https://github.com/dart-lang/sdk/issues/30345
[issue 30921]: https://github.com/dart-lang/sdk/issues/30921
[strong mode]: https://www.dartlang.org/guides/language/sound-dart
[transformers]: https://www.dartlang.org/tools/pub/obsolete

### Language

*   "[Strong mode][]" is now the official type system of the language.

*   The `new` keyword is optional and can be omitted. Likewise, `const` can be
    omitted inside a const context.

*   A string in a `part of` declaration may now be used to refer to the library
    this file is part of. A library part can now declare its library as either:

    ```dart
    part of name.of.library;
    ```

    Or:

    ```dart
    part of "uriReferenceOfLibrary.dart";
    ```

    This allows libraries with no library declarations (and therefore no name)
    to have parts, and it allows tools to easily find the library of a part
    file. The Dart 1.0 syntax is supported but deprecated.

*   Functions marked `async` now run synchronously until the first `await`
    statement. Previously, they would return to the event loop once at the top
    of the function body before any code runs ([issue 30345][]).

*   The type `void` is now a Top type like `dynamic`, and `Object`. It also now
    has new errors for being used where not allowed (such as being assigned to
    any non-`void`-typed parameter). Some libraries (importantly, mockito) may
    need to be updated to accept void values to keep their APIs working.

*   Future flattening is now done only as specified in the Dart 2.0 spec, rather
    than more broadly. This means that the following code has an error on the
    assignment to `y`.

    ```dart
    test() {
      Future<int> f;
      var x = f.then<Future<List<int>>>((x) => []);
      Future<List<int>> y = x;
    }
    ```

*   Invocations of `noSuchMethod()` receive default values for optional args.
    The following program used to print "No arguments passed", and now prints
    "First argument is 3".

    ```dart
    abstract class B {
      void m([int x = 3]);
    }

    class A implements B {
      noSuchMethod(Invocation i) {
        if (i.positionalArguments.length == 0) {
          print("No arguments passed");
        } else {
          print("First argument is ${i.positionalArguments[0]}");
        }
      }
    }

    void main() {
      A().m();
    }
    ```

*   Bounds on generic functions are invariant. The following program now issues
    an invalid override error ([issue 29014][sdk#29014]):

    ```dart
    class A {
      void f<T extends int>() {}
    }

    class B extends A {
      @override
      void f<T extends num>() {}
    }
    ```

*   Numerous corner case bugs around return statements in synchronous and
    asynchronous functions fixed. Specifically:

    *   Issues [31887][issue 31887], [32881][issue 32881]. Future flattening
        should not be recursive.
    *   Issues [30638][issue 30638], [32233][issue 32233]. Incorrect downcast
        errors with `FutureOr`.
    *   Issue [32233][issue 32233]. Errors when returning `FutureOr`.
    *   Issue [33218][issue 33218]. Returns in functions with void related
        types.
    *   Issue [31278][issue 31278]. Incorrect hint on empty returns in async.
        functions.

*   An empty `return;` in an async function with return type `Future<Object>`
    does not report an error.

*   `return exp;` where `exp` has type `void` in an async function is now an
    error unless the return type of the function is `void` or `dynamic`.

*   Mixed return statements of the form `return;` and `return exp;` are now
    allowed when `exp` has type `void`.

*   A compile time error is emitted for any literal which cannot be exactly
    represented on the target platform. As a result, dart2js and DDC report
    errors if an integer literal cannot be represented exactly in JavaScript
    ([issue 33282][]).

*   New member conflict rules have been implemented. Most cases of conflicting
    members with the same name are now static errors ([issue 33235][]).

[sdk#29014]: https://github.com/dart-lang/sdk/issues/29014
[issue 30638]: https://github.com/dart-lang/sdk/issues/30638
[issue 31278]: https://github.com/dart-lang/sdk/issues/31278
[issue 31887]: https://github.com/dart-lang/sdk/issues/31887
[issue 32233]: https://github.com/dart-lang/sdk/issues/32233
[issue 32881]: https://github.com/dart-lang/sdk/issues/32881
[issue 33218]: https://github.com/dart-lang/sdk/issues/33218
[issue 33235]: https://github.com/dart-lang/sdk/issues/33235
[issue 33282]: https://github.com/dart-lang/sdk/issues/33282
[issue 33341]: https://github.com/dart-lang/sdk/issues/33341

### Core libraries

*   Replaced `UPPER_CASE` constant names with `lowerCamelCase`. For example,
    `HTML_ESCAPE` is now `htmlEscape`.

*   The Web libraries were re-generated using Chrome 63 WebIDLs
    ([details][idl]).

[idl]: https://github.com/dart-lang/sdk/wiki/Chrome-63-Dart-Web-Libraries

#### `dart:async`

*   `Stream`:
    *   Added `cast` and `castFrom`.
    *   Changed `firstWhere`, `lastWhere`, and `singleWhere` to return
        `Future<T>` and added an optional `T orElse()` callback.
*   `StreamTransformer`: added `cast` and `castFrom`.
*   `StreamTransformerBase`: new class.
*   `Timer`: added `tick` property.
*   `Zone`
    *   changed to be strong-mode clean. This required some breaking API
        changes. See https://goo.gl/y9mW2x for more information.
    *   Added `bindBinaryCallbackGuarded`, `bindCallbackGuarded`, and
        `bindUnaryCallbackGuarded`.
    *   Renamed `Zone.ROOT` to `Zone.root`.
*   Removed the deprecated `defaultValue` parameter on `Stream.firstWhere` and
    `Stream.lastWhere`.
*   Changed an internal lazily-allocated reusable "null future" to always belong
    to the root zone. This avoids race conditions where the first access to the
    future determined which zone it would belong to. The zone is only used for
    *scheduling* the callback of listeners, the listeners themselves will run in
    the correct zone in any case. Issue [#32556](http://dartbug.com/32556).

#### `dart:cli`

*   *New* "provisional" library for CLI-specific features.
*   `waitFor`: function that suspends a stack to wait for a `Future` to
    complete.

#### `dart:collection`

*   `MapBase`: added `mapToString`.
*   `LinkedHashMap` no longer implements `HashMap`
*   `LinkedHashSet` no longer implements `HashSet`.
*   Added `of` constructor to `Queue`, `ListQueue`, `DoubleLinkedQueue`,
    `HashSet`, `LinkedHashSet`, `SplayTreeSet`, `Map`, `HashMap`,
    `LinkedHashMap`, `SplayTreeMap`.
*   Removed `Maps` class. Extend `MapBase` or mix in `MapMixin` instead to
    provide map method implementations for a class.
*   Removed experimental `Document` method `getCSSCanvasContext` and property
    `supportsCssCanvasContext`.
*   Removed obsolete `Element` property `xtag` no longer supported in browsers.
*   Exposed `ServiceWorker` class.
*   Added constructor to `MessageChannel` and `MessagePort` `addEventListener`
    automatically calls `start` method to receive queued messages.

#### `dart:convert`

*   `Base64Codec.decode` return type is now `Uint8List`.
*   `JsonUnsupportedObjectError`: added `partialResult` property
*   `LineSplitter` now implements `StreamTransformer<String, String>` instead of
    `Converter`. It retains `Converter` methods `convert` and
    `startChunkedConversion`.
*   `Utf8Decoder` when compiled with dart2js uses the browser's `TextDecoder` in
    some common cases for faster decoding.
*   Renamed `ASCII`, `BASE64`, `BASE64URI`, `JSON`, `LATIN1` and `UTF8` to
    `ascii`, `base64`, `base64Uri`, `json`, `latin1` and `utf8`.
*   Renamed the `HtmlEscapeMode` constants `UNKNOWN`, `ATTRIBUTE`,
    `SQ_ATTRIBUTE` and `ELEMENT` to `unknown`, `attribute`, `sqAttribute` and
    `elements`.
*   Added `jsonEncode`, `jsonDecode`, `base64Encode`, `base64UrlEncode` and
    `base64Decode` top-level functions.
*   Changed return type of `encode` on `AsciiCodec` and `Latin1Codec`, and
    `convert` on `AsciiEncoder`, `Latin1Encoder`, to `Uint8List`.
*   Allow `utf8.decoder.fuse(json.decoder)` to ignore leading Unicode BOM.

#### `dart:core`

*   `BigInt` class added to support integers greater than 64-bits.
*   Deprecated the `proxy` annotation.
*   Added `Provisional` class and `provisional` field.
*   Added `pragma` annotation.
*   `RegExp` added static `escape` function.
*   The `Uri` class now correctly handles paths while running on Node.js on
    Windows.
*   Core collection changes:
    *   `Iterable` added members `cast`, `castFrom`, `followedBy` and
        `whereType`.
    *   `Iterable.singleWhere` added `orElse` parameter.
    *   `List` added `+` operator, `first` and `last` setters, and `indexWhere`
        and `lastIndexWhere` methods, and static `copyRange` and `writeIterable`
        methods.
    *   `Map` added `fromEntries` constructor.
    *   `Map` added `addEntries`, `cast`, `entries`, `map`, `removeWhere`,
        `update` and `updateAll` members.
    *   `MapEntry`: new class used by `Map.entries`.
    *   *Note*: if a class extends `IterableBase`, `ListBase`, `SetBase` or
        `MapBase` (or uses the corresponding mixins) from `dart:collection`, the
        new members are implemented automatically.
    *   Added `of` constructor to `List`, `Set`, `Map`.
*   Renamed `double.INFINITY`, `double.NEGATIVE_INFINITY`, `double.NAN`,
    `double.MAX_FINITE` and `double.MIN_POSITIVE` to `double.infinity`,
    `double.negativeInfinity`, `double.nan`, `double.maxFinite` and
    `double.minPositive`.
*   Renamed the following constants in `DateTime` to lower case: `MONDAY`
    through `SUNDAY`, `DAYS_PER_WEEK` (as `daysPerWeek`), `JANUARY` through
    `DECEMBER` and `MONTHS_PER_YEAR` (as `monthsPerYear`).
*   Renamed the following constants in `Duration` to lower case:
    `MICROSECONDS_PER_MILLISECOND` to `microsecondsPerMillisecond`,
    `MILLISECONDS_PER_SECOND` to `millisecondsPerSecond`, `SECONDS_PER_MINUTE`
    to `secondsPerMinute`, `MINUTES_PER_HOUR` to `minutesPerHour`,
    `HOURS_PER_DAY` to `hoursPerDay`, `MICROSECONDS_PER_SECOND` to
    `microsecondsPerSecond`, `MICROSECONDS_PER_MINUTE` to
    `microsecondsPerMinute`, `MICROSECONDS_PER_HOUR` to `microsecondsPerHour`,
    `MICROSECONDS_PER_DAY` to `microsecondsPerDay`, `MILLISECONDS_PER_MINUTE` to
    `millisecondsPerMinute`, `MILLISECONDS_PER_HOUR` to `millisecondsPerHour`,
    `MILLISECONDS_PER_DAY` to `millisecondsPerDay`, `SECONDS_PER_HOUR` to
    `secondsPerHour`, `SECONDS_PER_DAY` to `secondsPerDay`, `MINUTES_PER_DAY` to
    `minutesPerDay`, and `ZERO` to `zero`.
*   Added `typeArguments` to `Invocation` class.
*   Added constructors to invocation class that allows creation of `Invocation`
    objects directly, without going through `noSuchMethod`.
*   Added `unaryMinus` and `empty` constant symbols on the `Symbol` class.
*   Changed return type of `UriData.dataAsBytes` to `Uint8List`.
*   Added `tryParse` static method to `int`, `double`, `num`, `BigInt`, `Uri`
    and `DateTime`.
*   Deprecated `onError` parameter on `int.parse`, `double.parse` and
    `num.parse`.
*   Deprecated the `NoSuchMethodError` constructor.
*   `int.parse` on the VM no longer accepts unsigned hexadecimal numbers greater
    than or equal to `2**63` when not prefixed by `0x`. (SDK issue
    [32858](https://github.com/dart-lang/sdk/issues/32858))

#### `dart:developer`

*   `Flow` class added.
*   `Timeline.startSync` and `Timeline.timeSync` now accepts an optional
    parameter `flow` of type `Flow`. The `flow` parameter is used to generate
    flow timeline events that are enclosed by the slice described by
    `Timeline.{start,finish}Sync` and `Timeline.timeSync`.

<!--
Still need entries for all changes to dart:html since 1.x
-->

#### `dart:html`

*   Removed deprecated `query` and `queryAll`. Use `querySelector` and
    `querySelectorAll`.

#### `dart:io`

*   `HttpStatus` added `UPGRADE_REQUIRED`.
*   `IOOverrides` and `HttpOverrides` added to aid in writing tests that wish to
    mock varios `dart:io` objects.
*   `Platform.operatingSystemVersion` added  that gives a platform-specific
    String describing the version of the operating system.
*   `ProcessStartMode.INHERIT_STDIO` added, which allows a child process to
    inherit the parent's stdio handles.
*   `RawZLibFilter` added  for low-level access to compression and decompression
    routines.
*   Unified backends for `SecureSocket`, `SecurityContext`, and
    `X509Certificate` to be consistent across all platforms. All `SecureSocket`,
    `SecurityContext`, and `X509Certificate` properties and methods are now
    supported on iOS and OSX.
*   `SecurityContext.alpnSupported` deprecated as ALPN is now supported on all
    platforms.
*   `SecurityContext`: added `withTrustedRoots` named optional parameter
    constructor, which defaults to false.
*   Added a `timeout` parameter to `Socket.connect`, `RawSocket.connect`,
    `SecureSocket.connect` and `RawSecureSocket.connect`. If a connection
    attempt takes longer than the duration specified in `timeout`, a
    `SocketException` will be thrown. Note: if the duration specified in
    `timeout` is greater than the OS level timeout, a timeout may occur sooner
    than specified in `timeout`.
*   `Stdin.hasTerminal` added, which is true if stdin is attached to a terminal.
*   `WebSocket` added static `userAgent` property.
*   `RandomAccessFile.close` returns `Future<void>`
*   Added `IOOverrides.socketConnect`.
*   Added Dart-styled constants to  `ZLibOptions`, `FileMode`, `FileLock`,
    `FileSystemEntityType`, `FileSystemEvent`, `ProcessStartMode`,
    `ProcessSignal`, `InternetAddressType`, `InternetAddress`,
    `SocketDirection`, `SocketOption`, `RawSocketEvent`, and `StdioType`, and
    deprecated the old `SCREAMING_CAPS` constants.
*   Added the Dart-styled top-level constants `zlib`, `gzip`, and
    `systemEncoding`, and deprecated the old `SCREAMING_CAPS` top-level
    constants.
*   Removed the top-level `FileMode` constants `READ`, `WRITE`, `APPEND`,
    `WRITE_ONLY`, and `WRITE_ONLY_APPEND`. Please use e.g. `FileMode.read`
    instead.
*   Added `X509Certificate.der`, `X509Certificate.pem`, and
    `X509Certificate.sha1`.
*   Added `FileSystemEntity.fromRawPath` constructor to allow for the creation
    of `FileSystemEntity` using `Uint8List` buffers.
*   Dart-styled constants have been added for `HttpStatus`, `HttpHeaders`,
    `ContentType`, `HttpClient`, `WebSocketStatus`, `CompressionOptions`, and
    `WebSocket`. The `SCREAMING_CAPS` constants are marked deprecated. Note that
    `HttpStatus.CONTINUE` is now `HttpStatus.continue_`, and that e.g.
    `HttpHeaders.FIELD_NAME` is now `HttpHeaders.fieldNameHeader`.
*   Deprecated `Platform.packageRoot`, which is only used for `packages/`
    directory resolution which is no longer supported. It will now always return
    null, which is a value that was always possible for it to return previously.
*   Adds `HttpClient.connectionTimeout`.
*   Adds `{Socket,RawSocket,SecureSocket}.startConnect`. These return a
    `ConnectionTask`, which can be used to cancel an in-flight connection
    attempt.

#### `dart:isolate`

*   Make `Isolate.spawn` take a type parameter representing the argument type of
    the provided function. This allows functions with arguments types other than
    `Object` in strong mode.
*   Rename `IMMEDIATE` and `BEFORE_NEXT_EVENT` on `Isolate` to `immediate` and
    `beforeNextEvent`.
*   Deprecated `Isolate.packageRoot`, which is only used for `packages/`
    directory resolution which is no longer supported. It will now always return
    null, which is a value that was always possible for it to return previously.
*   Deprecated `packageRoot` parameter in `Isolate.spawnUri`, which is was
    previously used only for `packages/` directory resolution. That style of
    resolution is no longer supported in Dart 2.

<!--
Still need entries for all changes to dart:js since 1.x
-->

#### `dart.math`

*   Renamed `E`, `LN10`, `LN`, `LOG2E`, `LOG10E`, `PI`, `SQRT1_2` and `SQRT2` to
    `e`, `ln10`, `ln`, `log2e`, `log10e`, `pi`, `sqrt1_2` and `sqrt2`.

#### `dart.mirrors`

*   Added `IsolateMirror.loadUri`, which allows dynamically loading additional
    code.
*   Marked `MirrorsUsed` as deprecated. The `MirrorsUsed` annotation was only
    used to inform the dart2js compiler about how mirrors were used, but dart2js
    no longer supports the mirrors library altogether.

<!--
Still need entries for all changes to dart:svg since 1.x
-->

#### `dart:typed_data`

*   Added `Unmodifiable` view classes over all `List` types.
*   Renamed `BYTES_PER_ELEMENT` to `bytesPerElement` on all typed data lists.
*   Renamed constants `XXXX` through `WWWW` on `Float32x4` and `Int32x4` to
    lower-case `xxxx` through `wwww`.
*   Renamed `Endinanness` to `Endian` and its constants from `BIG_ENDIAN`,
    `LITTLE_ENDIAN` and `HOST_ENDIAN` to `little`, `big` and `host`.

<!--
Still need entries for all changes to dart:web_audio,web_gl,web_sql since 1.x
-->

### Dart VM

*   Support for MIPS has been removed.

*   Dart `int` is now restricted to 64 bits. On overflow, arithmetic operations
    wrap around, and integer literals larger than 64 bits are not allowed. See
    https://github.com/dart-lang/sdk/blob/master/docs/language/informal/int64.md
    for details.

*   The Dart VM no longer attempts to perform `packages/` directory resolution
    (for loading scripts, and in `Isolate.resolveUri`). Users relying on
    `packages/` directories should switch to `.packages` files.

### Dart for the Web

*   Expose JavaScript Promise APIs using Dart futures. For example,
    `BackgroundFetchManager.get` is defined as:

    ```dart
      Future<BackgroundFetchRegistration> get(String id)
    ```

    It can be used like:

    ```dart
    BackgroundFetchRegistration result = await fetchMgr.get('abc');
    ```

    The underlying JS Promise-to-Future mechanism will be exposed as a public
    API in the future.

#### Dart Dev Compiler (DDC)

*   dartdevc will no longer throw an error from `is` checks that return a
    different result in weak mode (SDK [issue 28988][sdk#28988]). For example:

    ```dart
    main() {
      List l = [];
      // Prints "false", does not throw.
      print(l is List<String>);
    }
    ```

*   Failed `as` casts on `Iterable<T>`, `Map<T>`, `Future<T>`, and `Stream<T>`
    are no longer ignored. These failures were ignored to make it easier to
    migrate Dart 1 code to strong mode, but ignoring them is a hole in the type
    system. This closes part of that hole. (We still need to stop ignoring "as"
    cast failures on function types, and implicit cast failures on the above
    types and function types.)

[sdk#28988]: https://github.com/dart-lang/sdk/issues/28988

#### dart2js

*   dart2js now compiles programs with Dart 2.0 semantics. Apps are expected to
    be bigger than before, because Dart 2.0 has many more implicit checks
    (similar to the `--checked` flag in Dart 1.0).

    We exposed a `--omit-implicit-checks` flag which removes most of the extra
    implicit checks. Only use this if you have enough test coverage to know that
    the app will work well without the checks. If a check would have failed and
    it is omitted, your app may crash or behave in unexpected ways. This flag is
    similar to `--trust-type-annotations` in Dart 1.0.

*   dart2js replaced its front-end with the common front-end (CFE). Thanks to
    the CFE, dart2js errors are more consistent with all other Dart tools.

*   dart2js replaced its source-map implementation.  There aren't any big
    differences, but more data is emitted for synthetic code generated by the
    compiler.

*   `dart:mirrors` support was removed. Frameworks are encouraged to use
    code-generation instead. Conditional imports indicate that mirrors are not
    supported, and any API in the mirrors library will throw at runtime.

*   The generated output of dart2js can now be run as a webworker.

*   `dart:isolate` support was removed. To launch background tasks, please
    use webworkers instead. APIs for webworkers can be accessed from `dart:html`
    or JS-interop.

*   dart2js no longer supports the `--package-root` flag. This flag was
    deprecated in favor of `--packages` long ago.

### Tool Changes

#### Analyzer

*   The analyzer will no longer issue a warning when a generic type parameter is
    used as the type in an instance check. For example:

    ```dart
    test<T>() {
      print(3 is T); // No warning
    }
    ```

*   New static checking of `@visibleForTesting` elements. Accessing a method,
    function, class, etc. annotated with `@visibleForTesting` from a file _not_
    in a `test/` directory will result in a new hint ([issue 28273][]).

*   Static analysis now respects functions annotated with `@alwaysThrows`
    ([issue 31384][]).

*   New hints added:

    *   `NULL_AWARE_BEFORE_OPERATOR` when an operator is used after a null-aware
        access. For example:

        ```dart
        x?.a - ''; // HINT
        ```

    *   `NULL_AWARE_IN_LOGICAL_OPERATOR` when an expression with null-aware
        access is used as a condition in logical operators. For example:

        ```dart
        x.a || x?.b; // HINT
        ```

*   The command line analyzer (dartanalyzer) and the analysis server no longer
    treat directories named `packages` specially. Previously they had ignored
    these directories - and their contents - from the point of view of analysis.
    Now they'll be treated just as regular directories. This special-casing of
    `packages` directories was to support using symlinks for package:
    resolution; that functionality is now handled by `.packages` files.

*   New static checking of duplicate shown or hidden names in an export
    directive ([issue 33182][]).

*   The analysis server will now only analyze code in Dart 2 mode ('strong
    mode'). It will emit warnings for analysis options files that have
    `strong-mode: false` set (and will emit a hint for `strong-mode: true`,
    which is no longer necessary).

*   The dartanalyzer `--strong` flag is now deprecated and ignored. The
    command-line analyzer now only analyzes code in strong mode.

[issue 28273]: https://github.com/dart-lang/sdk/issues/28273
[issue 31384]: https://github.com/dart-lang/sdk/issues/31384
[issue 33182]: https://github.com/dart-lang/sdk/issues/33182

#### dartfmt

*   Support `assert()` in const constructor initializer lists.

*   Better formatting for multi-line strings in argument lists.

*   Force splitting an empty block as the then body of an if with an else.

*   Support metadata annotations on enum cases.

*   Add `--fix` to remove unneeded `new` and `const` keywords, and change `:` to
    `=` before named parameter default values.

*   Change formatting rules around static methods to uniformly format code with
    and without `new` and `const`.

*   Format expressions inside string interpolation.

#### Pub

*   Pub has a brand new version solver! It supports all the same features as the
    old version solver, but it's much less likely to stall out on difficult
    package graphs, and it's much clearer about why a solution can't be found
    when version solving fails.

*   Remove support for transformers, `pub build`, and `pub serve`. Use the
    [new build system][transformers] instead.

*   There is now a default SDK constraint of `<2.0.0` for any package with no
    existing upper bound. This allows us to move more safely to 2.0.0. All new
    packages published on pub will now require an upper bound SDK constraint so
    future major releases of Dart don't destabilize the package ecosystem.

    All SDK constraint exclusive upper bounds are now treated as though they
    allow pre-release versions of that upper bound. For example, the SDK
    constraint `>=1.8.0 <2.0.0` now allows pre-release SDK versions such as
    `2.0.0-beta.3.0`. This allows early adopters to try out packages that don't
    explicitly declare support for the new version yet. You can disable this
    functionality by setting the `PUB_ALLOW_PRERELEASE_SDK` environment variable
    to `false`.

*   Allow depending on a package in a subdirectory of a Git repository. Git
    dependencies may now include a `path` parameter, indicating that the package
    exists in a subdirectory of the Git repository. For example:

    ```yaml
    dependencies:
      foobar:
        git:
          url: git://github.com/dart-lang/multi_package_repo
          path: pkg/foobar
    ```

*   Added an `--executables` option to `pub deps` command. This will list all
    available executables that can be run with `pub run`.

*   The Flutter `sdk` source will now look for packages in
    `flutter/bin/cache/pkg/` as well as `flutter/packages/`. In particular, this
    means that packages can depend on the `sky_engine` package from the `sdk`
    source ([issue 1775][pub#1775]).

*   Pub now caches compiled packages and snapshots in the `.dart_tool/pub`
    directory, rather than the `.pub` directory ([issue 1795][pub#1795]).

*   Other bug fixes and improvements.

[issue 30246]: https://github.com/dart-lang/sdk/issues/30246
[pub#1679]: https://github.com/dart-lang/pub/issues/1679
[pub#1684]: https://github.com/dart-lang/pub/issues/1684
[pub#1775]: https://github.com/dart-lang/pub/issues/1775
[pub#1795]: https://github.com/dart-lang/pub/issues/1795
[pub#1823]: https://github.com/dart-lang/pub/issues/1823

## 1.24.3 - 2017-12-14

* Fix for constructing a new SecurityContext that contains the built-in
  certificate authority roots
  ([issue 24693](https://github.com/dart-lang/sdk/issues/24693)).

### Core library changes

* `dart:io`
  * Unified backends for `SecureSocket`, `SecurityContext`, and
    `X509Certificate` to be consistent across all platforms. All
    `SecureSocket`, `SecurityContext`, and `X509Certificate` properties and
    methods are now supported on iOS and OSX.

## 1.24.2 - 2017-06-22

* Fixes for debugging in Dartium.
  * Fix DevConsole crash with JS
    ([issue 29873](https://github.com/dart-lang/sdk/issues/29873)).
  * Fix debugging in WebStorm, NULL returned for JS objects
    ([issue 29854](https://github.com/dart-lang/sdk/issues/29854)).

## 1.24.1 - 2017-06-14

* Bug fixes for dartdevc support in `pub serve`.
  * Fixed module config invalidation logic so modules are properly
    recalculated when package layout changes.
  * Fixed exception when handling require.js errors that aren't script load
    errors.
  * Fixed an issue where requesting the bootstrap.js file before the dart.js
    file would result in a 404.
  * Fixed a Safari issue during bootstrapping (note that Safari is still not
    officially supported but does work for trivial examples).
* Fix for a Dartium issue where there was no sound in checked mode
  ([issue 29810](https://github.com/dart-lang/sdk/issues/29810)).

## 1.24.0 - 2017-06-12

### Language
* During a dynamic type check, `void` is not required to be `null` anymore.
  In practice, this makes overriding `void` functions with non-`void` functions
  safer.

* During static analysis, a function or setter declared using `=>` with return
  type `void` now allows the returned expression to have any type. For example,
  assuming the declaration `int x;`, it is now type correct to have
  `void f() => ++x;`.

* A new function-type syntax has been added to the language.
  **Warning**: *In Dart 1.24, this feature is incomplete, and not stable in the Analyzer.*

  Intuitively, the type of a function can be constructed by textually replacing
  the function's name with `Function` in its declaration. For instance, the
  type of `void foo() {}` would be `void Function()`. The new syntax may be used
  wherever a type can be written. It is thus now possible to declare fields
  containing functions without needing to write typedefs: `void Function() x;`.
  The new function type has one restriction: it may not contain the old-style
  function-type syntax for its parameters. The following is thus illegal:
  `void Function(int f())`.
  `typedefs` have been updated to support this new syntax.

  Examples:

  ```dart
  typedef F = void Function();  // F is the name for a `void` callback.
  int Function(int) f;  // A field `f` that contains an int->int function.

  class A<T> {
    // The parameter `callback` is a function that takes a `T` and returns
    // `void`.
    void forEach(void Function(T) callback);
  }

  // The new function type supports generic arguments.
  typedef Invoker = T Function<T>(T Function() callback);
  ```

### Core library changes

* `dart:async`, `dart:core`, `dart:io`
    * Adding to a closed sink, including `IOSink`, is no longer not allowed. In
      1.24, violations are only reported (on stdout or stderr), but a future
      version of the Dart SDK will change this to throwing a `StateError`.

* `dart:convert`
  * **BREAKING** Removed the deprecated `ChunkedConverter` class.
  * JSON maps are now typed as `Map<String, dynamic>` instead of
    `Map<dynamic, dynamic>`. A JSON-map is not a `HashMap` or `LinkedHashMap`
    anymore (but just a `Map`).

* `dart:io`
  * Added `Platform.localeName`, needed for accessing the locale on platforms
    that don't store it in an environment variable.
  * Added `ProcessInfo.currentRss` and `ProcessInfo.maxRss` for inspecting
    the Dart VM process current and peak resident set size.
  * Added `RawSynchronousSocket`, a basic synchronous socket implementation.

* `dart:` web APIs have been updated to align with Chrome v50.
   This change includes **a large number of changes**, many of which are
   breaking. In some cases, new class names may conflict with names that exist
   in existing code.

* `dart:html`

  * **REMOVED** classes: `Bluetooth`, `BluetoothDevice`,
    `BluetoothGattCharacteristic`, `BluetoothGattRemoteServer`,
    `BluetoothGattService`, `BluetoothUuid`, `CrossOriginConnectEvent`,
    `DefaultSessionStartEvent`, `DomSettableTokenList`, `MediaKeyError`,
    `PeriodicSyncEvent`, `PluginPlaceholderElement`, `ReadableStream`,
    `StashedMessagePort`, `SyncRegistration`

  * **REMOVED** members:
    * `texImage2DCanvas` was removed from `RenderingContext`.
    * `endClip` and `startClip` were removed from `Animation`.
    * `after` and `before` were removed from `CharacterData`, `ChildNode` and
      `Element`.
    * `keyLocation` was removed from `KeyboardEvent`. Use `location` instead.
    * `generateKeyRequest`, `keyAddedEvent`, `keyErrorEvent`, `keyMessageEvent`,
      `mediaGroup`, `needKeyEvent`, `onKeyAdded`, `onKeyError`, `onKeyMessage`,
      and `onNeedKey` were removed from `MediaElement`.
    * `getStorageUpdates` was removed from `Navigator`
    * `status` was removed from `PermissionStatus`
    * `getAvailability` was removed from `PreElement`

  * Other behavior changes:
    * URLs returned in CSS or html are formatted with quoted string.
      Like `url("http://google.com")` instead of `url(http://google.com)`.
    * Event timestamp property type changed from `int` to `num`.
    * Chrome introduced slight layout changes of UI objects.
      In addition many height/width dimensions are returned in subpixel values
      (`num` instead of whole numbers).
    * `setRangeText` with a `selectionMode` value of 'invalid' is no longer
      valid. Only "select", "start", "end", "preserve" are allowed.

* `dart:svg`

  * A large number of additions and removals. Review your use of `dart:svg`
    carefully.

* `dart:web_audio`

  * new method on `AudioContext` - `createIirFilter` returns a new class
    `IirFilterNode`.

* `dart:web_gl`

  * new classes: `CompressedTextureAstc`, `ExtColorBufferFloat`,
    `ExtDisjointTimerQuery`, and `TimerQueryExt`.

  * `ExtFragDepth` added: `readPixels2` and `texImage2D2`.

#### Strong Mode

* Removed ad hoc `Future.then` inference in favor of using `FutureOr`.  Prior to
  adding `FutureOr` to the language, the analyzer implemented an ad hoc type
  inference for `Future.then` (and overrides) treating it as if the onValue
  callback was typed to return `FutureOr` for the purposes of inference.
  This ad hoc inference has been removed now that `FutureOr` has been added.

  Packages that implement `Future` must either type the `onValue` parameter to
  `.then` as returning `FutureOr<T>`, or else must leave the type of the parameter
  entirely to allow inference to fill in the type.

* During static analysis, a function or setter declared using `=>` with return
  type `void` now allows the returned expression to have any type.

### Tool Changes

* Dartium

  Dartium is now based on Chrome v50. See *Core library changes* above for
  details on the changed APIs.

* Pub

  * `pub build` and `pub serve`

    * Added support for the Dart Development Compiler.

      Unlike dart2js, this new compiler is modular, which allows pub to do
      incremental re-builds for `pub serve`, and potentially `pub build` in the
      future.

      In practice what that means is you can edit your Dart files, refresh in
      Chrome (or other supported browsers), and see your edits almost
      immediately. This is because pub is only recompiling your package, not all
      packages that you depend on.

      There is one caveat with the new compiler, which is that your package and
      your dependencies must all be strong mode clean. If you are getting an
      error compiling one of your dependencies, you will need to file bugs or
      send pull requests to get them strong mode clean.

      There are two ways of opting into the new compiler:

        * Use the new `--web-compiler` flag, which supports `dartdevc`,
          `dart2js` or `none` as options. This is the easiest way to try things
          out without changing the default.

        * Add config to your pubspec. There is a new `web` key which supports a
          single key called `compiler`. This is a map from mode names to
          compiler to use. For example, to default to dartdevc in debug mode you
          can add the following to your pubspec:

          ```yaml
          web:
            compiler:
              debug: dartdevc
          ```

      You can also use the new compiler to run your tests in Chrome much more
      quickly than you can with dart2js. In order to do that, run
      `pub serve test --web-compiler=dartdevc`, and then run
      `pub run test -p chrome --pub-serve=8080`.

    * The `--no-dart2js` flag has been deprecated in favor of
      `--web-compiler=none`.

    * `pub build` will use a failing exit code if there are errors in any
      transformer.

  * `pub publish`

    * Added support for the UNLICENSE file.

    * Packages that depend on the Flutter SDK may be published.

  * `pub get` and `pub upgrade`

    * Don't dump a stack trace when a network error occurs while fetching
      packages.

* dartfmt
    * Preserve type parameters in new generic function typedef syntax.
    * Add self-test validation to ensure formatter bugs do not cause user code
      to be lost.

### Infrastructure changes

* As of this release, we'll show a warning when using the MIPS architecture.
  Unless we learn about any critical use of Dart on MIPS in the meantime, we're
  planning to deprecate support for MIPS starting with the next stable release.

## 1.23.0 - 2017-04-21

#### Strong Mode

* Breaking change - it is now a strong mode error if a mixin causes a name
  conflict between two private members (field/getter/setter/method) from a
  different library. (SDK
  issue [28809](https://github.com/dart-lang/sdk/issues/28809)).

lib1.dart:


```dart
class A {
  int _x;
}

class B {
  int _x;
}
```

lib2.dart:


```dart
import 'lib1.dart';

class C extends A with B {}
```

```
    error • The private name _x, defined by B, conflicts with the same name defined by A at tmp/lib2.dart:3:24 • private_collision_in_mixin_application
```


* Breaking change - strong mode will prefer the expected type to infer generic
  types, functions, and methods (SDK
  issue [27586](https://github.com/dart-lang/sdk/issues/27586)).

  ```dart
  main() {
    List<Object> foo = /*infers: <Object>*/['hello', 'world'];
    var bar = /*infers: <String>*/['hello', 'world'];
  }
  ```

* Strong mode inference error messages are improved
  (SDK issue [29108](https://github.com/dart-lang/sdk/issues/29108)).

  ```dart
  import 'dart:math';
  test(Iterable/* fix is to add <num> here */ values) {
    num n = values.fold(values.first as num, max);
  }
  ```
  Now produces the error on the generic function "max":
  ```
  Couldn't infer type parameter 'T'.

  Tried to infer 'dynamic' for 'T' which doesn't work:
    Function type declared as '<T extends num>(T, T) → T'
                  used where  '(num, dynamic) → num' is required.

  Consider passing explicit type argument(s) to the generic.
  ```

* Strong mode supports overriding fields, `@virtual` is no longer required
    (SDK issue [28120](https://github.com/dart-lang/sdk/issues/28120)).

    ```dart
    class C {
      int x = 42;
    }
    class D extends C {
      get x {
        print("x got called");
        return super.x;
      }
    }
    main() {
      print(new D().x);
    }
    ```

* Strong mode down cast composite warnings are no longer issued by default.
  (SDK issue [28588](https://github.com/dart-lang/sdk/issues/28588)).

```dart
void test() {
  List untyped = [];
  List<int> typed = untyped; // No down cast composite warning
}
```

To opt back into the warnings, add the following to
the
[.analysis_options](https://www.dartlang.org/guides/language/analysis-options)
file for your project.

```
analyzer:
  errors:
    strong_mode_down_cast_composite: warning
```


### Core library changes

* `dart:core`
  * Added `Uri.isScheme` function to check the scheme of a URI.
    Example: `uri.isScheme("http")`. Ignores case when comparing.
  * Make `UriData.parse` validate its input better.
    If the data is base-64 encoded, the data is normalized wrt.
    alphabet and padding, and it contains invalid base-64 data,
    parsing fails. Also normalizes non-base-64 data.
* `dart:io`
  * Added functions `File.lastAccessed`, `File.lastAccessedSync`,
    `File.setLastModified`, `File.setLastModifiedSync`, `File.setLastAccessed`,
    and `File.setLastAccessedSync`.
  * Added `{Stdin,Stdout}.supportsAnsiEscapes`.

### Dart VM

* Calls to `print()` and `Stdout.write*()` now correctly print unicode
  characters to the console on Windows. Calls to `Stdout.add*()` behave as
  before.

### Tool changes

* Analysis
  * `dartanalyzer` now follows the same rules as the analysis server to find
    an analysis options file, stopping when an analysis options file is found:
    * Search up the directory hierarchy looking for an analysis options file.
    * If analyzing a project referencing the [Flutter](https://flutter.io/)
      package, then use the
      [default Flutter analysis options](https://github.com/flutter/flutter/blob/master/packages/flutter/lib/analysis_options_user.yaml)
      found in `package:flutter`.
    * If in a Bazel workspace, then use the analysis options in
      `package:dart.analysis_options/default.yaml` if it exists.
    * Use the default analysis options rules.
  * In addition, specific to `dartanalyzer`:
    * an analysis options file can be specified on the command line via
      `--options` and that file will be used instead of searching for an
      analysis options file.
    * any analysis option specified on the command line
      (e.g. `--strong` or `--no-strong`) takes precedence over any corresponding
      value specified in the analysis options file.

* Dartium, dart2js, and DDC

  * Imports to `dart:io` are allowed, but the imported library is not supported
    and will likely fail on most APIs at runtime. This change was made as a
    stopgap measure to make it easier to write libraries that share code between
    platforms (like package `http`). This might change again when configuration
    specific imports are supported.

* Pub
  * Now sends telemetry data to `pub.dartlang.org` to allow better understanding
    of why a particular package is being accessed.
  * `pub publish`
    * Warns if a package imports a package that's not a dependency from within
      `lib/` or `bin/`, or a package that's not a dev dependency from within
      `benchmark/`, `example/`, `test/` or `tool/`.
    * No longer produces "UID too large" errors on OS X. All packages are now
      uploaded with the user and group names set to "pub".
    * No longer fails with a stack overflow when uploading a package that uses
      Git submodules.
  * `pub get` and `pub upgrade`
    * Produce more informative error messages if they're run directly in a
      package that uses Flutter.
    * Properly unlock SDK and path dependencies if they have a new version
      that's also valid according to the user's pubspec.

* dartfmt
  * Support new generic function typedef syntax.
  * Make the precedence of cascades more visible.
  * Fix a couple of places where spurious newlines were inserted.
  * Correctly report unchanged formatting when reading from stdin.
  * Ensure space between `-` and `--`. Code that does this is pathological, but
    it technically meant dartfmt could change the semantics of the code.
  * Preserve a blank line between enum cases.
  * Other small formatting tweaks.


## 1.22.1 - 2017-02-22

Patch release, resolves two issues:
* Dart VM crash: [Issue 28072](https://github.com/dart-lang/sdk/issues/28757)

* Dart VM bug combining types, await, and deferred loading: [Issue 28678](https://github.com/dart-lang/sdk/issues/28678)


## 1.22.0 - 2017-02-14

### Language

  * Breaking change:
    ['Generalized tear-offs'](https://github.com/gbracha/generalizedTearOffs/blob/master/proposal.md)
    are no longer supported, and will cause errors. We updated the language spec
    and added warnings in 1.21, and are now taking the last step to fully
    de-support them. They were previously only supported in the VM, and there
    are almost no known uses of them in the wild.

  * The `assert()` statement has been expanded to support an optional second
    `message` argument
    (SDK issue [27342](https://github.com/dart-lang/sdk/issues/27342)).

    The message is displayed if the assert fails. It can be any object, and it
    is accessible as `AssertionError.message`. It can be used to provide more
    user friendly exception outputs. As an example, the following assert:

    ```dart
    assert(configFile != null, "Tool config missing. Please see https://goo.gl/k8iAi for details.");
    ```

    would produce the following exception output:

    ```
    Unhandled exception:
    'file:///Users/mit/tmp/tool/bin/main.dart': Failed assertion: line 9 pos 10:
    'configFile != null': Tool config missing. Please see https://goo.gl/k8iAi for details.
    #0      _AssertionError._doThrowNew (dart:core-patch/errors_patch.dart:33)
    #1      _AssertionError._throwNew (dart:core-patch/errors_patch.dart:29)
    #2      main (file:///Users/mit/tmp/tool/bin/main.dart:9:10)
    ```

  * The `Null` type has been moved to the bottom of the type hierarchy. As such,
    it is considered a subtype of every other type. The `null` *literal* was
    always treated as a bottom type. Now the named class `Null` is too:

    ```dart
    const empty = <Null>[];

    String concatenate(List<String> parts) => parts.join();
    int sum(List<int> numbers) => numbers.fold(0, (sum, n) => sum + n);

    concatenate(empty); // OK.
    sum(empty); // OK.
    ```

  * Introduce `covariant` modifier on parameters. It indicates that the
    parameter (and the corresponding parameter in any method that overrides it)
    has looser override rules. In strong mode, these require a runtime type
    check to maintain soundness, but enable an architectural pattern that is
    useful in some code.

    It lets you specialize a family of classes together, like so:

    ```dart
    abstract class Predator {
      void chaseAndEat(covariant Prey p);
    }

    abstract class Prey {}

    class Mouse extends Prey {}

    class Seal extends Prey {}

    class Cat extends Predator {
      void chaseAndEat(Mouse m) => ...
    }

    class Orca extends Predator {
      void chaseAndEat(Seal s) => ...
    }
    ```

    This isn't statically safe, because you could do:

    ```dart
    Predator predator = new Cat(); // Upcast.
    predator.chaseAndEat(new Seal()); // Cats can't eat seals!
    ```

    To preserve soundness in strong mode, in the body of a method that uses a
    covariant override (here, `Cat.chaseAndEat()`), the compiler automatically
    inserts a check that the parameter is of the expected type. So the compiler
    gives you something like:

    ```dart
    class Cat extends Predator {
      void chaseAndEat(o) {
        var m = o as Mouse;
        ...
      }
    }
    ```

    Spec mode allows this unsound behavior on all parameters, even though users
    rarely rely on it. Strong mode disallowed it initially. Now, strong mode
    lets you opt into this behavior in the places where you do want it by using
    this modifier. Outside of strong mode, the modifier is ignored.

  * Change instantiate-to-bounds rules for generic type parameters when running
    in strong mode. If you leave off the type parameters from a generic type, we
    need to decide what to fill them in with.  Dart 1.0 says just use `dynamic`,
    but that isn't sound:

    ```dart
    class Abser<T extends num> {
       void absThis(T n) { n.abs(); }
    }

    var a = new Abser(); // Abser<dynamic>.
    a.absThis("not a num");
    ```

    We want the body of `absThis()` to be able to safely assume `n` is at
    least a `num` -- that's why there's a constraint on T, after all. Implicitly
    using `dynamic` as the type parameter in this example breaks that.

    Instead, strong mode uses the bound. In the above example, it fills it in
    with `num`, and then the second line where a string is passed becomes a
    static error.

    However, there are some cases where it is hard to figure out what that
    default bound should be:

    ```dart
    class RuhRoh<T extends Comparable<T>> {}
    ```

    Strong mode's initial behavior sometimes produced surprising, unintended
    results. For 1.22, we take a simpler approach and then report an error if
    a good default type argument can't be found.

### Core libraries

  * Define `FutureOr<T>` for code that works with either a future or an
    immediate value of some type. For example, say you do a lot of text
    manipulation, and you want a handy function to chain a bunch of them:

    ```dart
    typedef String StringSwizzler(String input);

    String swizzle(String input, List<StringSwizzler> swizzlers) {
      var result = input;
      for (var swizzler in swizzlers) {
        result = swizzler(result);
      }

      return result;
    }
    ```

    This works fine:

    ```dart
    main() {
      var result = swizzle("input", [
        (s) => s.toUpperCase(),
        (s) => () => s * 2)
      ]);
      print(result); // "INPUTINPUT".
    }
    ```

    Later, you realize you'd also like to support swizzlers that are
    asynchronous (maybe they look up synonyms for words online). You could make
    your API strictly asynchronous, but then users of simple synchronous
    swizzlers have to manually wrap the return value in a `Future.value()`.
    Ideally, your `swizzle()` function would be "polymorphic over asynchrony".
    It would allow both synchronous and asynchronous swizzlers. Because `await`
    accepts immediate values, it is easy to implement this dynamically:

    ```dart
    Future<String> swizzle(String input, List<StringSwizzler> swizzlers) async {
      var result = input;
      for (var swizzler in swizzlers) {
        result = await swizzler(result);
      }

      return result;
    }

    main() async {
      var result = swizzle("input", [
        (s) => s.toUpperCase(),
        (s) => new Future.delayed(new Duration(milliseconds: 40), () => s * 2)
      ]);
      print(await result);
    }
    ```

    What should the declared return type on StringSwizzler be? In the past, you
    had to use `dynamic` or `Object`, but that doesn't tell the user much. Now,
    you can do:

    ```dart
    typedef FutureOr<String> StringSwizzler(String input);
    ```

    Like the name implies, `FutureOr<String>` is a union type. It can be a
    `String` or a `Future<String>`, but not anything else. In this case, that's
    not super useful beyond just stating a more precise type for readers of the
    code. It does give you a little better error checking in code that uses the
    result of that.

    `FutureOr<T>` becomes really important in *generic* methods like
    `Future.then()`. In those cases, having the type system understand this
    magical union type helps type inference figure out the type argument of
    `then()` based on the closure you pass it.

    Previously, strong mode had hard-coded rules for handling `Future.then()`
    specifically. `FutureOr<T>` exposes that functionality so third-party APIs
    can take advantage of it too.

### Tool changes

* Dart2Js

  * Remove support for (long-time deprecated) mixin typedefs.

* Pub

  * Avoid using a barback asset server for executables unless they actually use
    transformers. This makes precompilation substantially faster, produces
    better error messages when precompilation fails, and allows
    globally-activated executables to consistently use the
    `Isolate.resolvePackageUri()` API.

  * On Linux systems, always ignore packages' original file owners and
    permissions when extracting those packages. This was already the default
    under most circumstances.

  * Properly close the standard input stream of child processes started using
    `pub run`.

  * Handle parse errors from the package cache more gracefully. A package whose
    pubspec can't be parsed will now be ignored by `pub get --offline` and
    deleted by `pub cache repair`.

  * Make `pub run` run executables in spawned isolates. This lets them handle
    signals and use standard IO reliably.

  * Fix source-maps produced by dart2js when running in `pub serve`: URL
    references to assets from packages match the location where `pub serve`
    serves them (`packages/package_name/` instead of
    `../packages/package_name/`).

### Infrastructure changes

  * The SDK now uses GN rather than gyp to generate its build files, which will
    now be exclusively ninja flavored. Documentation can be found on our
    [wiki](https://github.com/dart-lang/sdk/wiki/Building-with-GN). Also see the
    help message of `tools/gn.py`. This change is in response to the deprecation
    of gyp. Build file generation with gyp will continue to be available in this
    release by setting the environment variable `DART_USE_GYP` before running
    `gclient sync` or `gclient runhooks`, but this will be removed in a future
    release.

## 1.21.1 - 2017-01-13

Patch release, resolves one issue:

* Dart VM: Snapshots of generic functions fail. [Issue 28072](https://github.com/dart-lang/sdk/issues/28072)

## 1.21.0 - 2016-12-07

### Language

* Support generic method syntax. Type arguments are not available at
  runtime. For details, check the
  [informal specification](https://gist.github.com/eernstg/4353d7b4f669745bed3a5423e04a453c).
* Support access to initializing formals, e.g., the use of `x` to initialize
 `y` in `class C { var x, y; C(this.x): y = x; }`.
  Please check the
  [informal specification](https://gist.github.com/eernstg/cff159be9e34d5ea295d8c24b1a3e594)
  for details.
* Don't warn about switch case fallthrough if the case ends in a `rethrow`
  statement.  (SDK issue
  [27650](https://github.com/dart-lang/sdk/issues/27650))
* Also don't warn if the entire switch case is wrapped in braces - as long as
  the block ends with a `break`, `continue`, `rethrow`, `return` or `throw`.
* Allow `=` as well as `:` as separator for named parameter default values.

  ```dart
  enableFlags({bool hidden: false}) { … }
  ```

  can now be replaced by

  ```dart
  enableFlags({bool hidden = false}) { … }
  ```

  (SDK issue [27559](https://github.com/dart-lang/sdk/issues/27559))

### Core library changes

* `dart:core`: `Set.difference` now takes a `Set<Object>` as argument.  (SDK
  issue [27573](https://github.com/dart-lang/sdk/issues/27573))

* `dart:developer`

  * Added `Service` class.
    * Allows inspecting and controlling the VM service protocol HTTP server.
    * Provides an API to access the ID of an `Isolate`.

### Tool changes

* Dart Dev Compiler

  * Support calls to `loadLibrary()` on deferred libraries. Deferred libraries
    are still loaded eagerly. (SDK issue
    [27343](https://github.com/dart-lang/sdk/issues/27343))

## 1.20.1 - 2016-10-13

Patch release, resolves one issue:

* Dartium: Fixes a bug that caused crashes.  No issue filed.

### Strong Mode

* It is no longer a warning when casting from dynamic to a composite type
    (SDK issue [27766](https://github.com/dart-lang/sdk/issues/27766)).

    ```dart
    main() {
      dynamic obj = <int>[1, 2, 3];
      // This is now allowed without a warning.
      List<int> list = obj;
    }
    ```

## 1.20.0 - 2016-10-11

### Dart VM

* We have improved the way that the VM locates the native code library for a
  native extension (e.g. `dart-ext:` import). We have updated this
  [article on native extensions](https://www.dartlang.org/articles/dart-vm/native-extensions)
  to reflect the VM's improved behavior.

* Linux builds of the VM will now use the `tcmalloc` library for memory
  allocation. This has the advantages of better debugging and profiling support
  and faster small allocations, with the cost of slightly larger initial memory
  footprint, and slightly slower large allocations.

* We have improved the way the VM searches for trusted root certificates for
  secure socket connections on Linux. First, the VM will look for trusted root
  certificates in standard locations on the file system
  (`/etc/pki/tls/certs/ca-bundle.crt` followed by `/etc/ssl/certs`), and only if
  these do not exist will it fall back on the builtin trusted root certificates.
  This behavior can be overridden on Linux with the new flags
  `--root-certs-file` and `--root-certs-cache`. The former is the path to a file
  containing the trusted root certificates, and the latter is the path to a
  directory containing root certificate files hashed using `c_rehash`.

* The VM now throws a catchable `Error` when method compilation fails. This
  allows easier debugging of syntax errors, especially when testing.  (SDK issue
  [23684](https://github.com/dart-lang/sdk/issues/23684))

### Core library changes

* `dart:core`: Remove deprecated `Resource` class.
  Use the class in `package:resource` instead.
* `dart:async`
  * `Future.wait` now catches synchronous errors and returns them in the
    returned Future.  (SDK issue
    [27249](https://github.com/dart-lang/sdk/issues/27249))
  * More aggressively returns a `Future` on `Stream.cancel` operations.
    Discourages to return `null` from `cancel`.  (SDK issue
    [26777](https://github.com/dart-lang/sdk/issues/26777))
  * Fixes a few bugs where the cancel future wasn't passed through
    transformations.
* `dart:io`
  * Added `WebSocket.addUtf8Text` to allow sending a pre-encoded text message
    without a round-trip UTF-8 conversion.  (SDK issue
    [27129](https://github.com/dart-lang/sdk/issues/27129))

### Strong Mode

* Breaking change - it is an error if a generic type parameter cannot be
    inferred (SDK issue [26992](https://github.com/dart-lang/sdk/issues/26992)).

    ```dart
    class Cup<T> {
      Cup(T t);
    }
    main() {
      // Error because:
      // - if we choose Cup<num> it is not assignable to `cOfInt`,
      // - if we choose Cup<int> then `n` is not assignable to int.
      num n;
      C<int> cOfInt = new C(n);
    }
    ```

* New feature - use `@checked` to override a method and tighten a parameter
    type (SDK issue [25578](https://github.com/dart-lang/sdk/issues/25578)).

    ```dart
    import 'package:meta/meta.dart' show checked;
    class View {
      addChild(View v) {}
    }
    class MyView extends View {
      // this override is legal, it will check at runtime if we actually
      // got a MyView.
      addChild(@checked MyView v) {}
    }
    main() {
      dynamic mv = new MyView();
      mv.addChild(new View()); // runtime error
    }
    ```

* New feature - use `@virtual` to allow field overrides in strong mode
    (SDK issue [27384](https://github.com/dart-lang/sdk/issues/27384)).

    ```dart
    import 'package:meta/meta.dart' show virtual;
    class Base {
      @virtual int x;
    }
    class Derived extends Base {
      int x;

      // Expose the hidden storage slot:
      int get superX => super.x;
      set superX(int v) { super.x = v; }
    }
    ```

* Breaking change - infer list and map literals from the context type as well as
    their values, consistent with generic methods and instance creation
    (SDK issue [27151](https://github.com/dart-lang/sdk/issues/27151)).

    ```dart
    import 'dart:async';
    main() async {
      var b = new Future<B>.value(new B());
      var c = new Future<C>.value(new C());
      var/*infer List<Future<A>>*/ list = [b, c];
      var/*infer List<A>*/ result = await Future.wait(list);
    }
    class A {}
    class B extends A {}
    class C extends A {}
    ```

### Tool changes

* `dartfmt` - upgraded to v0.2.10
    * Don't crash on annotations before parameters with trailing commas.
    * Always split enum declarations if they end in a trailing comma.
    * Add `--set-exit-if-changed` to set the exit code on a change.

* Pub
  * Pub no longer generates a `packages/` directory by default.  Instead, it
    generates a `.packages` file, called a package spec. To generate
    a `packages/` directory in addition to the package spec, use the
    `--packages-dir` flag with `pub get`, `pub upgrade`, and `pub downgrade`.
    See the [Good-bye
    symlinks](http://news.dartlang.org/2016/10/good-bye-symlinks.html) article
    for details.

## 1.19.1 - 2016-09-08

Patch release, resolves one issue:

* Dartdoc:  Fixes a bug that prevented generation of docs.
  (Dartdoc issue [1233](https://github.com/dart-lang/dartdoc/issues/1233))

## 1.19.0 - 2016-08-26

### Language changes

* The language now allows a trailing comma after the last argument of a call and
 the last parameter of a function declaration. This can make long argument or
 parameter lists easier to maintain, as commas can be left as-is when
 reordering lines. For details, see SDK issue
 [26644](https://github.com/dart-lang/sdk/issues/26644).

### Tool Changes

* `dartfmt` - upgraded to v0.2.9+1
  * Support trailing commas in argument and parameter lists.
  * Gracefully handle read-only files.
  * About a dozen other bug fixes.

* Pub
  * Added a `--no-packages-dir` flag to `pub get`, `pub upgrade`, and `pub
    downgrade`. When this flag is passed, pub will not generate a `packages/`
    directory, and will remove that directory and any symlinks to it if they
    exist. Note that this replaces the unsupported `--no-package-symlinks` flag.

  * Added the ability for packages to declare a constraint on the [Flutter][]
    SDK:

    ```yaml
    environment:
      flutter: ^0.1.2
      sdk: >=1.19.0 <2.0.0
    ```

    A Flutter constraint will only be satisfiable when pub is running in the
    context of the `flutter` executable, and when the Flutter SDK version
    matches the constraint.

  * Added `sdk` as a new package source that fetches packages from a hard-coded
    SDK. Currently only the `flutter` SDK is supported:

    ```yaml
    dependencies:
      flutter_driver:
        sdk: flutter
        version: ^0.0.1
    ```

    A Flutter `sdk` dependency will only be satisfiable when pub is running in
    the context of the `flutter` executable, and when the Flutter SDK contains a
    package with the given name whose version matches the constraint.

  * `tar` files on Linux are now created with `0` as the user and group IDs.
    This fixes a crash when publishing packages while using Active Directory.

  * Fixed a bug where packages from a hosted HTTP URL were considered the same
    as packages from an otherwise-identical HTTPS URL.

  * Fixed timer formatting for timers that lasted longer than a minute.

  * Eliminate some false negatives when determining whether global executables
    are on the user's executable path.

* `dart2js`
  * `dart2dart` (aka `dart2js --output-type=dart`) has been removed (this was deprecated in Dart 1.11).

[Flutter]: https://flutter.io/

### Dart VM

*   The dependency on BoringSSL has been rolled forward. Going forward, builds
    of the Dart VM including secure sockets will require a compiler with C++11
    support. For details, see the
    [Building wiki page](https://github.com/dart-lang/sdk/wiki/Building).

### Strong Mode

*   New feature - an option to disable implicit casts
    (SDK issue [26583](https://github.com/dart-lang/sdk/issues/26583)),
    see the [documentation](https://github.com/dart-lang/dev_compiler/blob/master/doc/STATIC_SAFETY.md#disable-implicit-casts)
    for usage instructions and examples.

*   New feature - an option to disable implicit dynamic
    (SDK issue [25573](https://github.com/dart-lang/sdk/issues/25573)),
    see the [documentation](https://github.com/dart-lang/dev_compiler/blob/master/doc/STATIC_SAFETY.md#disable-implicit-dynamic)
    for usage instructions and examples.

*   Breaking change - infer generic type arguments from the
    constructor invocation arguments
    (SDK issue [25220](https://github.com/dart-lang/sdk/issues/25220)).

    ```dart
    var map = new Map<String, String>();

    // infer: Map<String, String>
    var otherMap = new Map.from(map);
    ```

*   Breaking change - infer local function return type
    (SDK issue [26414](https://github.com/dart-lang/sdk/issues/26414)).

    ```dart
    void main() {
      // infer: return type is int
      f() { return 40; }
      int y = f() + 2; // type checks
      print(y);
    }
    ```

*   Breaking change - allow type promotion from a generic type parameter
    (SDK issue [26414](https://github.com/dart-lang/sdk/issues/26965)).

    ```dart
    void fn/*<T>*/(/*=T*/ object) {
      if (object is String) {
        // Treat `object` as `String` inside this block.
        // But it will require a cast to pass it to something that expects `T`.
        print(object.substring(1));
      }
    }
    ```

* Breaking change - smarter inference for Future.then
    (SDK issue [25944](https://github.com/dart-lang/sdk/issues/25944)).
    Previous workarounds that use async/await or `.then/*<Future<SomeType>>*/`
    should no longer be necessary.

    ```dart
    // This will now infer correctly.
    Future<List<int>> t2 = f.then((_) => [3]);
    // This infers too.
    Future<int> t2 = f.then((_) => new Future.value(42));
    ```

* Breaking change - smarter inference for async functions
    (SDK issue [25322](https://github.com/dart-lang/sdk/issues/25322)).

    ```dart
    void test() async {
      List<int> x = await [4]; // was previously inferred
      List<int> y = await new Future.value([4]); // now inferred too
    }
    ```

* Breaking change - sideways casts are no longer allowed
    (SDK issue [26120](https://github.com/dart-lang/sdk/issues/26120)).

## 1.18.1 - 2016-08-02

Patch release, resolves two issues and improves performance:

* Debugger: Fixes a bug that crashes the VM
(SDK issue [26941](https://github.com/dart-lang/sdk/issues/26941))

* VM: Fixes an optimizer bug involving closures, try, and await
(SDK issue [26948](https://github.com/dart-lang/sdk/issues/26948))

* Dart2js: Speeds up generated code on Firefox
(https://codereview.chromium.org/2180533002)

## 1.18.0 - 2016-07-27

### Core library changes

* `dart:core`
  * Improved performance when parsing some common URIs.
  * Fixed bug in `Uri.resolve` (SDK issue [26804](https://github.com/dart-lang/sdk/issues/26804)).
* `dart:io`
  * Adds file locking modes `FileLock.BLOCKING_SHARED` and
    `FileLock.BLOCKING_EXCLUSIVE`.

## 1.17.1 - 2016-06-10

Patch release, resolves two issues:

* VM: Fixes a bug that caused crashes in async functions.
(SDK issue [26668](https://github.com/dart-lang/sdk/issues/26668))

* VM: Fixes a bug that caused garbage collection of reachable weak properties.
(https://codereview.chromium.org/2041413005)

## 1.17.0 - 2016-06-08

### Core library changes
* `dart:convert`
  * Deprecate `ChunkedConverter` which was erroneously added in 1.16.

* `dart:core`
  * `Uri.replace` supports iterables as values for the query parameters.
  * `Uri.parseIPv6Address` returns a `Uint8List`.

* `dart:io`
  * Added `NetworkInterface.listSupported`, which is `true` when
    `NetworkInterface.list` is supported, and `false` otherwise. Currently,
    `NetworkInterface.list` is not supported on Android.

### Tool Changes

* Pub
  * TAR files created while publishing a package on Mac OS and Linux now use a
    more portable format.

  * Errors caused by invalid arguments now print the full usage information for
    the command.

  * SDK constraints for dependency overrides are no longer considered when
    determining the total SDK constraint for a lockfile.

  * A bug has been fixed in which a lockfile was considered up-to-date when it
    actually wasn't.

  * A bug has been fixed in which `pub get --offline` would crash when a
    prerelease version was selected.

* Dartium and content shell
  * Debugging Dart code inside iframes improved, was broken.

## 1.16.1 - 2016-05-24

Patch release, resolves one issue:

* VM: Fixes a bug that caused intermittent hangs on Windows.
(SDK issue [26400](https://github.com/dart-lang/sdk/issues/26400))

## 1.16.0 - 2016-04-26

### Core library changes

* `dart:convert`
  * Added `BASE64URL` codec and corresponding `Base64Codec.urlSafe` constructor.

  * Introduce `ChunkedConverter` and deprecate chunked methods on `Converter`.

* `dart:html`

  There have been a number of **BREAKING** changes to align APIs with recent
  changes in Chrome. These include:

  * Chrome's `ShadowRoot` interface no longer has the methods `getElementById`,
    `getElementsByClassName`, and `getElementsByTagName`, e.g.,

    ```dart
    elem.shadowRoot.getElementsByClassName('clazz')
    ```

    should become:

    ```dart
    elem.shadowRoot.querySelectorAll('.clazz')
    ```

  * The `clipboardData` property has been removed from `KeyEvent`
    and `Event`. It has been moved to the new `ClipboardEvent` class, which is
    now used by `copy`, `cut`, and `paste` events.

  * The `layer` property has been removed from `KeyEvent` and
    `UIEvent`. It has been moved to `MouseEvent`.

  * The `Point get page` property has been removed from `UIEvent`.
    It still exists on `MouseEvent` and `Touch`.

  There have also been a number of other additions and removals to `dart:html`,
  `dart:indexed_db`, `dart:svg`, `dart:web_audio`, and `dart:web_gl` that
  correspond to changes to Chrome APIs between v39 and v45. Many of the breaking
  changes represent APIs that would have caused runtime exceptions when compiled
  to Javascript and run on recent Chrome releases.

* `dart:io`
  * Added `SecurityContext.alpnSupported`, which is true if a platform
    supports ALPN, and false otherwise.

### JavaScript interop

For performance reasons, a potentially **BREAKING** change was added for
libraries that use JS interop.
Any Dart file that uses `@JS` annotations on declarations (top-level functions,
classes or class members) to interop with JavaScript code will require that the
file have the annotation `@JS()` on a library directive.

```dart
@JS()
library my_library;
```

The analyzer will enforce this by generating the error:

The `@JS()` annotation can only be used if it is also declared on the library
directive.

If part file uses the `@JS()` annotation, the library that uses the part should
have the `@JS()` annotation e.g.,

```dart
// library_1.dart
@JS()
library library_1;

import 'package:js/js.dart';

part 'part_1.dart';
```

```dart
// part_1.dart
part of library_1;

@JS("frameworkStabilizers")
external List<FrameworkStabilizer> get frameworkStabilizers;
```

If your library already has a JS module e.g.,

```dart
@JS('array.utils')
library my_library;
```

Then your library will work without any additional changes.

### Analyzer

*   Static checking of `for in` statements. These will now produce static
    warnings:

    ```dart
    // Not Iterable.
    for (var i in 1234) { ... }

    // String cannot be assigned to int.
    for (int n in <String>["a", "b"]) { ... }
    ```

### Tool Changes

* Pub
  * `pub serve` now provides caching headers that should improve the performance
    of requesting large files multiple times.

  * Both `pub get` and `pub upgrade` now have a `--no-precompile` flag that
    disables precompilation of executables and transformed dependencies.

  * `pub publish` now resolves symlinks when publishing from a Git repository.
    This matches the behavior it always had when publishing a package that
    wasn't in a Git repository.

* Dart Dev Compiler
  * The **experimental** `dartdevc` executable has been added to the SDK.

  * It will help early adopters validate the implementation and provide
    feedback. `dartdevc` **is not** yet ready for production usage.

  * Read more about the Dart Dev Compiler [here][dartdevc].

[dartdevc]: https://github.com/dart-lang/dev_compiler

## 1.15.0 - 2016-03-09

### Core library changes

* `dart:async`
  * Made `StreamView` class a `const` class.

* `dart:core`
  * Added `Uri.queryParametersAll` to handle multiple query parameters with
    the same name.

* `dart:io`
  * Added `SecurityContext.usePrivateKeyBytes`,
    `SecurityContext.useCertificateChainBytes`,
    `SecurityContext.setTrustedCertificatesBytes`, and
    `SecurityContext.setClientAuthoritiesBytes`.
  * **Breaking** The named `directory` argument of
    `SecurityContext.setTrustedCertificates` has been removed.
  * Added support to `SecurityContext` for PKCS12 certificate and key
    containers.
  * All calls in `SecurityContext` that accept certificate data now accept an
    optional named parameter `password`, similar to
    `SecurityContext.usePrivateKeyBytes`, for use as the password for PKCS12
    data.

### Tool changes

* Dartium and content shell
  * The Chrome-based tools that ship as part of the Dart SDK - Dartium and
    content shell - are now based on Chrome version 45 (instead of Chrome 39).
  * Dart browser libraries (`dart:html`, `dart:svg`, etc) *have not* been
    updated.
    * These are still based on Chrome 39.
    * These APIs will be updated in a future release.
  * Note that there are experimental APIs which have changed in the underlying
    browser, and will not work with the older libraries.
    For example, `Element.animate`.

* `dartfmt` - upgraded to v0.2.4
  * Better handling for long collections with comments.
  * Always put member metadata annotations on their own line.
  * Indent functions in named argument lists with non-functions.
  * Force the parameter list to split if a split occurs inside a function-typed
    parameter.
  * Don't force a split for before a single named argument if the argument
    itself splits.

### Service protocol changes

* Fixed a documentation bug where the field `extensionRPCs` in `Isolate`
  was not marked optional.

### Experimental language features
  * Added support for [configuration-specific imports](https://github.com/munificent/dep-interface-libraries/blob/master/Proposal.md).
    On the VM and `dart2js`, they can be enabled with `--conditional-directives`.

    The analyzer requires additional configuration:
    ```yaml
    analyzer:
      language:
        enableConditionalDirectives: true
    ```

    Read about [configuring the analyzer] for more details.

[configuring the analyzer]: https://github.com/dart-lang/sdk/tree/master/pkg/analyzer#configuring-the-analyzer

## 1.14.2 - 2016-02-10

Patch release, resolves three issues:

* VM: Fixed a code generation bug on x64.
  (SDK commit [834b3f02](https://github.com/dart-lang/sdk/commit/834b3f02b6ab740a213fd808e6c6f3269bed80e5))

* `dart:io`: Fixed EOF detection when reading some special device files.
  (SDK issue [25596](https://github.com/dart-lang/sdk/issues/25596))

* Pub: Fixed an error using hosted dependencies in SDK version 1.14.
  (Pub issue [1386](https://github.com/dart-lang/pub/issues/1386))

## 1.14.1 - 2016-02-04

Patch release, resolves one issue:

* Debugger: Fixes a VM crash when a debugger attempts to set a break point
during isolate initialization.
(SDK issue [25618](https://github.com/dart-lang/sdk/issues/25618))

## 1.14.0 - 2016-01-28

### Core library changes
* `dart:async`
  * Added `Future.any` static method.
  * Added `Stream.fromFutures` constructor.

* `dart:convert`
  * `Base64Decoder.convert` now takes optional `start` and `end` parameters.

* `dart:core`
  * Added `current` getter to `StackTrace` class.
  * `Uri` class added support for data URIs
      * Added two new constructors: `dataFromBytes` and `dataFromString`.
      * Added a `data` getter for `data:` URIs with a new `UriData` class for
      the return type.
  * Added `growable` parameter to `List.filled` constructor.
  * Added microsecond support to `DateTime`: `DateTime.microsecond`,
    `DateTime.microsecondsSinceEpoch`, and
    `new DateTime.fromMicrosecondsSinceEpoch`.

* `dart:math`
  * `Random` added a `secure` constructor returning a cryptographically secure
    random generator which reads from the entropy source provided by the
    embedder for every generated random value.

* `dart:io`
  * `Platform` added a static `isIOS` getter and `Platform.operatingSystem` may
    now return `ios`.
  * `Platform` added a static `packageConfig` getter.
  * Added support for WebSocket compression as standardized in RFC 7692.
  * Compression is enabled by default for all WebSocket connections.
      * The optionally named parameter `compression` on the methods
      `WebSocket.connect`, `WebSocket.fromUpgradedSocket`, and
      `WebSocketTransformer.upgrade` and  the `WebSocketTransformer`
      constructor can be used to modify or disable compression using the new
      `CompressionOptions` class.

* `dart:isolate`
  * Added **_experimental_** support for [Package Resolution Configuration].
    * Added `packageConfig` and `packageRoot` instance getters to `Isolate`.
    * Added a `resolvePackageUri` method to `Isolate`.
    * Added named arguments `packageConfig` and `automaticPackageResolution` to
    the `Isolate.spawnUri` constructor.

[Package Resolution Configuration]: https://github.com/dart-lang/dart_enhancement_proposals/blob/master/Accepted/0005%20-%20Package%20Specification/DEP-pkgspec.md

### Tool changes

* `dartfmt`

  * Better line splitting in a variety of cases.

  * Other optimizations and bug fixes.

* Pub

  * **Breaking:** Pub now eagerly emits an error when a pubspec's "name" field
    is not a valid Dart identifier. Since packages with non-identifier names
    were never allowed to be published, and some of them already caused crashes
    when being written to a `.packages` file, this is unlikely to break many
    people in practice.

  * **Breaking:** Support for `barback` versions prior to 0.15.0 (released July
    1)    has been dropped. Pub will no longer install these older barback
    versions.

  * `pub serve` now GZIPs the assets it serves to make load times more similar
    to real-world use-cases.

  * `pub deps` now supports a `--no-dev` flag, which causes it to emit the
    dependency tree as it would be if no `dev_dependencies` were in use. This
    makes it easier to see your package's dependency footprint as your users
    will experience it.

  * `pub global run` now detects when a global executable's SDK constraint is no
    longer met and errors out, rather than trying to run the executable anyway.

  * Pub commands that check whether the lockfile is up-to-date (`pub run`, `pub
    deps`, `pub serve`, and `pub build`) now do additional verification. They
    ensure that any path dependencies' pubspecs haven't been changed, and they
    ensure that the current SDK version is compatible with all dependencies.

  * Fixed a crashing bug when using `pub global run` on a global script that
    didn't exist.

  * Fixed a crashing bug when a pubspec contains a dependency without a source
    declared.

## 1.13.2 - 2016-01-06

Patch release, resolves one issue:

* dart2js: Stack traces are not captured correctly (SDK issue [25235]
(https://github.com/dart-lang/sdk/issues/25235))

## 1.13.1 - 2015-12-17

Patch release, resolves three issues:

* VM type propagation fix: Resolves a potential crash in the Dart VM (SDK commit
 [dff13be]
(https://github.com/dart-lang/sdk/commit/dff13bef8de104d33b04820136da2d80f3c835d7))

* dart2js crash fix: Resolves a crash in pkg/js and dart2js (SDK issue [24974]
(https://github.com/dart-lang/sdk/issues/24974))

* Pub get crash on ARM: Fixes a crash triggered when running 'pub get' on ARM
 processors such as those on a Raspberry Pi (SDK issue [24855]
(https://github.com/dart-lang/sdk/issues/24855))

## 1.13.0 - 2015-11-18

### Core library changes
* `dart:async`
  * `StreamController` added getters for `onListen`, `onPause`, and `onResume`
    with the corresponding new `typedef void ControllerCallback()`.
  * `StreamController` added a getter for `onCancel` with the corresponding
    new `typedef ControllerCancelCallback()`;
  * `StreamTransformer` instances created with `fromHandlers` with no
    `handleError` callback now forward stack traces along with errors to the
    resulting streams.

* `dart:convert`
  * Added support for Base-64 encoding and decoding.
    * Added new classes `Base64Codec`, `Base64Encoder`, and `Base64Decoder`.
    * Added new top-level `const Base64Codec BASE64`.

* `dart:core`
  * `Uri` added `removeFragment` method.
  * `String.allMatches` (implementing `Pattern.allMatches`) is now lazy,
    as all `allMatches` implementations are intended to be.
  * `Resource` is deprecated, and will be removed in a future release.

* `dart:developer`
  * Added `Timeline` class for interacting with Observatory's timeline feature.
  * Added `ServiceExtensionHandler`, `ServiceExtensionResponse`, and `registerExtension` which enable developers to provide their own VM service protocol extensions.

* `dart:html`, `dart:indexed_db`, `dart:svg`, `dart:web_audio`, `dart:web_gl`, `dart:web_sql`
  * The return type of some APIs changed from `double` to `num`. Dartium is now
    using
    JS interop for most operations. JS does not distinguish between numeric
    types, and will return a number as an int if it fits in an int. This will
    mostly cause an error if you assign to something typed `double` in
    checked mode. You may
    need to insert a `toDouble()` call or accept `num`. Examples of APIs that
    are affected include `Element.getBoundingClientRect` and
    `TextMetrics.width`.

* `dart:io`
  * **Breaking:** Secure networking has changed, replacing the NSS library
    with the BoringSSL library. `SecureSocket`, `SecureServerSocket`,
    `RawSecureSocket`,`RawSecureServerSocket`, `HttpClient`, and `HttpServer`
    now all use a `SecurityContext` object which contains the certificates
    and keys used for secure TLS (SSL) networking.

    This is a breaking change for server applications and for some client
    applications. Certificates and keys are loaded into the `SecurityContext`
    from PEM files, instead of from an NSS certificate database. Information
    about how to change applications that use secure networking is at
    https://www.dartlang.org/server/tls-ssl.html

  * `HttpClient` no longer sends URI fragments in the request. This is not
    allowed by the HTTP protocol.
    The `HttpServer` still gracefully receives fragments, but discards them
    before delivering the request.
  * To allow connections to be accepted on the same port across different
    isolates, set the `shared` argument to `true` when creating server socket
    and `HttpServer` instances.
    * The deprecated `ServerSocketReference` and `RawServerSocketReference`
      classes have been removed.
    * The corresponding `reference` properties on `ServerSocket` and
      `RawServerSocket` have been removed.

* `dart:isolate`
  * `spawnUri` added an `environment` named argument.

### Tool changes

* `dart2js` and Dartium now support improved Javascript Interoperability via the
  [js package](https://pub.dartlang.org/packages/js).

* `docgen` and `dartdocgen` no longer ship in the SDK. The `docgen` sources have
   been removed from the repository.

* This is the last release to ship the VM's "legacy debug protocol".
  We intend to remove the legacy debug protocol in Dart VM 1.14.

* The VM's Service Protocol has been updated to version 3.0 to take care
  of a number of issues uncovered by the first few non-observatory
  clients.  This is a potentially breaking change for clients.

* Dartium has been substantially changed. Rather than using C++ calls into
  Chromium internals for DOM operations it now uses JS interop.
  The DOM objects in `dart:html` and related libraries now wrap
  a JavaScript object and delegate operations to it. This should be
  mostly transparent to users. However, performance and memory characteristics
  may be different from previous versions. There may be some changes in which
  DOM objects are wrapped as Dart objects. For example, if you get a reference
  to a Window object, even through JS interop, you will always see it as a
  Dart Window, even when used cross-frame. We expect the change to using
  JS interop will make it much simpler to update to new Chrome versions.

## 1.12.2 - 2015-10-21

### Core library changes

* `dart:io`

  * A memory leak in creation of Process objects is fixed.

## 1.12.1 - 2015-09-08

### Tool changes

* Pub

  * Pub will now respect `.gitignore` when validating a package before it's
    published. For example, if a `LICENSE` file exists but is ignored, that is
    now an error.

  * If the package is in a subdirectory of a Git repository and the entire
    subdirectory is ignored with `.gitignore`, pub will act as though nothing
    was ignored instead of uploading an empty package.

  * The heuristics for determining when `pub get` needs to be run before various
    commands have been improved. There should no longer be false positives when
    non-dependency sections of the pubspec have been modified.

## 1.12.0 - 2015-08-31

### Language changes

* Null-aware operators
    * `??`: if null operator. `expr1 ?? expr2` evaluates to `expr1` if
      not `null`, otherwise `expr2`.
    * `??=`: null-aware assignment. `v ??= expr` causes `v` to be assigned
      `expr` only if `v` is `null`.
    * `x?.p`: null-aware access. `x?.p` evaluates to `x.p` if `x` is not
      `null`, otherwise evaluates to `null`.
    * `x?.m()`: null-aware method invocation. `x?.m()` invokes `m` only
      if `x` is not `null`.

### Core library changes

* `dart:async`
  * `StreamController` added setters for the `onListen`, `onPause`, `onResume`
    and `onCancel` callbacks.

* `dart:convert`
  * `LineSplitter` added a `split` static method returning an `Iterable`.

* `dart:core`
  * `Uri` class now perform path normalization when a URI is created.
    This removes most `..` and `.` sequences from the URI path.
    Purely relative paths (no scheme or authority) are allowed to retain
    some leading "dot" segments.
    Also added `hasAbsolutePath`, `hasEmptyPath`, and `hasScheme` properties.

* `dart:developer`
  * New `log` function to transmit logging events to Observatory.

* `dart:html`
  * `NodeTreeSanitizer` added the `const trusted` field. It can be used
    instead of defining a `NullTreeSanitizer` class when calling
    `setInnerHtml` or other methods that create DOM from text. It is
    also more efficient, skipping the creation of a `DocumentFragment`.

* `dart:io`
  * Added two new file modes, `WRITE_ONLY` and `WRITE_ONLY_APPEND` for
    opening a file write only.
    [eaeecf2](https://github.com/dart-lang/sdk/commit/eaeecf2ed13ba6c7fbfd653c3c592974a7120960)
  * Change stdout/stderr to binary mode on Windows.
    [4205b29](https://github.com/dart-lang/sdk/commit/4205b2997e01f2cea8e2f44c6f46ed6259ab7277)

* `dart:isolate`
  * Added `onError`, `onExit` and `errorsAreFatal` parameters to
    `Isolate.spawnUri`.

* `dart:mirrors`
  * `InstanceMirror.delegate` moved up to `ObjectMirror`.
  * Fix InstanceMirror.getField optimization when the selector is an operator.
  * Fix reflective NoSuchMethodErrors to match their non-reflective
    counterparts when due to argument mismatches. (VM only)

### Tool changes

* Documentation tools

  * `dartdoc` is now the default tool to generate static HTML for API docs.
    [Learn more](https://pub.dartlang.org/packages/dartdoc).

  * `docgen` and `dartdocgen` have been deprecated. Currently plan is to remove
    them in 1.13.

* Formatter (`dartfmt`)

  * Over 50 bugs fixed.

  * Optimized line splitter is much faster and produces better output on
    complex code.

* Observatory
  * Allocation profiling.

  * New feature to display output from logging.

  * Heap snapshot analysis works for 64-bit VMs.

  * Improved ability to inspect typed data, regex and compiled code.

  * Ability to break on all or uncaught exceptions from Observatory's debugger.

  * Ability to set closure-specific breakpoints.

  * 'anext' - step past await/yield.

  * Preserve when a variable has been expanded/unexpanded in the debugger.

  * Keep focus on debugger input box whenever possible.

  * Echo stdout/stderr in the Observatory debugger.  Standalone-only so far.

  * Minor fixes to service protocol documentation.

* Pub

  * **Breaking:** various commands that previously ran `pub get` implicitly no
    longer do so. Instead, they merely check to make sure the ".packages" file
    is newer than the pubspec and the lock file, and fail if it's not.

  * Added support for `--verbosity=error` and `--verbosity=warning`.

  * `pub serve` now collapses multiple GET requests into a single line of
    output. For full output, use `--verbose`.

  * `pub deps` has improved formatting for circular dependencies on the
    entrypoint package.

  * `pub run` and `pub global run`

    * **Breaking:** to match the behavior of the Dart VM, executables no longer
      run in checked mode by default. A `--checked` flag has been added to run
      them in checked mode manually.

    * Faster start time for executables that don't import transformed code.

    * Binstubs for globally-activated executables are now written in the system
      encoding, rather than always in `UTF-8`. To update existing executables,
      run `pub cache repair`.

  * `pub get` and `pub upgrade`

    * Pub will now generate a ".packages" file in addition to the "packages"
      directory when running `pub get` or similar operations, per the
      [package spec proposal][]. Pub now has a `--no-package-symlinks` flag that
      will stop "packages" directories from being generated at all.

    * An issue where HTTP requests were sometimes made even though `--offline`
      was passed has been fixed.

    * A bug with `--offline` that caused an unhelpful error message has been
      fixed.

    * Pub will no longer time out when a package takes a long time to download.

  * `pub publish`

    * Pub will emit a non-zero exit code when it finds a violation while
      publishing.

    * `.gitignore` files will be respected even if the package isn't at the top
      level of the Git repository.

  * Barback integration

    * A crashing bug involving transformers that only apply to non-public code
      has been fixed.

    * A deadlock caused by declaring transformer followed by a lazy transformer
      (such as the built-in `$dart2js` transformer) has been fixed.

    * A stack overflow caused by a transformer being run multiple times on the
      package that defines it has been fixed.

    * A transformer that tries to read a non-existent asset in another package
      will now be re-run if that asset is later created.

[package spec proposal]: https://github.com/lrhn/dep-pkgspec

### VM Service Protocol Changes

* **BREAKING** The service protocol now sends JSON-RPC 2.0-compatible
  server-to-client events. To reflect this, the service protocol version is
  now 2.0.

* The service protocol now includes a `"jsonrpc"` property in its responses, as
  opposed to `"json-rpc"`.

* The service protocol now properly handles requests with non-string ids.
  Numeric ids are no longer converted to strings, and null ids now don't produce
  a response.

* Some RPCs that didn't include a `"jsonrpc"` property in their responses now
  include one.

## 1.11.2 - 2015-08-03

### Core library changes

* Fix a bug where `WebSocket.close()` would crash if called after
  `WebSocket.cancel()`.

## 1.11.1 - 2015-07-02

### Tool changes

* Pub will always load Dart SDK assets from the SDK whose `pub` executable was
  run, even if a `DART_SDK` environment variable is set.

## 1.11.0 - 2015-06-25

### Core library changes

* `dart:core`
  * `Iterable` added an `empty` constructor.
    [dcf0286](https://github.com/dart-lang/sdk/commit/dcf0286f5385187a68ce9e66318d3bf19abf454b)
  * `Iterable` can now be extended directly. An alternative to extending
    `IterableBase` from `dart:collection`.
  * `List` added an `unmodifiable` constructor.
    [r45334](https://code.google.com/p/dart/source/detail?r=45334)
  * `Map` added an `unmodifiable` constructor.
    [r45733](https://code.google.com/p/dart/source/detail?r=45733)
  * `int` added a `gcd` method.
    [a192ef4](https://github.com/dart-lang/sdk/commit/a192ef4acb95fad1aad1887f59eed071eb5e8201)
  * `int` added a `modInverse` method.
    [f6f338c](https://github.com/dart-lang/sdk/commit/f6f338ce67eb8801b350417baacf6d3681b26002)
  * `StackTrace` added a `fromString` constructor.
    [68dd6f6](https://github.com/dart-lang/sdk/commit/68dd6f6338e63d0465041d662e778369c02c2ce6)
  * `Uri` added a `directory` constructor.
    [d8dbb4a](https://github.com/dart-lang/sdk/commit/d8dbb4a60f5e8a7f874c2a4fbf59eaf1a39f4776)
  * List iterators may not throw `ConcurrentModificationError` as eagerly in
    release mode. In checked mode, the modification check is still as eager
    as possible.
    [r45198](https://github.com/dart-lang/sdk/commit/5a79c03)

* `dart:developer` - **NEW**
  * Replaces the deprecated `dart:profiler` library.
  * Adds new functions `debugger` and `inspect`.
    [6e42aec](https://github.com/dart-lang/sdk/blob/6e42aec4f64cf356dde7bad9426e07e0ea5b58d5/sdk/lib/developer/developer.dart)

* `dart:io`
  * `FileSystemEntity` added a `uri` property.
    [8cf32dc](https://github.com/dart-lang/sdk/commit/8cf32dc1a1664b516e57f804524e46e55fae88b2)
  * `Platform` added a `static resolvedExecutable` property.
    [c05c8c6](https://github.com/dart-lang/sdk/commit/c05c8c66069db91cc2fd48691dfc406c818d411d)

* `dart:html`
  * `Element` methods, `appendHtml` and `insertAdjacentHtml` now take `nodeValidator`
    and `treeSanitizer` parameters, and the inputs are consistently
    sanitized.
    [r45818 announcement](https://groups.google.com/a/dartlang.org/forum/#!topic/announce/GVO7EAcPi6A)

* `dart:isolate`
  * **BREAKING** The positional `priority` parameter of `Isolate.ping` and `Isolate.kill` is
    now a named parameter named `priority`.
  * **BREAKING** Removed the `Isolate.AS_EVENT` priority.
  * `Isolate` methods `ping` and `addOnExitListener` now have a named parameter
    `response`.
    [r45092](https://github.com/dart-lang/sdk/commit/1b208bd)
  * `Isolate.spawnUri` added a named argument `checked`.
  * Remove the experimental state of the API.

* `dart:profiler` - **DEPRECATED**
  * This library will be removed in 1.12. Use `dart:developer` instead.

### Tool changes

* This is the first release that does not include the Eclipse-based
  **Dart Editor**.
  See [dartlang.org/tools](https://www.dartlang.org/tools/) for alternatives.
* This is the last release that ships the (unsupported)
  dart2dart (aka `dart2js --output-type=dart`) utility as part
  of dart2js

## 1.10.0 - 2015-04-29

### Core library changes

* `dart:convert`
  * **POTENTIALLY BREAKING** Fix behavior of `HtmlEscape`. It no longer escapes
  no-break space (U+00A0) anywhere or forward slash (`/`, `U+002F`) in element
  context. Slash is still escaped using `HtmlEscapeMode.UNKNOWN`.
  [r45003](https://github.com/dart-lang/sdk/commit/8b8223d),
  [r45153](https://github.com/dart-lang/sdk/commit/8a5d049),
  [r45189](https://github.com/dart-lang/sdk/commit/3c39ad2)

* `dart:core`
  * `Uri.parse` added `start` and `end` positional arguments.

* `dart:html`
  * **POTENTIALLY BREAKING** `CssClassSet` method arguments must now be 'tokens', i.e. non-empty
  strings with no white-space characters. The implementation was incorrect for
  class names containing spaces. The fix is to forbid spaces and provide a
  faster implementation.
  [Announcement](https://groups.google.com/a/dartlang.org/d/msg/announce/jmUI2XJHfC8/UZUCvJH3p2oJ)

* `dart:io`

  * `ProcessResult` now exposes a constructor.
  * `import` and `Isolate.spawnUri` now supports the
    [Data URI scheme](http://en.wikipedia.org/wiki/Data_URI_scheme) on the VM.

## Tool Changes

### pub

  * Running `pub run foo` within a package now runs the `foo` executable defined
    by the `foo` package. The previous behavior ran `bin/foo`. This makes it
    easy to run binaries in dependencies, for instance `pub run test`.

  * On Mac and Linux, signals sent to `pub run` and forwarded to the child
    command.

## 1.9.3 - 2015-04-14

This is a bug fix release which merges a number of commits from `bleeding_edge`.

* dart2js: Addresses as issue with minified Javascript output with CSP enabled -
  [r44453](https://code.google.com/p/dart/source/detail?r=44453)

* Editor: Fixes accidental updating of files in the pub cache during rename
  refactoring - [r44677](https://code.google.com/p/dart/source/detail?r=44677)

* Editor: Fix for
  [issue 23032](https://code.google.com/p/dart/issues/detail?id=23032)
  regarding skipped breakpoints on Windows -
  [r44824](https://code.google.com/p/dart/source/detail?r=44824)

* dart:mirrors: Fix `MethodMirror.source` when the method is on the first line
  in a script -
  [r44957](https://code.google.com/p/dart/source/detail?r=44957),
  [r44976](https://code.google.com/p/dart/source/detail?r=44976)

* pub: Fix for
  [issue 23084](https://code.google.com/p/dart/issues/detail?id=23084):
  Pub can fail to load transformers necessary for local development -
  [r44876](https://code.google.com/p/dart/source/detail?r=44876)

## 1.9.1 - 2015-03-25

### Language changes

* Support for `async`, `await`, `sync*`, `async*`, `yield`, `yield*`, and `await
  for`. See the [the language tour][async] for more details.

* Enum support is fully enabled. See [the language tour][enum] for more details.

[async]: https://www.dartlang.org/docs/dart-up-and-running/ch02.html#asynchrony
[enum]: https://www.dartlang.org/docs/dart-up-and-running/ch02.html#enums

### Tool changes

* The formatter is much more comprehensive and generates much more readable
  code. See [its tool page][dartfmt] for more details.

* The analysis server is integrated into the IntelliJ plugin and the Dart
  editor. This allows analysis to run out-of-process, so that interaction
  remains smooth even for large projects.

* Analysis supports more and better hints, including unused variables and unused
  private members.

[dartfmt]: https://www.dartlang.org/tools/dartfmt/

### Core library changes

#### Highlights

* There's a new model for shared server sockets with no need for a `Socket`
  reference.

* A new, much faster [regular expression engine][regexp].

* The Isolate API now works across the VM and `dart2js`.

[regexp]: http://news.dartlang.org/2015/02/irregexp-dart-vms-new-regexp.html

#### Details

For more information on any of these changes, see the corresponding
documentation on the [Dart API site](http://api.dartlang.org).

* `dart:async`:

  * `Future.wait` added a new named argument, `cleanUp`, which is a callback
    that releases resources allocated by a successful `Future`.

  * The `SynchronousStreamController` class was added as an explicit name for
    the type returned when the `sync` argument is passed to `new
    StreamController`.

* `dart:collection`: The `new SplayTreeSet.from(Iterable)` constructor was
  added.

* `dart:convert`: `Utf8Encoder.convert` and `Utf8Decoder.convert` added optional
  `start` and `end` arguments.

* `dart:core`:

  * `RangeError` added new static helper functions: `checkNotNegative`,
    `checkValidIndex`, `checkValidRange`, and `checkValueInInterval`.

  * `int` added the `modPow` function.

  * `String` added the `replaceFirstMapped` and `replaceRange` functions.

* `dart:io`:

  * Support for locking files to prevent concurrent modification was added. This
    includes the `File.lock`, `File.lockSync`, `File.unlock`, and
    `File.unlockSync` functions as well as the `FileLock` class.

  * Support for starting detached processes by passing the named `mode` argument
    (a `ProcessStartMode`) to `Process.start`. A process can be fully attached,
    fully detached, or detached except for its standard IO streams.

  * `HttpServer.bind` and `HttpServer.bindSecure` added the `v6Only` named
    argument. If this is true, only IPv6 connections will be accepted.

  * `HttpServer.bind`, `HttpServer.bindSecure`, `ServerSocket.bind`,
    `RawServerSocket.bind`, `SecureServerSocket.bind` and
    `RawSecureServerSocket.bind` added the `shared` named argument. If this is
    true, multiple servers or sockets in the same Dart process may bind to the
    same address, and incoming requests will automatically be distributed
    between them.

  * **Deprecation:** the experimental `ServerSocketReference` and
    `RawServerSocketReference` classes, as well as getters that returned them,
    are marked as deprecated. The `shared` named argument should be used
    instead. These will be removed in Dart 1.10.

  * `Socket.connect` and `RawSocket.connect` added the `sourceAddress` named
    argument, which specifies the local address to bind when making a
    connection.

  * The static `Process.killPid` method was added to kill a process with a given
    PID.

  * `Stdout` added the `nonBlocking` instance property, which returns a
    non-blocking `IOSink` that writes to standard output.

* `dart:isolate`:

  * The static getter `Isolate.current` was added.

  * The `Isolate` methods `addOnExitListener`, `removeOnExitListener`,
    `setErrorsFatal`, `addOnErrorListener`, and `removeOnErrorListener` now work
    on the VM.

  * Isolates spawned via `Isolate.spawn` now allow most objects, including
    top-level and static functions, to be sent between them.

## 1.8.5 - 2015-01-21

* Code generation for SIMD on ARM and ARM64 is fixed.

* A possible crash on MIPS with newer GCC toolchains has been prevented.

* A segfault when using `rethrow` was fixed ([issue 21795][]).

[issue 21795]: https://code.google.com/p/dart/issues/detail?id=21795

## 1.8.3 - 2014-12-10

* Breakpoints can be set in the Editor using file suffixes ([issue 21280][]).

* IPv6 addresses are properly handled by `HttpClient` in `dart:io`, fixing a
  crash in pub ([issue 21698][]).

* Issues with the experimental `async`/`await` syntax have been fixed.

* Issues with a set of number operations in the VM have been fixed.

* `ListBase` in `dart:collection` always returns an `Iterable` with the correct
  type argument.

[issue 21280]: https://code.google.com/p/dart/issues/detail?id=21280
[issue 21698]: https://code.google.com/p/dart/issues/detail?id=21698

## 1.8.0 - 2014-11-28

* `dart:collection`: `SplayTree` added the `toSet` function.

* `dart:convert`: The `JsonUtf8Encoder` class was added.

* `dart:core`:

  * The `IndexError` class was added for errors caused by an index being outside
    its expected range.

  * The `new RangeError.index` constructor was added. It forwards to `new
    IndexError`.

  * `RangeError` added three new properties. `invalidProperty` is the value that
    caused the error, and `start` and `end` are the minimum and maximum values
    that the value is allowed to assume.

  * `new RangeError.value` and `new RangeError.range` added an optional
    `message` argument.

  * The `new String.fromCharCodes` constructor added optional `start` and `end`
    arguments.

* `dart:io`:

  * Support was added for the [Application-Layer Protocol Negotiation][alpn]
    extension to the TLS protocol for both the client and server.

  * `SecureSocket.connect`, `SecureServerSocket.bind`,
    `RawSecureSocket.connect`, `RawSecureSocket.secure`,
    `RawSecureSocket.secureServer`, and `RawSecureServerSocket.bind` added a
    `supportedProtocols` named argument for protocol negotiation.

  * `RawSecureServerSocket` added a `supportedProtocols` field.

  * `RawSecureSocket` and `SecureSocket` added a `selectedProtocol` field which
    contains the protocol selected during protocol negotiation.

[alpn]: https://tools.ietf.org/html/rfc7301

## 1.7.0 - 2014-10-15

### Tool changes

* `pub` now generates binstubs for packages that are globally activated so that
  they can be put on the user's `PATH` and used as normal executables. See the
  [`pub global activate` documentation][pub global activate].

* When using `dart2js`, deferred loading now works with multiple Dart apps on
  the same page.

[pub global activate]: https://www.dartlang.org/tools/pub/cmd/pub-global.html#running-a-script-from-your-path

### Core library changes

* `dart:async`: `Zone`, `ZoneDelegate`, and `ZoneSpecification` added the
  `errorCallback` function, which allows errors that have been programmatically
  added to a `Future` or `Stream` to be intercepted.

* `dart:io`:

  * **Breaking change:** `HttpClient.close` must be called for all clients or
    they will keep the Dart process alive until they time out. This fixes the
    handling of persistent connections. Previously, the client would shut down
    immediately after a request.

  * **Breaking change:** `HttpServer` no longer compresses all traffic by
    default. The new `autoCompress` property can be set to `true` to re-enable
    compression.

* `dart:isolate`: `Isolate.spawnUri` added the optional `packageRoot` argument,
  which controls how it resolves `package:` URIs.<|MERGE_RESOLUTION|>--- conflicted
+++ resolved
@@ -1,40 +1,4 @@
-<<<<<<< HEAD
-## 2.12.4 - 2021-04-15
-
-This is a patch release that fixes a Dart VM compiler crashes when compiling
-initializers containing async closures (issue [#45306][]).
-
-[#45306]: https://github.com/dart-lang/sdk/issues/45306
-
-## 2.12.3 - 2021-04-14
-
-This is a patch release that fixes a vulnerability in `dart:html` related to
-DOM clobbering. Thanks again to **Vincenzo di Cicco** for finding and reporting
-this vulnerability.
-
-## 2.12.2 - 2021-03-17
-
-This is a patch release that fixes crashes reported by Flutter 2 users (issue
-[flutter/flutter#78167][]).
-
-[flutter/flutter#78167]: https://github.com/flutter/flutter/issues/78167
-
-## 2.12.1 - 2021-03-10
-
-This is a patch release that fixes:
-
-* an unhandled exception in HTTPS connections (issue [#45047][]).
-* a typing issue in the typed_data `+` operator (issue [#45140][]).
-
-[#45047]: https://github.com/dart-lang/sdk/issues/45047
-[#45140]: https://github.com/dart-lang/sdk/issues/45140
-
-## 2.12.0 - 2021-03-03
-
-### Language
-
-=======
-## 2.13.0
+## 2.13.0 - 2021-05-18
 
 ### Language
 
@@ -151,7 +115,14 @@
 
 [#44211]: https://github.com/dart-lang/sdk/issues/44211
 
-## 2.12.3 - 2021-04-12
+## 2.12.4 - 2021-04-15
+
+This is a patch release that fixes a Dart VM compiler crashes when compiling
+initializers containing async closures (issue [#45306][]).
+
+[#45306]: https://github.com/dart-lang/sdk/issues/45306
+
+## 2.12.3 - 2021-04-14
 
 This is a patch release that fixes a vulnerability in `dart:html` related to
 DOM clobbering. Thanks again to **Vincenzo di Cicco** for finding and reporting
@@ -178,7 +149,6 @@
 
 ### Language
 
->>>>>>> 4511eb2a
 *   **Breaking Change** [Null safety][] is now enabled by default in all code
     that has not opted out. With null safety, types in your code are
     non-nullable by default. Null can only flow into parts of your program where
@@ -286,11 +256,7 @@
 
 ### Tools
 
-<<<<<<< HEAD
-#### Dartanalyzer
-=======
 #### Analyzer
->>>>>>> 4511eb2a
 
 *   Remove the `--use-fasta-parser`, `--preview-dart-2`, and
     `--enable-assert-initializers` command line options. These options haven't
@@ -430,7 +396,6 @@
 
 *   The top level `pub` executable has been deprecated. Use `dart pub` instead.
     See [dart tool][].
-<<<<<<< HEAD
 
 *   New command `dart pub add` that adds new dependencies to your
     `pubspec.yaml`, and a corresponding `dart pub remove` that removes
@@ -471,48 +436,6 @@
 *   `pub global activate` no longer re-precompiles if the current global
     installation was same version.
 
-=======
-
-*   New command `dart pub add` that adds new dependencies to your
-    `pubspec.yaml`, and a corresponding `dart pub remove` that removes
-    dependencies.
-
-*   New option `dart pub upgrade --major-versions` will update constraints in
-    your `pubspec.yaml` to match the the _resolvable_ column reported in `dart
-    pub outdated`. This allows users to easily upgrade to latest version for all
-    dependencies where this is possible, even if such upgrade requires an update
-    to the version constraint in `pubspec.yaml`.
-
-    It is also possible to only upgrade the major version for a subset of your
-    dependencies using `dart pub upgrade --major-versions <dependencies...>`.
-
-*   New option `dart pub upgrade --null-safety` will attempt to update constraints
-    in your `pubspec.yaml`, such that only null-safety migrated versions of
-    dependencies are allowed.
-
-*   New option `dart pub outdated --mode=null-safety` that will analyze your
-    dependencies for null-safety.
-
-*   `dart pub get` and `dart pub upgrade` will highlight dependencies that have
-    been [discontinued](https://dart.dev/tools/pub/publishing#discontinue) on
-    pub.dev.
-
-*   `dart pub publish` will now check your pubspec keys for likely typos.
-
-*   `dart pub upgrade package_foo` fetchs dependencies but ignores the
-    `pubspec.lock` for `package_foo`, allowing users to only upgrade a subset of
-    dependencies.
-
-*   New command `dart pub login` that logs in to pub.dev.
-
-*   The `--server` option to `dart pub publish` and `dart pub uploader` are
-    deprecated. Use `publish_to` in your `pubspec.yaml` or set the
-    `$PUB_HOSTED_URL` environment variable.
-
-*   `pub global activate` no longer re-precompiles if the current global
-    installation was same version.
-
->>>>>>> 4511eb2a
 *   The Flutter SDK constraint upper bound is now ignored in pubspecs and
     deprecated when publishing. See: [flutter-upper-bound-deprecation][].
 
