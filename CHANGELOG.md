<<<<<<< HEAD
=======
## 2.12.0

### Language

*   **Breaking Change** [Null
    Safety](https://dart.dev/null-safety/understanding-null-safety) is now
    enabled by default in all packages with a lower sdk constraint of 2.12.0 or
    greater.  Files that are not subject to language versioning (whether because
    they are not contained in a pub package, or because the package that they
    are contained in has no lower sdk constraint) are treated as opted into to
    null safety by default and may report new errors.  Pub packages may be opted
    out of null safety by setting a min sdk constraint in pubspec.yaml of 2.9.0
    or less.  Files may be opted out of null safety by adding `// @dart=2.9` to
    the beginning of the file.

*   **Breaking Change** [#44660][]: Fixed an implementation bug where `this`
    would sometimes undergo type promotion in extensions.

[#44660]: https://github.com/dart-lang/sdk/issues/44660

### Core libraries

#### `dart:async`

* Adds extension method `onError` on `Future` to allow better typing
  of error handling.

#### `dart:collection`

* Added `UnmodifiableSetView` class, which allows users to guarantee that
  methods that could change underlying `Set` instance can not be invoked.

* `LinkedList` made it explicit that elements are compared by identity,
  and updated `contains` to take advantage of this.

#### `dart:core`

* Added `unmodifiable` constructor to class `Set`, which allows users to create
  unmodifiable `Set` instances.

#### `dart:io`

* `HttpRequest` will now correctly follow HTTP 308 redirects
  (`HttpStatus.permanentRedirect`).

#### `dart:isolate`

* Added `debugName` positional parameter to `ReceivePort` and `RawReceivePort`
  constructors, a name which can be associated with the port and displayed in
  tooling.

#### `dart:html`

* `EventStreamSubscription.cancel` has been updated to retain its synchronous
  timing when running in both sound and unsound null safety modes. See issue
  [#44157][] for more details.

[#44157]: https://github.com/dart-lang/sdk/issues/44157

### Dart VM

*   **Breaking Change** [#42312][]: `Dart_WeakPersistentHandle`s will no longer
    auto-delete themselves when the referenced object is garbage collected to
    avoid race conditions, but they are still automatically deleted when the
    isolate group shuts down.
*   **Breaking Change** [#42312][]: `Dart_WeakPersistentHandleFinalizer`
    is renamed to `Dart_HandleFinalizer` and had its `handle` argument removed.
    All api functions using that type have been updated.

[#42312]: https://github.com/dart-lang/sdk/issues/42312

### Foreign Function Interface (`dart:ffi`)

*   **Breaking Change** [#44621][]: Invocations with a generic `T` of
    `sizeOf<T>`, `Pointer<T>.elementAt()`, `Pointer<T extends Struct>.ref`, and
    `Pointer<T extends Struct>[]` are being deprecated in the current stable
    release (2.12), and are planned to be fully removed in the following stable
    release (2.13). Consequently, `allocate` in `package:ffi` will no longer be
    able to invoke `sizeOf<T>` generically, and will be deprecated as well.
    Instead, the `Allocator` it is introduced to `dart:ffi`, and also requires
    a constant `T` on invocations. For migration notes see the breaking change
    request.
*   **Breaking Change** [#44622][]: Subtypes of `Struct` without any native
    member are being deprecated in the current stable release (2.12), and are
    planned to be fully removed in the following stable release (2.13).
    Migrate opaque types to extend `Opaque` rather than `Struct`.

[#44621]: https://github.com/dart-lang/sdk/issues/44621
[#44622]: https://github.com/dart-lang/sdk/issues/44622

### Dart2JS

* Removed `--no-defer-class-types` and `--no-new-deferred-split`.

### Tools

#### Dartanalyzer

* Removed the `--use-fasta-parser`, `--preview-dart-2`, and
  `--enable-assert-initializers` command line options. These options haven't
  been supported in a while and were no-ops.
* Report diagnostics regarding the
  [`@internal`](https://pub.dev/documentation/meta/latest/meta/internal-constant.html)
  annotation.
* Improve diagnostic-reporting regarding the
  [`@doNotStore`](https://pub.dev/documentation/meta/latest/meta/doNotStore-constant.html)
  annotation.
* Introduce a diagnostic which is reported when a library member named `main`
  is not a function.
* Introduce a diagnostic which is reported when a `main` function's first
  parameter is not a supertype of `List<String>`.
* Introduce a diagnostic which is reported when an `// ignore` comment contains
  an error code which is not being reported.
* Introduce a diagnostic which is reported when an `// ignore` comment contains
  an error code which cannot be ignored.
* Introduce a diagnostic which is reported when an `// ignore` comment contains
  an error code which is already being ignored.
* Report diagnostics when using
  [`@visibleForTesting`](https://pub.dev/documentation/meta/latest/meta/visibleForTesting-constant.html)
  on top-level variables.
* Fix false positive reports of "unused element" for top-level setters and
  getters.
* Fix false positive reports regarding `@deprecated` field formal parameters at
  their declaration.
* For null safety, introduce a diagnostic which reports when a null-check will
  always fail.
* Fix false positive reports regarding optional parameters on privat
  constructors being unused.
* Introduce a diagnostic which is reported when a constructor includes
  duplicate field formal parameters.
* Improve the "unused import" diagnostic when multiple import directives share
  a common prefix.
* Fix false positive "unused import" diagnostic regarding an import which
  provides an extension method which is used.
* For null safety, improve the messaging of "use of nullable value" diagnostics
  for eight different contexts.
* Fix false positive reports regarding `@visibleForTesting` members in a "hide"
  combinator of an import or export directive.
* Improve the messaging of "invalid override" diagnostics.
* Introduce a diagnostic which is reported when `Future<T>.catchError` is
  called with an `onError` callback which does not return `FutureOr<T>`.

#### dartfmt

* Don't duplicate comments on chained if elements.
* Preserve `?` in initializing formal function-typed parameters.

#### Linter

Updated the Linter to `0.1.129`, which includes:

* New lint: `avoid_dynamic_calls`.
* (Internal): `avoid_type_to_string` updated to use `addArgumentList` registry API.
* Miscellaneous documentation improvements.
* Fixed crash in `prefer_collection_literals` when there is no static parameter
  element.
* Fixed false negatives for `prefer_collection_literals` when a LinkedHashSet or
  LinkedHashMap instantiation is passed as the argument to a function in any
  position other than the first.
* Fixed false negatives for `prefer_collection_literals` when a LinkedHashSet or
  LinkedHashMap instantiation is used in a place with a static type other than
  Set or Map.
* (Internal): test updates to the new `PhysicalResourceProvider` API.
* Fixed false positives in `prefer_constructors_over_static_methods`.
* Updates to `package_names` to allow leading underscores.
* Fixed NPEs in `unnecessary_null_checks`.
* A fixed NPE in `missing_whitespace_between_adjacent_strings`.
* Updates to `void_checks` for NNBD.
* A fixed range error in `unnecessary_string_escapes`.
* A fixed false positives in `unnecessary_null_types`.
* Fixes to `prefer_constructors_over_static_methods` to respect type parameters.
* Updates to `always_require_non_null_named_parameters` to be NNBD-aware.
* Updates tp `unnecessary_nullable_for_final_variable_declarations` to allow dynamic.
* Updates `overridden_fields` to not report on abstract parent fields.
* Fixes to `unrelated_type_equality_checks` for NNBD.
* Improvements to `type_init_formals`to allow types not equal to the field type.
* Performance improvements to `always_use_package_imports`,
  `avoid_renaming_method_parameters`, `prefer_relative_imports` and
  `public_member_api_docs`.
* (internal): updates to analyzer `0.40.4` APIs
* New lint: `cast_nullable_to_non_nullable`.
* New lint: `null_check_on_nullable_type_parameter`.
* New lint: `tighten_type_of_initializing_formals`.
* Updates to `public_member_apis` to check generic type aliases.
* (Internal): updates to adopt new analyzer APIs.
* Fixed `close_sinks` to handle `this`-prefixed property accesses.
* New lint: `unnecessary_null_checks`.
* Fixed `unawaited_futures` to handle `Future` subtypes.
* New lint: `avoid_type_to_string`.

#### Pub

* **Breaking**: The Dart SDK constraint is now **required** in `pubspec.yaml`.

  You now have to include a section like:

  ```yaml
  environment:
    sdk: '>=2.10.0 <3.0.0'
  ```

  See [#44072][].

  For legacy dependencies without an sdk constraint pub will now assume a
  default language version of 2.7.
* The top level `pub` executable has been deprecated. Use `dart pub` instead.
  See [dart tool][].
* New command `dart pub add` that adds  new dependencies to your `pubspec.yaml`.

  And a corresponding `dart pub remove` that removes dependencies.
* New option `dart pub upgrade --major-versions` will update constraints in
  your `pubspec.yaml` to match the the _resolvable_ column reported in
  `dart pub outdated`. This allows users to easily upgrade to latest version for
  all dependencies where this is possible, even if such upgrade requires an
  update to the version constraint in `pubspec.yaml`.

  It is also possible to only upgrade the major version for a subset of your
  dependencies using `dart pub upgrade --major-versions <dependencies...>`.
* New option `dart pub upgrade --null-safety` will attempt to update constraints
  in your `pubspec.yaml`, such that only null-safety migrated versions of
  dependencies are allowed.
* New option `dart pub outdated --mode=null-safety` that will analyze your
  dependencies for null-safety.
* `dart pub get` and `dart pub upgrade` will highlight dependencies that have
  been [discontinued](https://dart.dev/tools/pub/publishing#discontinue) on
  pub.dev.
* `dart pub publish` will now check your pubspec keys for likely typos.
* `dart pub upgrade package_foo` will fetch dependencies, but ignore the
  `pubspec.lock` for `package_foo`, allowing users to only upgrade a subset of
  dependencies.
* New command `dart pub login` that logs in to pub.dev.
* The `--server` option to `dart pub publish` and `dart pub uploader` have been
  deprecated. Use `publish_to` in your `pubspec.yaml` or set the
  `$PUB_HOSTED_URL` environment variable.
* `pub global activate no longer re-precompiles if current global installed was
   same version.
* The Flutter SDK constraint upper bound is now ignored in pubspecs and
  deprecated when publishing.

  See: [flutter-upper-bound-deprecation][].

[flutter-upper-bound-deprecation]: https://dart.dev/go/flutter-upper-bound-deprecation
[#44072]: https://github.com/dart-lang/sdk/issues/44072
[dart tool]: https://dart.dev/tools/dart-tool

>>>>>>> 33cba2d3
## 2.10.5 - 2020-01-21

This is a patch release that fixes a crash in the Dart VM. (issue [#44563][]).

[#44563]: https://github.com/dart-lang/sdk/issues/44563

## 2.10.4 - 2020-11-12

This is a patch release that fixes a crash in the Dart VM (issues [#43941][],
[flutter/flutter#43620][], and [Dart-Code/Dart-Code#2814][]).

[#43941]: https://github.com/dart-lang/sdk/issues/43941
[flutter/flutter#43620]: https://github.com/flutter/flutter/issues/43620
[Dart-Code/Dart-Code#2814]: https://github.com/Dart-Code/Dart-Code/issues/2814

## 2.10.3 - 2020-10-29

This is a patch release that fixes the following issues:
* breaking changes in Chrome 86 that affect DDC (issues [#43750][] and
  [#43193][]).
* compiler error causing incorrect use of positional parameters when named
  parameters should be used instead (issues [flutter/flutter#65324][] and
  [flutter/flutter#68092][]).
* crashes and/or undefined behavor in AOT compiled code (issues [#43770][] and
  [#43786][]).
* AOT compilation of classes with more than 64 unboxed fields
  (issue [flutter/flutter#67803][]).

[#43750]: https://github.com/dart-lang/sdk/issues/43750
[#43193]: https://github.com/dart-lang/sdk/issues/43193
[flutter/flutter#65324]: https://github.com/flutter/flutter/issues/65324
[flutter/flutter#68092]: https://github.com/flutter/flutter/issues/68092
[#43770]: https://github.com/dart-lang/sdk/issues/43770
[#43786]: https://github.com/dart-lang/sdk/issues/43786
[flutter/flutter#67803]: https://github.com/flutter/flutter/issues/67803

## 2.10.2 - 2020-10-15

This is a patch release that fixes a DDC compiler crash (issue [#43589]).

[#43589]: https://github.com/dart-lang/sdk/issues/43589

## 2.10.1 - 2020-10-06

This is a patch release that fixes the following issues:
* crashes when developing Flutter applications (issue [#43464][]).
<<<<<<< HEAD
* non-deterministicall weird program behaviour and/or crashes (issue
=======
* non-deterministic incorrect program behaviour and/or crashes (issue
>>>>>>> 33cba2d3
  [flutter/flutter#66672][]).
* uncaught TypeErrors in DDC (issue [#43661][]).

[#43464]: https://github.com/dart-lang/sdk/issues/43464
[flutter/flutter#66672]: https://github.com/flutter/flutter/issues/66672
[#43661]: https://github.com/dart-lang/sdk/issues/43661

## 2.10.0 - 2020-09-28

### Core libraries

#### `dart:io`

*   Adds `Abort` method to class `HttpClientRequest`, which allows users
    to cancel outgoing HTTP requests and stop following IO operations.
*   A validation check is added to `path` of class `Cookie`. Having characters
    ranging from 0x00 to 0x1f and 0x3b (";") will lead to a `FormatException`.
*   The `HttpClient` and `HttpServer` classes now have a 1 MiB limit for the
    total size of the HTTP headers when parsing a request or response, instead
    of the former 8 KiB limit for each header name and value. This limit cannot
    be configured at this time.

#### `dart:typed_data`

*   Class `BytesBuilder` is moved from `dart:io` to `dart:typed_data`.
    It's temporarily being exported from `dart:io` as well.

### `dart:uri`

*   [#42564]: Solved inconsistency in `Uri.https` and `Uri.http` constructors'
    `queryParams` type.

### Dart VM

*   **Breaking Change** [#42982][]: `dart_api_dl.cc` is renamed to
    `dart_api_dl.c` and changed to a pure C file.
*   Introduces `Dart_FinalizableHandle`s. They do auto-delete, and the weakly
    referred object cannot be accessed through them.

### Dart2JS

*   Adds support for deferred loading of types seperately from classes. This
    enables dart2js to make better optimization choices when deferred loading.
    This work is necessary to address unsoundness in the deferred loading
    algorithm. Currently, fixing this unsoundness would result in code bloat,
    but loading types seperately from classes will allow us to fix the
    unsoundness with only a minimal regression. To explicitly disable
    deferred loading of types, pass `--no-defer-class-types`. See the original
    post on the [unsoundness in the deferred loading algorithm][].
*   Enables a new sound deferred splitting algorithm. To explicitly disable
    the new deferred splitting algorithm, pass `--no-new-deferred-split`.
    See the original post on the
    [unsoundness in the deferred loading algorithm][].


[#42982]: https://github.com/dart-lang/sdk/issues/42982
[unsoundness in the deferred loading algorithm]: https://github.com/dart-lang/sdk/blob/302ad7ab2cd2de936254850550aad128ae76bbb7/CHANGELOG.md#dart2js-3

### Tools

#### dartfmt

* Don't crash when non-ASCII whitespace is trimmed.
* Split all conditional expressions (`?:`) when they are nested.
* Handle `external` and `abstract` fields and variables.

#### Linter

Updated the Linter to `0.1.118`, which includes:

* New lint: `unnecessary_nullable_for_final_variable_declarations`.
* Fixed NPE in `prefer_asserts_in_initializer_lists`.
* Fixed range error in `unnecessary_string_escapes`.
* `unsafe_html` updated to support unique error codes.
* Updates to `diagnostic_describe_all_properties` to check for `Diagnosticable`s (not `DiagnosticableMixin`s).
* New lint: `use_late`.
* Fixed `unnecessary_lambdas` to respect deferred imports.
* Updated `public_member_api_docs` to check mixins.
* Updated `unnecessary_statements` to skip `as` expressions.
* Fixed `prefer_relative_imports` to work with path dependencies.

#### Pub

* `pub run` and `pub global run` accepts a `--(no-)-sound-null-safety` flag,
  that is passed to the VM.
* Fix: Avoid multiple recompilation of binaries in global packages.
* Fix: Avoid exponential behaviour of error reporting from the solver.
* Fix: Refresh binstubs after recompile in global run.

## 2.9.3 - 2020-09-08

This is a patch release that fixes DDC to handle a breaking change in Chrome
(issue [#43193][]).

[#43193]: https://github.com/dart-lang/sdk/issues/43193

## 2.9.2 - 2020-08-26

This is a patch release that fixes transient StackOverflow exceptions when
building Flutter applications (issue [flutter/flutter#63560][]).

[flutter/flutter#63560]: https://github.com/flutter/flutter/issues/63560

## 2.9.1 - 2020-08-12

This is a patch release that fixes unhandled exceptions in some Flutter
applications (issue [flutter/flutter#63038][]).

[flutter/flutter#63038]: https://github.com/flutter/flutter/issues/63038

## 2.9.0 - 2020-08-05

### Language

### Core libraries

#### `dart:async`

*   Adds `Stream.multi` constructor creating streams which can be
    listened to more than once, and where each individual listener
    can be controlled independently.

#### `dart:convert`

*   **Breaking Change** [#41100][]: When encoding a string containing unpaired
    surrogates as UTF-8, the unpaired surrogates will be encoded as replacement
    characters (`U+FFFD`). When decoding UTF-8, encoded surrogates will be
    treated as malformed input. When decoding UTF-8 with `allowMalformed: true`,
    the number of replacement characters emitted for malformed input sequences
    has been changed to match the [WHATWG encoding standard][].

[#41100]: https://github.com/dart-lang/sdk/issues/41100
[WHATWG encoding standard]: https://encoding.spec.whatwg.org/#utf-8-decoder

#### `dart:io`

*   [#42006][]: The signature of `exit` has been changed to return the
    `Never`type instead of `void`. since no code will run after it,
*   Class `OSError` now implements `Exception`. This change means `OSError` will
    now be caught in catch clauses catching `Exception`s.
*   Added `InternetAddress.tryParse`.
*   [Abstract Unix Domain Socket][] is supported on Linux/Android now. Using an
    `InternetAddress` with `address` starting with '@' and type being
    `InternetAddressType.Unix` will create an abstract Unix Domain Socket.
*   On Windows, file APIs can now handle files and directories identified by
    long paths (greater than 260 characters). It complies with all restrictions
    from [Long Path on Windows][]. Note that `Directory.current` does not work
    with long path.

[#42006]: https://github.com/dart-lang/sdk/issues/42006
[Abstract Unix Domain Socket]: http://man7.org/linux/man-pages/man7/unix.7.html
[Long Path on Windows]: https://docs.microsoft.com/en-us/windows/win32/fileio/naming-a-file#maximum-path-length-limitation

#### `dart:html`

*   **Breaking Change**: `CssClassSet.add()` previously returned `null` if the
    `CssClassSet` corresponded to multiple elements. In order to align with the
    null-safe changes in the `Set` interface, it will now return `false`
    instead. The same applies for `CssClassSet.toggle`.

*   `EventStreamSubscription.cancel` method used to return `null`, but since
    `StreamSubscription.cancel` has changed to be non-nullable, this method
    returns an empty `Future` instead. Due to an optimization on `null`
    `Future`s, this method used to complete synchronously, but now that the
    `Future` is empty instead, it completes asynchronously, therefore
    potentially invalidating code that relied on the synchronous side-effect.
    This change will only affect code using sound null-safety. See issue
    [#41653][] for more details.

*   Methods in `Console` have been updated to better reflect the modern Console
    specification. Particularly of interest are `dir` and `table` which take in
    extra optional arguments.

[#41653]: https://github.com/dart-lang/sdk/issues/41653

#### `dart:mirrors`

*   **Breaking Change** [#42714][]: web compilers (dart2js and DDC) now produce
    a compile-time error if `dart:mirrors` is imported.

    Most projects should not be affected. Since 2.0.0 this library was
    unsupported and produced runtime errors on all its APIs. Since then several
    tools already reject code that use `dart:mirrors` including webdev and
    flutter tools, we expect few projects to run into this problem.

[#42714]: https://github.com/dart-lang/sdk/issues/42714

### Tools

#### dartfmt

* Add `--fix-single-cascade-statements`.
* Correctly handle `var` in `--fix-function-typedefs`.
* Preserve leading indentation in fixed doc comments.
* Split outer nested control flow elements.
* Always place a blank line after script tags.
* Don't add unneeded splits on if elements near comments.
* Indent blocks in initializers of multiple-variable declarations.
* Update the null-aware subscript syntax from `?.[]` to `?[]`.

#### Linter

Updated the Linter to `0.1.117`, which includes:

* New lint: `do_not_use_environment`.
* New lint: `exhaustive_cases`.
* New lint: `no_default_cases` (experimental).
* New lint: `sized_box_for_whitespace`.
* New lint: `use_is_even_rather_than_modulo`.
* Updated `directives_ordering` to remove third party package special-casing.
* Updated `prefer_is_empty` to special-case assert initializers and const
  contexts.
* Updated `prefer_mixin` to allow "legacy" SDK abstract class mixins.
* Updated `sized_box_for_whitespace` to address false-positives.
* Updated `type_annotate_public_apis` to allow inferred types in final field
  assignments.
* Updated `unnecessary_lambdas` to check for tear-off assignability.
* Updated `unsafe_html` to use a `SecurityLintCode` (making it un-ignorable) and
  to include `Window.open`, `Element.html` and `DocumentFragment.html` in unsafe
  API checks. Also added checks for attributes and methods on extensions.

### Dart VM

*   **Breaking Change** [#41100][]: When printing a string using the `print`
    function, the default implementation (used when not overridden by the
    embedder or the current zone) will print any unpaired surrogates in the
    string as replacement characters (`U+FFFD`). Similarly, the
    `Dart_StringToUTF8` function in the Dart API will convert unpaired
    surrogates into replacement characters.

### Pub
* `pub run` and `pub global run` accepts a `--enable-experiment` flag enabling
  experiments in the Dart VM (and language).
* Warn when publishing the first null-safe version of a package.
* `pub outdated`:
  * If the current version of a dependency is a prerelease
    version, use prereleases for latest if there is no newer stable.
  * Don't require a `pubspec.lock` file. When the lockfile is missing, the
    **Current** column is empty.
* `pub upgrade`: Show summary count of outdated packages after running.
  It will also only show newer packages if they are not prereleases or
  the package is already a prerelease.
* Publishing Flutter plugins using the old plugin format is no longer allowed.
  Plugins using the old plugin format can still be consumed.
* `pub run`: Fix precompilation with relative `PUB_CACHE` paths
  ([#2486](https://github.com/dart-lang/pub/pull/2486)).
* Preserve Windows line endings in `pubspec.lock` if they are already there
  ([#2489](https://github.com/dart-lang/pub/pull/2489)).
* Better terminal color-detection. Use colors in terminals on Windows.
* Fix git folder names in cache, allowing for ssh-style git
  dependencies.
* Fix: Avoid precompilation of dependencies of global packages.

## 2.8.4 - 2020-06-04

This is a patch release that fixes potential memory leaks in the Dart front-end
(issues [#42111][] and [#42112][]).

[#42111]: https://github.com/dart-lang/sdk/issues/42111
[#42112]: https://github.com/dart-lang/sdk/issues/42112

## 2.8.3 - 2020-05-28

This is a patch release that fixes the following issues:
* crashes in Flutter apps (issue [flutter/flutter#57318][]).
* a regression in stack traces (issue [#41907][]).
* re-canonicalization of constants with unboxed fields (issue
[flutter/flutter#57190][]).

[flutter/flutter#57318]: https://github.com/flutter/flutter/issues/57318
[#41907]: https://github.com/dart-lang/sdk/issues/41907
[flutter/flutter#57190]: https://github.com/flutter/flutter/issues/57190

## 2.8.2 - 2020-05-13

This is a patch release that fixes an AOT compilation bug in global
transformations which manifests as a NoSuchMethod exception
(issue [flutter/flutter#56479][]).

[flutter/flutter#56479]: https://github.com/flutter/flutter/issues/56479

## 2.8.1 - 2020-05-06

Much of the changes in this release are in preparation for non-nullable types,
which will arrive in a future version. In anticipation of that, we have made a
number of small but technically breaking changes to several core library APIs in
order to make them easier to use in a world with non-nullable types. Almost all
existing Dart code will be unaffected by these changes, but if you see
unexpected failures, note the breaking changes listed below.

### Language

There are no new language features in this release. There are only two
minor breaking changes:

*   **Breaking change** [#40675][]: Fixed an implementation bug where local
    variable inference would incorrectly use the promoted type of a type
    variable.

*   **Breaking change** [#41362][]: Dart 2.0.0 made the clauses `implements
    Function`, `extends Function`, or `with Function` have no effect (spec
    section 19.6). We fixed an implementation bug that may be visible on some
    rare scenarios.

[#40675]: https://github.com/dart-lang/sdk/issues/40675
[#41362]: https://github.com/dart-lang/sdk/issues/41362

### Core libraries

#### `dart:async`

*   **Breaking change** [#40676][]: Changed the return type of
    `StreamSubscription.cancel()`  to `Future<void>`. Previously, it was
    declared to return `Future` and was allowed to return `null` at runtime.

*   **Breaking change** [#40681][]: The `runZoned()` function is split into two
    functions: `runZoned()` and `runZonedGuarded()`, where the latter has a
    required `onError` parameter, and the former has none. This prepares the
    functions for Null Safety where the two functions will differ in the
    nullability of their return types.

*   **Breaking change** [#40683][]: Errors passed to
    `Completer.completeError()`, `Stream.addError()`, `Future.error()`, etc. can
    no longer be `null`. These operations now *synchronously* throw an exception
    if passed a `null` error.

*   Make stack traces non-null [#40130][]. Where methods like
    `completer.completeError()` allow omitting a stack trace, the platform will
    now insert a default stack trace rather than propagate a `null` value.

    Error handling functions need no longer be prepared for `null` stack traces.

[#40676]: https://github.com/dart-lang/sdk/issues/40676
[#40681]: https://github.com/dart-lang/sdk/issues/40681
[#40683]: https://github.com/dart-lang/sdk/issues/40683
[#40130]: https://github.com/dart-lang/sdk/issues/40130

#### `dart:core`

*   **Breaking change** [#40674][]: Three members on `RuneIterator` no longer
    return `null` when accessed before the first call to `moveNext()`. Instead,
    `current` and `rawIndex` return `-1` and `currentAsString` returns an empty
    string.

*   **Breaking change** [#40678][]: The `String.fromEnvironment()` default value
    for `defaultValue` is now an empty string instead of `null`. Likewise, the
    default value for `int.fromEnvironment()`'s `defaultValue` parameter is
    zero. Under null safety, a constructor cannot return `null`, so this
    prepares these APIs for that.

*   The class `CastError` is deprecated, and all implementation specific classes
    implementing `TypeError` or `CastError` now implement both.  In a future
    release, `CastError` will be removed.  See issue [40763][] for details.

*   Adds `StackTrace.empty` constant which is the stack trace used as default
    stack trace when no better alternative is available.

*   The class `TypeError` no longer extends `AssertionError`. This also means
    that it no longer inherits the spurious `message` getter which was added to
    `AssertionError` when the second operand to `assert` was allowed. The value
    of that getter on a `TypeError` was the same string as returned by
    `toString()`, so it is still available.

*   `ArgumentError.checkNotNull()` and the `RangeError` static methods
    `checkValueInInterval()`, `checkValidIndex()` and `checkNotNegative()` all
    return their first argument on success. This makes these functions more
    convenient to use in-line in, for example, `=>` function bodies or
    constructor initialization lists.

[#40674]: https://github.com/dart-lang/sdk/issues/40674
[#40678]: https://github.com/dart-lang/sdk/issues/40678
[40763]: https://github.com/dart-lang/sdk/issues/40763

#### `dart:developer`

*   The constructors for `TimelineTask` now accept an optional `filterKey`
    parameter. If provided, the arguments for all events associated with the
    task will contain an entry named `filterKey`, set to the value of the
    `filterKey` parameter provided in the constructor. This will be used by
    tooling to allow for better filtering of timeline events.

#### `dart:html`

*   **Breaking Change** [#39627][]: Changed the return type of several HTML
    native methods involving futures. In return types that matched
    `Future<List<T>>`, `T was` changed to `dynamic`. These methods would have
    resulted in a runtime error if they were used.

*   **Breaking Change**: `Node.insertAllBefore()` erroneously had a return type
    of `Node`, even though it was not returning anything. This has been
    corrected to `void`.

[#39627]: https://github.com/dart-lang/sdk/issues/39627

#### `dart:io`

*   Class `HttpParser` will no longer throw an exception when a HTTP response
    status code is within [0, 999]. Customized status codes in this range are
    now valid.

*   **Breaking change** [#33501][]: The signature of `HttpHeaders` methods
    `add()` and `set` have been changed to:

    ```dart
    void add(String name, Object value, {bool preserveHeaderCase: false})
    void set(String name, Object value, {bool preserveHeaderCase: false})
    ```

    Setting `preserveHeaderCase` to `true` preserves the case of the `name`
    parameter instead of converting it to lowercase. The `HttpHeader.forEach()`
    method provides the current case of each header.

    This is breaking only for classes extending or implementing `HttpHeaders`
    and having their own `add` or `set` methods without the `bool
    preserveHeaderCase` named parameter.

*   **Breaking change** [#40702][]: The `Socket` class now throws a
    `SocketException` if the socket has been explicitly destroyed or upgraded to
    a secure socket upon setting or getting socket options. Previously, setting
    a socket option would be ignored and getting a socket option would return
    `null`.

*   **Breaking change** [#40483][]: The `Process` class now throws a
    `StateError` if the process is detached (`ProcessStartMode.detached` and
    `ProcessStartMode.detachedWithStdio`) upon accessing the `exitCode` getter.
    It now also throws when not connected to the child process's stdio
    (`ProcessStartMode.detached` and `ProcessStartMode.inheritStdio`) upon
    accessing the `stdin`, `stdout`, and `stderr` getters. Previously, these
    getters would all return `null`.

*   **Breaking change** [#40706][]: The dummy object returned if
    `FileStat.stat()` or `FileStat.statSync()` fail now contains Unix epoch
    timestamps instead of `null` for the `accessed`, `changed`, and `modified`
    getters.

*   **Breaking change** [#40709][]: The `HeaderValue` class now parses more
    strictly in two invalid edge cases. This is the class used to parse the
    semicolon delimited parameters used in the `Accept`, `Authorization`,
    `Content-Type`, and other such HTTP headers.

    The empty parameter value without double quotes (which is not allowed by the
    standards) is now parsed as the empty string rather than `null`. E.g.
    `HeaderValue.parse("v;a=").parameters` now gives `{"a": ""}` rather than
    `{"a": null}`.

    Invalid inputs with unbalanced double quotes are now rejected. E.g.
    `HeaderValue.parse('v;a="b').parameters` will now throw a `HttpException`
    instead of giving `{"a": "b"}`.

*   The `HeaderValue.toString()` method now supports parameters with `null`
    values by omitting the value. `HeaderValue("v", {"a": null, "b":
    "c"}).toString()` now gives `v; a; b=c`. This behavior can be used to
    implement some features in the `Accept` and `Sec-WebSocket-Extensions`
    headers.

    Likewise the empty value and values using characters outside of [RFC 7230
    tokens][] are now correctly implemented by double quoting such values with
    escape sequences. For example:

    ```dart
    HeaderValue("v",
        {"a": "A", "b": "(B)", "c": "", "d": "ø", "e": "\\\""}).toString()
    ```

    Gives: `v;a=A;b="(B)";c="";d="ø";e="\\\""`.

*   [Unix domain sockets][] are now supported on Linux, Android and MacOS, which
    can be used by passing a `InternetAddress` of `InternetAddressType.Unix`
    into the `connect()`, `startConnect()` and `bind()` methods. The `port`
    argument in those methods will be ignored. The `port` getter always returns
    0 for Unix domain sockets.

*   Class `InternetAddressType` gains one more option `Unix`, which represents a
    Unix domain address.

*   Class `InternetAddress`:

    *   `InternetAddress` constructor gains an optional `type` parameter. To
        create a Unix domain address, `type` is set to
        `InternetAddressType.Unix` and `address` is a file path.

    *   `InternetAddress` gains a new constructor `fromRawAddress()` that takes
        an address in byte format for Internet addresses or raw file path for
        Unix domain addresses.

*   **Breaking change** [#40681][]: The static methods `runZoned()` and
    `runWithHttpOverrides()` on `HttpOverrides` no longer accept
    `zoneSpecification` and `onError` parameters. Use the `runZoned()` or
    `runZonedGuarded()` functions from `dart:async` directly if needing to
    specify those.

*   Class `HttpClient` and `HttpServer`, when receiving `HttpRequest` or
    `HttpClientResponse`, will now put a 8K size limit on its header fields and
    values.

[#33501]: https://github.com/dart-lang/sdk/issues/33501
[#40702]: https://github.com/dart-lang/sdk/issues/40702
[#40483]: https://github.com/dart-lang/sdk/issues/40483
[#40706]: https://github.com/dart-lang/sdk/issues/40706
[#40709]: https://github.com/dart-lang/sdk/issues/40709
[RFC 7230 tokens]: https://tools.ietf.org/html/rfc7230#section-3.2.6
[Unix domain sockets]: https://en.wikipedia.org/wiki/Unix_domain_socket

#### `dart:mirrors`

*   Added `MirrorSystem.neverType`.

### Dart VM

*   Added `Dart_TypeDynamic`, `Dart_TypeVoid` and `Dart_TypeNever`. Type
    `dynamic` can no longer by reached using `Dart_GetType(dart:core, dynamic)`.

*   Added the following methods to the VM embedding API:

    * `Dart_GetNonNullableType()`
    * `Dart_GetNullableType()`
    * `Dart_TypeToNonNullable()`
    * `Dart_TypeToNullable()`
    * `Dart_IsLegacyType()`
    * `Dart_IsNonNullableType()`
    * `Dart_IsNullableType()`

### Foreign Function Interface (`dart:ffi`)

*   **Breaking Change**: Changed `Pointer.asFunction()` and
    `DynamicLibrary.lookupFunction()` to extension methods. Invoking them
    dynamically previously already threw an exception, so the runtime behavior
    stays the same. However, the extension methods are only visible if
    `dart:ffi` is imported directly. This breaks code where `dart:ffi` is not
    directly imported. To fix, add:

    ```dart
    import 'dart:ffi';
    ```

### Tools

#### Dart Dev Compiler (DDC)

We fixed several inconsistencies between DDC and Dart2JS so that users less
frequently encounter code that is accepted by one compiler but then fails in the
other.

*   **Breaking Change**: Deleted the legacy (analyzer based) version of DDC. For
    additional details see the [announcement][ddc].

    *   The `--kernel` option is now ignored and defaults to true. There is no
        longer any way to invoke the legacy (analyzer based) version of DDC.

    *   Command line arguments that were only used for the legacy DDC have been
        removed.

    *   The pre-compiled `dart_sdk.js` artifacts generated by legacy DDC have
        been deleted from `dart-sdk/lib/dev_compiler` in favor of the versions
        located at `dart-sdk/lib/dev_compiler/kernel`.

*   **Breaking Change**: Functions passed to JavaScript using the recommended
    `package:js` interop specification must now be wrapped with a call to
    `allowInterop`. This behavior was always enforced by Dart2JS, but was not
    enforced consistently by DDC. It is now enforced by both.

*   **Breaking Change**: Constructors in `@JS()` classes must be marked with
    `external`. Previously the `external` could be omitted in some cases with
    DDC but doing so would cause incorrect behavior with Dart2JS.

*   JS interop classes with an index operator are now static errors.

*   All remaining support from the `dart:mirrors` library has been removed. Use
    of this library on the web has been unsupported and prevented by the Dart
    build systems since Dart v2.0.0. All known exception cases have been cleaned
    up. This change makes DDC and Dart2JS now behave consistently.

    The library can still be imported on web apps, but all APIs throw. In a
    future breaking change release, imports to this library will likely become a
    compile-time error.

[ddc]: https://github.com/dart-lang/sdk/issues/38994

#### Dart2JS

A new representation of runtime types is enabled by default.

This change is part of a long term goal of making runtime checks cheaper and
more flexible for upcoming changes in the language. The new representation
disentangles how types and classes are represented and makes types first-class
to the compiler. This makes it possible to do certain kind of optimizations on
type checks that were not possible before and will enable us to model
non-nullable types in the near future.

This change should not affect the semantics of your application, but it has some
relatively small visible effects that we want to highlight:

*   Types are now canonicalized, this fixes a long standing bug that Types could
    not be used in switch cases (issue [17207][]).

*   Code-size changes may be visible, but the difference is small overall. It is
    more visible on smaller apps because the new implementation includes more
    helper methods. On large apps we have even seen an overall code-size
    reduction.

*   Certain checks are a lot faster.  This is less noticeable if you are
    compiling apps with `-O3` where checks are omitted altogether. Even with
    `-O3`, the performance of some `is` checks used by your app may improve.

*   When using `-O3` and `-O4` incorrect type annotations could surface as
    errors. The old type representation was accidentally lenient on some invalid
    type annotations. We have only encountered this issue on programs that were
    not tested properly at the js-interop program boundary.

*   `Type.toString()` has a small change that is rarely visible. For a long
    time, Dart2JS has had support to erase unused type variables. Today, when
    Dart2JS is given `--lax-runtime-type-to-string` (currently included in
    `-O2`, `-O3`, and `-O4`) and it decides to erase the type variable of a
    class `Foo<T>`, then it compiles expressions like
    `foo.runtimeType.toString()` to print `Foo`. With the new representation,
    this will show `Foo<erased>` instead. This change may be visible in error
    messages produced by type checks involving erased types.

Because types and classes are represented separately, we will likely reevaluate
restrictions of deferred libraries in the near future. For example, we could
support referring to deferred types because types can be downloaded while
classes are not.

In the unlikely case you run into any issues, please file a bug so we can
investigate. You can temporarily force the old type representation by passing
`--use-old-rti` to Dart2JS if necessary, but our goal is to delete the old type
representation soon.

In addition, we fixed some inconsistencies between Dart2JS and DDC:

*   JS interop classes with an index operator are now static errors instead of
    causing invalid code in Dart2JS.

*   **Breaking Change**: The subtyping rule for generic functions is now more
    forgiving. Corresponding type parameter bounds now only need to be mutual
    subtypes rather than structurally equal up to renaming of bound type
    variables and equating all top types.

*   **Breaking Change**: Types are now normalized. See [normalization][] for the
    full specification. Types will now be printed in their normal form, and
    mutual subtypes with the same normal form will now be considered equal.

*   **Breaking Change**: Constructors in `@JS()` classes must be marked with
    `external`. Previously, the external could be omitted for unused
    constructors. Omitting `external` for a constructor which is used would
    cause incorrect behavior at runtime, now omitting it on any constructor is a
    static error.

[17207]: https://github.com/dart-lang/sdk/issues/17207

[normalization]: https://github.com/dart-lang/language/blob/master/resources/type-system/normalization.md


Other dart2js changes:

* **Breaking Change**: The `--package-root` flag, which was hidden and disabled
  in Dart 2.0.0, has been completely removed. Passing this flag will now cause
  `dart2js` to fail.

#### Linter

Updated the Linter to `0.1.114`, which includes:

* Fixed `avoid_shadowing_type_parameters` to support extensions and mixins.
* Updated `non_constant_identifier_names` to allow named constructors made up of only underscores (`_`).
* Updated `avoid_unused_constructor_parameters` to ignore unused params named in all underscores (`_`).

#### Analyzer

*   Removed support for the deprecated analysis options file name
    `.analysis_options`.

#### Pub

*   Added `pub outdated` command which lists outdated package dependencies, and
    gives advice on how to upgrade.

*   `pub get` and `pub upgrade` now fetch version information about hosted
    dependencies in parallel, improving the time package resolution performance.

*   `pub get` and `pub upgrade` no longer precompile executables from
    dependencies by default. Instead they are precompiled on first `pub run`.
    Use `pub get --precompile` to get the previous behavior.

*   Fixed missing retries of DNS failures during `pub get`.

*   If code contains imports for packages not listed in the package's
    `pubspec.yaml` then `pub publish` will reject the package.

*   `pub publish` no longer requires the presence of a `homepage` field, if the
    `repository` field is provided.

*   `pub publish` warns if non-pre-release packages depends on pre-release
    packages or pre-release Dart SDKs.

*   Relative paths in `pubspec.lock` now use `/` also on Windows to make the
    file sharable between machines.

*   Fixed language version in [`.dart_tool/package_config.json`][package config]
    for packages without an explicit SDK constraint. Pub now writes an empty
    language version where before the language version of the current SDK would
    be used.

*   `%LOCALAPPDATA%` is now preferred over `%APPDATA%` when creating a pub cache
    directory on Windows. `%LOCALAPPDATA%` is not copied when users roam between
    devices.

*   `pub publish` warns if LICENSE and README.md files are not called those
    exact names.

*   `pub repair cache` downloads hosted packages in parallel.

[package config]: https://github.com/dart-lang/language/blob/master/accepted/future-releases/language-versioning/package-config-file-v2.md

## 2.7.2 - 2020-03-23

This is a patch release that addresses a vulnerability in `dart:html`
[NodeValidator][] related to DOM clobbering of `previousSibling`. See the
[vulnerability advisory][CVE-2020-8923] for more details. Thanks to **Vincenzo
di Cicco** for finding and reporting this issue.

This release also improves compatibility with ARMv8 processors (issue [40001][])
and dart:io stability (issue [40589][]).

[NodeValidator]: https://api.dart.dev/stable/dart-html/NodeValidator-class.html
[CVE-2020-8923]: https://github.com/dart-lang/sdk/security/advisories/GHSA-hfq3-v9pv-p627
[40001]: https://github.com/dart-lang/sdk/issues/40001
[40589]: https://github.com/dart-lang/sdk/issues/40589

## 2.7.1 - 2020-01-23

This is a patch release that improves dart2js compile-time (issue [40217][]).

[40217]: https://github.com/dart-lang/sdk/issues/40217

**Breaking Change**:
The Dart SDK for macOS is now only available for x64 (issue [39810][]).

[39810]: https://github.com/dart-lang/sdk/issues/39810

## 2.7.0 - 2019-12-11

**Extension methods** -- which we shipped in preview in 2.6.0 -- are no longer
in preview, and are now officially supported as of 2.7.0. Learn more about them
here:

https://medium.com/dartlang/extension-methods-2d466cd8b308

### Language

* **Breaking Change**: [Static extension members][] are accessible when
imported with a prefix (issue [671][]). In the extension method **preview**
launch, importing a library with a prefix hid all extension members in
addition to hiding the extension name, thereby making them inaccessible
in the importing library except via the explicit override syntax. Based
on user feedback, we have changed this to make extensions methods accessible
even when imported with a prefix.

    ```dart
      // "thing.dart"
      class Thing {
      }
      extension Show on Thing {
        void show() {
          print("This is a thing");
        }
     }
     // "client.dart"
     import "thing.dart" as p;
     void test() {
       p.Thing().show(); // Previously an error, now resolves to Show.show
     }
    ```

[Static extension members]: https://github.com/dart-lang/language/blob/master/accepted/2.6/static-extension-members/feature-specification.md
[671]: https://github.com/dart-lang/language/issues/671

### Core libraries

#### `dart:io`

* **Breaking change**: Added `IOOverrides.serverSocketBind` to aid in writing
  tests that wish to mock `ServerSocket.bind`.

#### `dart:typed_data`

* Added new constructors, `.sublistView(TypedData, [start, end])` to all
  `TypedData` classes. The constructor makes it easier, and less error-prone,
  to create a view of (a slice of) another `TypedData` object.

### Dart VM

* New fields added to existing instances by a reload will now be initialized
  lazily, as if the field was a late field. This makes the initialization order
  program-defined, whereas previously it was undefined.

### Tools

#### Linter

The Linter was updated to `0.1.104`, which includes:

* updated `unnecessary_overrides` to allow overrides when annotations (besides `@override` are specified)
* updated `file_names` to allow names w/ leading `_`'s (and improved performance)
* new lint: `unnecessary_final`

#### Pub

* `pub get` generates [`.dart_tool/package_config.json`](https://github.com/dart-lang/language/blob/62c036cc41b10fb543102d2f73ee132d1e2b2a0e/accepted/future-releases/language-versioning/package-config-file-v2.md)
  in addition to `.packages` to support language versioning.

* `pub publish` now warns about the old flutter plugin registration format.

* `pub publish` now warns about the `author` field in pubspec.yaml being.
  obsolete.

* Show a proper error message when `git` is not installed.

## 2.6.1 - 2019-11-11

This is a patch release that reduces dart2js memory usage (issue [27883][]),
improves stability on arm64 (issue [39090][]) and updates the Dart FFI
documentation.

[27883]: https://github.com/dart-lang/sdk/issues/27883
[39090]: https://github.com/dart-lang/sdk/issues/39090

## 2.6.0 - 2019-11-05

### Language

*   **[IN PREVIEW]** [Static extension members][]: A new language feature
    allowing specially declared static functions to be invoked like instance
    members on expressions of appropriate static types is available in preview.

    Static extension members are declared using a new `extension` declaration.
    Example:

    ```dart
    extension MyFancyList<T> on List<T> {
      /// Whether this list has an even length.
      bool get isLengthEven => this.length.isEven;

      /// Whether this list has an odd length.
      bool get isLengthOdd => !isLengthEven;

      /// List of values computed for each pairs of adjacent elements.
      ///
      /// The result always has one element less than this list,
      /// if this list has any elements.
      List<R> combinePairs<R>(R Function(T, T) combine) =>
          [for (int i = 1; i < this.length; i++)
              combine(this[i - 1], this[i])];
    }
    ```

    Extension declarations cannot declare instance fields or constructors.
    Extension members can be invoked explicitly,
    `MyFancyList(intList).isLengthEven)`, or implicitly, `intList.isLengthEven`,
    where the latter is recognized by `intList` matching the `List<T>` "on" type
    of the declaration. An extension member cannot be called implicitly on an
    expression whose static type has a member with the same base-name. In that
    case, the interface member takes precedence. If multiple extension members
    apply to the same implicit invocation, the most specific one is used, if
    there is one such.

    Extensions can be declared on any type, not just interface types.

    ```dart
    extension IntCounter on int {
      /// The numbers from this number to, but not including, [end].
      Iterable<int> to(int end) sync* {
        int step = end < this ? -1 : 1;
        for (int i = this; i != end; i += step) yield i;
      }
    }

    extension CurryFunction<R, S, T> on R Function(S, T) {
      /// Curry a binary function with its first argument.
      R Function(T) curry(S first) => (T second) => this(first, second);
    }
    ```

    [Static extension members]: https://github.com/dart-lang/language/blob/master/accepted/2.6/static-extension-members/feature-specification.md

*   **Breaking change** [#37985](https://github.com/dart-lang/sdk/issues/37985):
    Inference is changed when using `Null` values in a `FutureOr` context.
    Namely, constraints of the forms similar to `Null` <: `FutureOr<T>` now
    yield `Null` as the solution for `T`.  For example, the following code will
    now print "Null", and it was printing "dynamic" before (note that the
    anonymous closure `() {}` in the example has `Null` as its return type):

    ```dart
    import 'dart:async';

    void foo<T>(FutureOr<T> Function() f) { print(T); }

    main() { foo(() {}); }
    ```


### Core libraries

* Default values of parameters of abstract methods are no longer available
  via `dart:mirrors`.

#### `dart:developer`

* Added optional `parent` parameter to `TimelineTask` constructor to allow for
  linking of asynchronous timeline events in the DevTools timeline view.

#### `dart:io`

* Added `enableTimelineLogging` property to `HttpClient` which, when enabled,
  will post HTTP connection and request information to the developer timeline
  for all `HttpClient` instances.

### Dart VM

* Added a new tool for AOT compiling Dart programs to native, self-contained
executables. See https://dart.dev/tools/dart2native for additional details.

### Foreign Function Interface (`dart:ffi`)

*   **Breaking change**: The API now makes use of static extension members.
    Static extension members enable the `dart:ffi` API to be more precise with
    types, and provide convenient access to memory through extension getters and
    setters. The extension members on `Pointer` provide `.value` and `.value =`
    for accessing the value in native memory and `[]` and `[]=` for indexed access.
    The method `asExternalTypedData` has been replaced with `asTypedList` extension
    methods. And finally, `Structs` do no longer have a type argument and are
    accessed using the extension member `.ref` on `Pointer`.
    These changes makes the code using `dart:ffi` much more concise.
*   **Breaking change**: The memory management has been removed (`Pointer.allocate`
    and `Pointer.free`). Instead, memory management is available in
    [package:ffi](https://pub.dev/packages/ffi).
*   **Breaking change**: `Pointer.offsetBy` was removed, use `cast` and `elementAt`
    instead.
*   Faster memory load and stores.
*   The dartanalyzer (commandline and IDEs) now reports `dart:ffi` static errors.
*   Callbacks are now supported in AOT (ahead-of-time) compiled code.

### Dart for the Web

#### Dart Dev Compiler (DDC)

* Kernel DDC will no longer accept non-dill files as summary inputs.
* Removed support for the deprecated web extension.

### Tools

#### Linter

The Linter was updated to `0.1.101`, which includes:

* fixed `diagnostic_describe_all_properties` to flag properties in `Diagnosticable`s with no debug methods defined
* fixed `noSuchMethod` exception in `camel_case_extensions` when analyzing unnamed extensions
* fixed `avoid_print` to catch tear-off usage
* new lint: `avoid_web_libraries_in_flutter` (experimental)
* (internal) prepare `unnecessary_lambdas` for coming `MethodInvocation` vs. `FunctionExpressionInvocation` changes

## 2.5.2 - 2019-10-08

This is a patch release with properly signed binaries required for macOS
Catalina (Issue [38765][]).

[38765]: https://github.com/dart-lang/sdk/issues/38765

## 2.5.1 - 2019-09-27

This is a patch release that prevents type inference failures in the analyzer
(Issue [38365][]).

[38365]: https://github.com/dart-lang/sdk/issues/38365

## 2.5.0 - 2019-09-10

### Language

The set of operations allowed in constant expressions has been expanded as
described in
the [constant update proposal](https://github.com/dart-lang/language/issues/61).
The control flow and spread collection features shipped in Dart 2.3 are now also
supported in constants
as
[described in the specification here](https://github.com/dart-lang/language/blob/master/accepted/2.3/unified-collections/feature-specification.md#constant-semantics).

Specifically, it is now valid to use the following operations in constant
expressions under the appropriate conditions:
  - Casts (`e as T`) and type tests (`e is T`).
  - Comparisons to `null`, even for types which override the `==` operator.
  - The `&`, `|`, and `^` binary operators on booleans.
  - The spread operators (`...` and `...?`).
  - An `if` element in a collection literal.

```dart
// Example: these are now valid constants.
const Object i = 3;
const list = [i as int];
const set = {if (list is List<int>) ...list};
const map = {if (i is int) i : "int"};
```

In addition, the semantics of constant evaluation has been changed as follows:
  - The `&&` operator only evaluates its second operand if the first evaluates
  to true.
  - The `||` operator only evaluates its second operand if the first evaluates
  to false.
  - The `??` operator only evaluates its second operand if the first evaluates
  to null.
  - The conditional operator (`e ? e1 : e2`) only evaluates one of the two
    branches, depending on the value of the first operand.

```dart
// Example: x is now a valid constant definition.
const String s = null;
const int x = (s == null) ? 0 : s.length;
```

### Core libraries

* **Breaking change** [#36900](https://github.com/dart-lang/sdk/issues/36900):
  The following methods and
  properties across various core libraries, which used to declare a return type
  of `List<int>`, were updated to declare a return type of `Uint8List`:

  * `BytesBuilder.takeBytes()`
  * `BytesBuilder.toBytes()`
  * `Datagram.data`
  * `File.readAsBytes()` (`Future<Uint8List>`)
  * `File.readAsBytesSync()`
  * `InternetAddress.rawAddress`
  * `RandomAccessFile.read()` (`Future<Uint8List>`)
  * `RandomAccessFile.readSync()`
  * `RawSocket.read()`
  * `Utf8Codec.encode()` (and `Utf8Encoder.convert()`)

  In addition, the following classes were updated to implement
  `Stream<Uint8List>` rather than `Stream<List<int>>`:

  * `HttpRequest`
  * `Socket`

  **Possible errors and how to fix them**

    * > The argument type 'Utf8Decoder' can't be assigned to the parameter type 'StreamTransformer<Uint8List, dynamic>'

      > type 'Utf8Decoder' is not a subtype of type 'StreamTransformer' of 'streamTransformer'"

      You can fix these call sites by updating your code to use
      `StreamTransformer.bind()` instead of `Stream.transform()`, like so:

      *Before:* `stream.transform(utf8.decoder)`
      *After:* `utf8.decoder.bind(stream)`

    * > The argument type 'IOSink' can't be assigned to the parameter type 'StreamConsumer<Uint8List>'

      > type '_IOSinkImpl' is not a subtype of type 'StreamConsumer<Uint8List>' of 'streamConsumer'

      You can fix these call sites by casting your stream instance to a `Stream<List<int>>` before calling `.pipe()` on the stream, like so:

      *Before:* `stream.pipe(consumer)`
      *After:* `stream.cast<List<int>>().pipe(consumer)`

  Finally, the following typed lists were updated to have their `sublist()`
  methods declare a return type that is the same as the source list:

  * `Int8List.sublist()` → `Int8List`
  * `Int16List.sublist()` → `Int16List`
  * `Int32List.sublist()` → `Int32List`
  * `Int64List.sublist()` → `Int64List`
  * `Int32x4List.sublist()` → `Int32x4List`
  * `Float32List.sublist()` → `Float32List`
  * `Float64List.sublist()` → `Float64List`
  * `Float32x4List.sublist()` → `Float32x4List`
  * `Float64x2List.sublist()` → `Float64x2List`
  * `Uint8List.sublist()` → `Uint8List`
  * `Uint8ClampedList.sublist()` → `Uint8ClampedList`
  * `Uint16List.sublist()` → `Uint16List`
  * `Uint32List.sublist()` → `Uint32List`
  * `Uint64List.sublist()` → `Uint64List`

#### `dart:async`

* Add `value` and `error` constructors on `Stream`
  to allow easily creating single-value or single-error streams.

#### `dart:core`

* Update `Uri` class to support [RFC6874](https://tools.ietf.org/html/rfc6874):
  "%25" or "%" can be appended to the end of a valid IPv6 representing a Zone
  Identifier. A valid zone ID consists of unreversed character or Percent
  encoded octet, which was defined in RFC3986.
  IPv6addrz = IPv6address "%25" ZoneID

  [29456]: https://github.com/dart-lang/sdk/issues/29456

#### `dart:io`

* **Breaking change** [#37192](https://github.com/dart-lang/sdk/issues/37192):
  The `Cookie` class's constructor's `name` and `value`
  optional positional parameters are now mandatory. The
  signature changes from:

      Cookie([String name, String value])

  to

      Cookie(String name, String value)

  However, it has not been possible to set `name` and `value` to null since Dart
  1.3.0 (2014) where a bug made it impossible. Any code not using both
  parameters or setting any to null would necessarily get a noSuchMethod
  exception at runtime. This change catches such erroneous uses at compile time.
  Since code could not previously correctly omit the parameters, this is not
  really a breaking change.

* **Breaking change** [#37192](https://github.com/dart-lang/sdk/issues/37192):
  The `Cookie` class's `name` and `value` setters now
  validates that the strings are made from the allowed character set and are not
  null. The constructor already made these checks and this
  fixes the loophole where the setters didn't also validate.

### Dart VM

### Tools

#### Pub

 * Clean-up invalid git repositories in cache when fetching from git.
 * **Breaking change**  [#36765](https://github.com/dart-lang/sdk/issues/36765):
   Packages published to [pub.dev](https://pub.dev) can no longer contain git
   dependencies. These packages will be rejected by the server.

#### Linter

The Linter was updated to `0.1.96`, which includes:

* fixed false positives in `unnecessary_parens`
* various changes to migrate to preferred analyzer APIs
* rule test fixes

#### Dartdoc

Dartdoc was updated to `0.28.4`; this version includes several fixes and is based
on a newer version of the analyzer package.

## 2.4.1 - 2019-08-07

This is a patch release that fixes a performance regression in JIT mode, as
well as a potential crash of our AOT compiler.

### Dart VM

* Fixed a performance regression where usage of `Int32List` could trigger
  repeated deoptimizations in JIT mode (Issue [37551][]).

* Fixed a bug where usage of a static getter with name `length` could cause a
  crash in our AOT compiler (Issue [35121][]).

[37551]: https://github.com/dart-lang/sdk/issues/37551
[35121]: https://github.com/dart-lang/sdk/issues/35121

### Dart Dev Compiler (DDC)

Callbacks passed to JS and wrapped with `allowInterop` or
`allowInteropCaptureThis` are now strict about argument counts and argument
types. This may mean that tests which were previously passing and relying on
loose argument checking (too many or too few arguments, or arguments with too
specific types like `List<Something>` instead of `List<dynamic>`) may start
failing. This changes makes DDC behave more like dart2js with the default flags.

## 2.4.0 - 2019-06-27

### Core libraries

#### `dart:isolate`

* `TransferableTypedData` class was added to facilitate faster cross-isolate
communication of `Uint8List` data.

* **Breaking change**: `Isolate.resolvePackageUri` will always throw an
  `UnsupportedError` when compiled with dart2js or DDC. This was the only
  remaining API in `dart:isolate` that didn't automatically throw since we
  dropped support for this library in [Dart 2.0.0][1]. Note that the API already
  throws in dart2js if the API is used directly without manually setting up a
  `defaultPackagesBase` hook.

[1]: https://github.com/dart-lang/sdk/blob/master/CHANGELOG.md#200---2018-08-07


#### `dart:developer`
* Exposed `result`, `errorCode` and `errorDetail` getters in
  `ServiceExtensionResponse` to allow for better debugging of VM service
  extension RPC results.

#### `dart:io`

* Fixed `Cookie` class interoperability with certain websites by allowing the
  cookie values to be the empty string (Issue [35804][]) and not stripping
  double quotes from the value (Issue [33327][]) in accordance with RFC 6265.

  [33327]: https://github.com/dart-lang/sdk/issues/33327
  [35804]: https://github.com/dart-lang/sdk/issues/35804

* [#36971](https://github.com/dart-lang/sdk/issues/36971):
  The `HttpClientResponse` interface has been extended with the addition of a
  new `compressionState` getter, which specifies whether the body of a
  response was compressed when it was received and whether it has been
  automatically uncompressed via `HttpClient.autoUncompress`.

  As part of this change, a corresponding new enum was added to `dart:io`:
  `HttpClientResponseCompressionState`.

  This is a **breaking change** for those implementing the `HttpClientResponse`
  interface as subclasses will need to implement the new getter.

#### `dart:async`

* **Breaking change** [#36382](https://github.com/dart-lang/sdk/issues/36382):
  The `await for` allowed `null` as a stream due to a bug
  in `StreamIterator` class. This bug has now been fixed.

#### `dart:core`

* [#36171](https://github.com/dart-lang/sdk/issues/36171):
  The `RegExp` interface has been extended with two new
  constructor named parameters:

  * `unicode:` (`bool`, default: `false`), for Unicode patterns
  * `dotAll:` (`bool`, default: `false`), to change the matching behavior of
    '.' to also match line terminating characters.

  Appropriate properties for these named parameters have also been added so
  their use can be detected after construction.

  In addition, `RegExp` methods that originally returned `Match` objects
  now return a more specific subtype, `RegExpMatch`, which adds two features:

  * `Iterable<String> groupNames`, a property that contains the names of all
    named capture groups
  * `String namedGroup(String name)`, a method that retrieves the match for
    the given named capture group

  This is a **breaking change** for implementers of the `RegExp` interface.
  Subclasses will need to add the new properties and may have to update the
  return types on overridden methods.

### Language

*   **Breaking change** [#35097](https://github.com/dart-lang/sdk/issues/35097):
    Covariance of type variables used in super-interfaces
    is now enforced. For example, the following code was
    previously accepted and will now be rejected:

```dart
class A<X> {};
class B<X> extends A<void Function(X)> {};
```

* The identifier `async` can now be used in asynchronous and generator
  functions.

### Dart for the Web

#### Dart Dev Compiler (DDC)

* Improve `NoSuchMethod` errors for failing dynamic calls. Now they include
  specific information about the nature of the error such as:
  * Attempting to call a null value.
  * Calling an object instance with a null `call()` method.
  * Passing too few or too many arguments.
  * Passing incorrect named arguments.
  * Passing too few or too many type arguments.
  * Passing type arguments to a non-generic method.

### Tools

#### Linter

The Linter was updated to `0.1.91`, which includes the following changes:

* Fixed missed cases in `prefer_const_constructors`
* Fixed `prefer_initializing_formals` to no longer suggest API breaking changes
* Updated `omit_local_variable_types` to allow explicit `dynamic`s
* Fixed null-reference in `unrelated_type_equality_checks`
* New lint: `unsafe_html`
* Broadened `prefer_null_aware_operators` to work beyond local variables.
* Added `prefer_if_null_operators`.
* Fixed `prefer_contains` false positives.
* Fixed `unnecessary_parenthesis` false positives.
* Fixed `prefer_asserts_in_initializer_lists` false positives
* Fixed `curly_braces_in_flow_control_structures` to handle more cases
* New lint: `prefer_double_quotes`
* New lint: `sort_child_properties_last`
* Fixed `type_annotate_public_apis` false positive for `static const` initializers

#### Pub

* `pub publish` will no longer warn about missing dependencies for import
   statements in `example/`.
* OAuth2 authentication will explicitly ask for the `openid` scope.

## 2.3.2 - 2019-06-11

This is a patch version release with a security improvement.

### Security vulnerability

*  **Security improvement:** On Linux and Android, starting a process with
   `Process.run`, `Process.runSync`, or `Process.start` would first search the
   current directory before searching `PATH` (Issue [37101][]). This behavior
   effectively put the current working directory in the front of `PATH`, even if
   it wasn't in the `PATH`. This release changes that behavior to only searching
   the directories in the `PATH` environment variable. Operating systems other
   than Linux and Android didn't have this behavior and aren't affected by this
   vulnerability.

   This vulnerability could result in execution of untrusted code if a command
   without a slash in its name was run inside an untrusted directory containing
   an executable file with that name:

   ```dart
   Process.run("ls", workingDirectory: "/untrusted/directory")
   ```

   This would attempt to run `/untrusted/directory/ls` if it existed, even
   though it is not in the `PATH`. It was always safe to instead use an absolute
   path or a path containing a slash.

   This vulnerability was introduced in Dart 2.0.0.

[37101]: https://github.com/dart-lang/sdk/issues/37101

## 2.3.1 - 2019-05-21

This is a patch version release with bug fixes.

### Tools

#### dart2js

* Fixed a bug that caused the compiler to crash when it compiled UI-as-code
  features within fields (Issue [36864][]).

[36864]: https://github.com/dart-lang/sdk/issues/36864

## 2.3.0 - 2019-05-08

The focus in this release is on the new "UI-as-code" language features which
make collections more expressive and declarative.

### Language

Flutter is growing rapidly, which means many Dart users are building UI in code
out of big deeply-nested expressions. Our goal with 2.3.0 was to [make that kind
of code easier to write and maintain][ui-as-code]. Collection literals are a
large component, so we focused on three features to make collections more
powerful. We'll use list literals in the examples below, but these features also
work in map and set literals.

[ui-as-code]: https://medium.com/dartlang/making-dart-a-better-language-for-ui-f1ccaf9f546c

#### Spread

Placing `...` before an expression inside a collection literal unpacks the
result of the expression and inserts its elements directly inside the new
collection. Where before you had to write something like this:

```dart
CupertinoPageScaffold(
  child: ListView(children: [
    Tab2Header()
  ]..addAll(buildTab2Conversation())
    ..add(buildFooter())),
);
```

Now you can write this:

```dart
CupertinoPageScaffold(
  child: ListView(children: [
    Tab2Header(),
    ...buildTab2Conversation(),
    buildFooter()
  ]),
);
```

If you know the expression might evaluate to null and you want to treat that as
equivalent to zero elements, you can use the null-aware spread `...?`.

#### Collection if

Sometimes you might want to include one or more elements in a collection only
under certain conditions. If you're lucky, you can use a `?:` operator to
selectively swap out a single element, but if you want to exchange more than one
or omit elements, you are forced to write imperative code like this:

```dart
Widget build(BuildContext context) {
  var children = [
    IconButton(icon: Icon(Icons.menu)),
    Expanded(child: title)
  ];

  if (isAndroid) {
    children.add(IconButton(icon: Icon(Icons.search)));
  }

  return Row(children: children);
}
```

We now allow `if` inside collection literals to conditionally omit or (with
`else`) swap out an element:

```dart
Widget build(BuildContext context) {
  return Row(
    children: [
      IconButton(icon: Icon(Icons.menu)),
      Expanded(child: title),
      if (isAndroid)
        IconButton(icon: Icon(Icons.search)),
    ],
  );
}
```

Unlike the existing `?:` operator, a collection `if` can be composed with
spreads to conditionally include or omit multiple items:

```dart
Widget build(BuildContext context) {
  return Row(
    children: [
      IconButton(icon: Icon(Icons.menu)),
      if (isAndroid) ...[
        Expanded(child: title),
        IconButton(icon: Icon(Icons.search)),
      ]
    ],
  );
}
```

#### Collection for

In many cases, the higher-order methods on Iterable give you a declarative way
to modify a collection in the context of a single expression. But some
operations, especially involving both transforming and filtering, can be
cumbersome to express in a functional style.

To solve this problem, you can use `for` inside a collection literal. Each
iteration of the loop produces an element which is then inserted in the
resulting collection. Consider the following code:

```dart
var command = [
  engineDartPath,
  frontendServer,
  ...fileSystemRoots.map((root) => "--filesystem-root=$root"),
  ...entryPoints
      .where((entryPoint) => fileExists("lib/$entryPoint.json"))
      .map((entryPoint) => "lib/$entryPoint"),
  mainPath
];
```

With a collection `for`, the code becomes simpler:

```dart
var command = [
  engineDartPath,
  frontendServer,
  for (var root in fileSystemRoots) "--filesystem-root=$root",
  for (var entryPoint in entryPoints)
    if (fileExists("lib/$entryPoint.json")) "lib/$entryPoint",
  mainPath
];
```

As you can see, all three of these features can be freely composed. For full
details of the changes, see [the official proposal][ui-as-code proposal].

[ui-as-code proposal]: https://github.com/dart-lang/language/blob/master/accepted/future-releases/unified-collections/feature-specification.md

**Note: These features are not currently supported in *const* collection
literals. In a future release, we intend to relax this restriction and allow
spread and collection `if` inside const collections.**

### Core library changes

#### `dart:isolate`

*   Added `debugName` property to `Isolate`.
*   Added `debugName` optional parameter to `Isolate.spawn` and
    `Isolate.spawnUri`.

#### `dart:core`

*   RegExp patterns can now use lookbehind assertions.
*   RegExp patterns can now use named capture groups and named backreferences.
    Currently, named group matches can only be retrieved in Dart either by the
    implicit index of the named group or by downcasting the returned Match
    object to the type RegExpMatch. The RegExpMatch interface contains methods
    for retrieving the available group names and retrieving a match by group
    name.

### Dart VM

*   The VM service now requires an authentication code by default. This behavior
    can be disabled by providing the `--disable-service-auth-codes` flag.

*   Support for deprecated flags '-c' and '--checked' has been removed.

### Dart for the Web

#### dart2js

A binary format was added to dump-info. The old JSON format is still available
and provided by default, but we are starting to deprecate it. The new binary
format is more compact and cheaper to generate. On some large apps we tested, it
was 4x faster to serialize and used 6x less memory.

To use the binary format today, use `--dump-info=binary`, instead of
`--dump-info`.

What to expect next?

*   The [visualizer tool][visualizer] will not be updated to support the new
    binary format, but you can find several command-line tools at
    `package:dart2js_info` that provide similar features to those in the
    visualizer.

*   The command-line tools in `package:dart2js_info` also work with the old JSON
    format, so you can start using them even before you enable the new format.

*   In a future release `--dump-info` will default to `--dump-info=binary`. At
    that point, there will be an option to fallback to the JSON format, but the
    visualizer tool will be deprecated.

*   A release after that, the JSON format will no longer be available from
    dart2js, but may be available from a command-line tool in
    `package:dart2js_info`.

[visualizer]: https://dart-lang.github.io/dump-info-visualizer/

### Tools

#### dartfmt

*   Tweak set literal formatting to follow other collection literals.
*   Add support for "UI as code" features.
*   Properly format trailing commas in assertions.
*   Improve indentation of adjacent strings in argument lists.

#### Linter

The Linter was updated to `0.1.86`, which includes the following changes:

*   Added the following lints: `prefer_inlined_adds`,
    `prefer_for_elements_to_map_fromIterable`,
    `prefer_if_elements_to_conditional_expressions`,
    `diagnostic_describe_all_properties`.
*   Updated `file_names` to skip prefixed-extension Dart files (`.css.dart`,
  `.g.dart`, etc.).
*   Fixed false positives in `unnecessary_parenthesis`.

#### Pub

*   Added a CHANGELOG validator that complains if you `pub publish` without
    mentioning the current version.
*   Removed validation of library names when doing `pub publish`.
*   Added support for `pub global activate`ing package from a custom pub URL.
*   Added subcommand: `pub logout`. Logs you out of the current session.

#### Dart native

Initial support for compiling Dart apps to native machine code has been added.
Two new tools have been added to the `bin` folder of the Dart SDK:

* `dart2aot`: AOT (ahead-of-time) compiles a Dart program to native
machine code. The tool is supported on Windows, macOS, and Linux.

* `dartaotruntime`: A small runtime used for executing an AOT compiled program.

## 2.2.0 - 2019-02-26

### Language

Sets now have a literal syntax like lists and maps do:

```dart
var set = {1, 2, 3};
```

Using curly braces makes empty sets ambiguous with maps:

```dart
var collection = {}; // Empty set or map?
```

To avoid breaking existing code, an ambiguous literal is treated as a map.
To create an empty set, you can rely on either a surrounding context type
or an explicit type argument:

```dart
// Variable type forces this to be a set:
Set<int> set = {};

// A single type argument means this must be a set:
var set2 = <int>{};
```

Set literals are released on all platforms. The `set-literals` experiment flag
has been disabled.

### Tools

#### Analyzer

*   The `DEPRECATED_MEMBER_USE` hint was split into two hints:

    *   `DEPRECATED_MEMBER_USE` reports on usage of `@deprecated` members
        declared in a different package.
    *   `DEPRECATED_MEMBER_USE_FROM_SAME_PACKAGE` reports on usage of
        `@deprecated` members declared in the same package.

#### Linter

Upgraded the linter to `0.1.82` which adds the following improvements:

*   Added `provide_deprecation_message`, and
    `use_full_hex_values_for_flutter_colors`, `prefer_null_aware_operators`.
*   Fixed `prefer_const_declarations` set literal false-positives.
*   Updated `prefer_collection_literals` to support set literals.
*   Updated `unnecessary_parenthesis` play nicer with cascades.
*   Removed deprecated lints from the "all options" sample.
*   Stopped registering "default lints".
*   Fixed `hash_and_equals` to respect `hashCode` fields.

### Other libraries

#### `package:kernel`

*   **Breaking change:** The `klass` getter on the `InstanceConstant` class in
    the Kernel AST API has been renamed to `classNode` for consistency.

*   **Breaking change:** Updated `Link` implementation to utilize true symbolic
    links instead of junctions on Windows. Existing junctions will continue to
    work with the new `Link` implementation, but all new links will create
    symbolic links.

    To create a symbolic link, Dart must be run with administrative privileges
    or Developer Mode must be enabled, otherwise a `FileSystemException` will be
    raised with errno set to `ERROR_PRIVILEGE_NOT_HELD` (Issue [33966]).

[33966]: https://github.com/dart-lang/sdk/issues/33966

## 2.1.1 - 2019-02-18

This is a patch version release. Again, the team's focus was mostly on improving
performance and stability after the large changes in Dart 2.0.0. In particular,
dart2js now always uses the "fast startup" emitter and the old emitter has been
removed.

There are a couple of very minor **breaking changes:**

*   In `dart:io`, adding to a closed `IOSink` now throws a `StateError`.

*   On the Dart VM, a soundness hole when using `dart:mirrors` to reflectively
    invoke a method in an incorrect way that violates its static types has
    been fixed (Issue [35611][]).

### Language

This release has no language changes.

### Core library

#### `dart:core`

*   Made `DateTime.parse()` also recognize `,` as a valid decimal separator
    when parsing from a string (Issue [35576][]).

[35576]: https://github.com/dart-lang/sdk/issues/35576

#### `dart:html`

*   Added methods `Element.removeAttribute`, `Element.removeAttributeNS`,
    `Element.hasAttribute` and `Element.hasAttributeNS`. (Issue [35655][]).
*   Improved dart2js compilation of `element.attributes.remove(name)` to
    generate `element.removeAttribute(name)`, so that there is no performance
    reason to migrate to the above methods.
*   Fixed a number of `dart:html` bugs:

    *   Fixed HTML API's with callback typedef to correctly convert Dart
        functions to JS functions (Issue [35484]).
    *   HttpStatus constants exposed in `dart:html` (Issue [34318]).
    *   Expose DomName `ondblclick` and `dblclickEvent` for Angular analyzer.
    *   Fixed `removeAll` on `classes`; `elements` parameter should be
        `Iterable<Object>` to match Set's `removeAll` not `Iterable<E>` (Issue
        [30278]).
    *   Fixed a number of methods on DataTransferItem, Entry, FileEntry and
        DirectoryEntry which previously returned NativeJavaScriptObject.  This
        fixes handling drag/drop of files/directories (Issue [35510]).
    *   Added ability to allow local file access from Chrome browser in ddb.

[35655]: https://github.com/dart-lang/sdk/issues/35655
[30278]: https://github.com/dart-lang/sdk/issues/30278
[34318]: https://github.com/dart-lang/sdk/issues/34318
[35484]: https://github.com/dart-lang/sdk/issues/35484
[35510]: https://github.com/dart-lang/sdk/issues/35510

#### `dart:io`

*   **Breaking Change:** Adding to a closed `IOSink` now throws a `StateError`.
*   Added ability to get and set low level socket options.

[29554]: https://github.com/dart-lang/sdk/issues/29554

### Dart VM

In previous releases it was possible to violate static types using
`dart:mirrors`. This code would run without any TypeErrors and print
"impossible" output:

```dart
import 'dart:mirrors';

class A {
  void method(int v) {
    if (v != null && v is! int) {
      print("This should be impossible: expected null or int got ${v}");
    }
  }
}

void main() {
  final obj = A();
  reflect(obj).invoke(#method, ['not-an-number']);
}
```

This bug is fixed now. Only code that already violates static typing will break.
See Issue [35611][] for more details.

[35611]: https://github.com/dart-lang/sdk/issues/35611

### Dart for the Web

#### dart2js

*   The old "full emitter" back-end is removed and dart2js always uses the "fast
    startup" back-end. The generated fast startup code is optimized to load
    faster, even though it can be slightly larger. The `--fast-startup` and
    `--no-fast-startup` are allowed but ignored. They will be removed in a
    future version.

*   We fixed a bug in how deferred constructor calls were incorrectly not marked
    as deferred. The old behavior didn't cause breakages, but was imprecise and
    pushed more code to the main output unit.

*   A new deferred split algorithm implementation was added.

    This implementation fixes a soundness bug and addresses performance issues
    of the previous implementation, because of that it can have a visible impact
    on apps. In particular:

    *   We fixed a performance issue which was introduced when we migrated to
        the common front-end. On large apps, the fix can cut 2/3 of the time
        spent on this task.

    *   We fixed a bug in how inferred types were categorized (Issue [35311][]).
        The old behavior was unsound and could produce broken programs. The fix
        may cause more code to be pulled into the main output unit.

        This shows up frequently when returning deferred values from closures
        since the closure's inferred return type is the deferred type. For
        example, if you have:

        ```dart
        () async {
          await deferred_prefix.loadLibrary();
          return new deferred_prefix.Foo();
        }
        ```

        The closure's return type is `Future<Foo>`. The old implementation
        defers `Foo`, and incorrectly makes the return type `Future<dynamic>`.
        This may break in places where the correct type is expected.

        The new implementation will not defer `Foo`, and will place it in the
        main output unit. If your intent is to defer it, then you need to ensure
        the return type is not inferred to be `Foo`. For example, you can do so
        by changing the code to a named closure with a declared type, or by
        ensuring that the return expression has the type you want, like:

        ```dart
        () async {
          await deferred_prefix.loadLibrary();
          return new deferred_prefix.Foo() as dynamic;
        }
        ```

        Because the new implementation might require you to inspect and fix your
        app, we exposed two temporary flags:

    *   The `--report-invalid-deferred-types` causes dart2js to run both the
        old and new algorithms and report any cases where an invalid type was
        detected.

    *   The `--new-deferred-split` flag enables this new algorithm.

*   The `--categories=*` flag is being replaced. `--categories=all` was only
    used for testing and it is no longer supported. `--categories=Server`
    continues to work at this time but it is deprecated, please use
    `--server-mode` instead.

*   The `--library-root` flag was replaced by `--libraries-spec`. This flag is
    rarely used by developers invoking dart2js directly. It's important for
    integrating dart2js with build systems. See `--help` for more details on the
    new flag.

[35311]: https://github.com/dart-lang/sdk/issues/35311

### Tools

#### Analyzer

*   Support for `declarations-casts` has been removed and the `implicit-casts`
    option now has the combined semantics of both options. This means that
    users that disable `implicit-casts` might now see errors that were not
    previously being reported.

*   New hints added:

    *   `NON_CONST_CALL_TO_LITERAL_CONSTRUCTOR` and
        `NON_CONST_CALL_TO_LITERAL_CONSTRUCTOR_USING_NEW` inform you when a
        `@literal` const constructor is called in a non-const context (or with
        `new`).
    *   `INVALID_LITERAL_ANNOTATION` reports when something other than a const
        constructor is annotated with `@literal`.
    *   `SUBTYPE_OF_SEALED_CLASS` reports when any class or mixin subclasses
        (extends, implements, mixes in, or constrains to) a `@sealed` class, and
        the two are declared in different packages.
    *   `MIXIN_ON_SEALED_CLASS` reports when a `@sealed` class is used as a
        superclass constraint of a mixin.

#### dartdoc

Default styles now work much better on mobile. Simple browsing and searching of
API docs now work in many cases.

Upgraded the linter to `0.1.78` which adds the following improvements:

*   Added `prefer_final_in_for_each`, `unnecessary_await_in_return`,
    `use_function_type_syntax_for_parameters`,
    `avoid_returning_null_for_future`, and `avoid_shadowing_type_parameters`.
*   Updated `invariant_booleans` status to experimental.
*   Fixed `type_annotate_public_apis` false positives on local functions.
*   Fixed `avoid_shadowing_type_parameters` to report shadowed type parameters
    in generic typedefs.
*   Fixed `use_setters_to_change_properties` to not wrongly lint overriding
    methods.
*   Fixed `cascade_invocations` to not lint awaited targets.
*   Fixed `prefer_conditional_assignment` false positives.
*   Fixed `join_return_with_assignment` false positives.
*   Fixed `cascade_invocations` false positives.
*   Deprecated `prefer_bool_in_asserts` as it is redundant in Dart 2.

## 2.1.0 - 2018-11-15

This is a minor version release. The team's focus was mostly on improving
performance and stability after the large changes in Dart 2.0.0. Notable
changes:

*   We've introduced a dedicated syntax for declaring a mixin. Instead of the
    `class` keyword, it uses `mixin`:

    ```dart
    mixin SetMixin<E> implements Set<E> {
      ...
    }
    ```

    The new syntax also enables `super` calls inside mixins.

*   Integer literals now work in double contexts. When passing a literal number
    to a function that expects a `double`, you no longer need an explicit `.0`
    at the end of the number. In releases before 2.1, you need code like this
    when setting a double like `fontSize`:

    ```dart
    TextStyle(fontSize: 18.0)
    ```

    Now you can remove the `.0`:

    ```dart
    TextStyle(fontSize: 18)
    ```

    In releases before 2.1, `fontSize : 18` causes a static error. This was a
    common mistake and source of friction.

*   **Breaking change:** A number of static errors that should have been
    detected and reported were not supported in 2.0.0. These are reported now,
    which means existing incorrect code may show new errors.

*   `dart:core` now exports `Future` and `Stream`. You no longer need to import
    `dart:async` to use those very common types.

### Language

*   Introduced a new syntax for mixin declarations.

    ```dart
    mixin SetMixin<E> implements Set<E> {
      ...
    }
    ```

    Most classes that are intended to be used as mixins are intended to *only*
    be used as mixins. The library author doesn't want users to be able to
    construct or subclass the class. The new syntax makes that intent clear and
    enforces it in the type system. It is an error to extend or construct a type
    declared using `mixin`. (You can implement it since mixins expose an
    implicit interface.)

    Over time, we expect most mixin declarations to use the new syntax. However,
    if you have a "mixin" class where users *are* extending or constructing it,
    note that moving it to the new syntax is a breaking API change since it
    prevents users from doing that. If you have a type like this that is a
    mixin as well as being a concrete class and/or superclass, then the existing
    syntax is what you want.

    If you need to use a `super` inside a mixin, the new syntax is required.
    This was previously only allowed with the experimental `--supermixins` flag
    because it has some complex interactions with the type system. The new
    syntax addresses those issues and lets you use `super` calls by declaring
    the superclass constraint your mixin requires:

    ```dart
    class Superclass {
      superclassMethod() {
        print("in superclass");
      }
    }

    mixin SomeMixin on Superclass {
      mixinMethod() {
        // This is OK:
        super.superclassMethod();
      }
    }

    class GoodSub extends Superclass with SomeMixin {}

    class BadSub extends Object with SomeMixin {}
    // Error: Since the super() call in mixinMethod() can't find a
    // superclassMethod() to call, this is prohibited.
    ```

    Even if you don't need to use `super` calls, the new mixin syntax is good
    because it clearly expresses that you intend the type to be mixed in.

*   Allow integer literals to be used in double contexts. An integer literal
    used in a place where a double is required is now interpreted as a double
    value. The numerical value of the literal needs to be precisely
    representable as a double value.

*   Integer literals compiled to JavaScript are now allowed to have any value
    that can be exactly represented as a JavaScript `Number`. They were
    previously limited to such numbers that were also representable as signed
    64-bit integers.

**(Breaking)** A number of static errors that should have been detected and
reported were not supported in 2.0.0. These are reported now, which means
existing incorrect code may show new errors:

*   **Setters with the same name as the enclosing class aren't allowed.** (Issue
    [34225][].) It is not allowed to have a class member with the same name as
    the enclosing class:

    ```dart
    class A {
      set A(int x) {}
    }
    ```

    Dart 2.0.0 incorrectly allows this for setters (only). Dart 2.1.0 rejects
    it.

    *To fix:* This is unlikely to break anything, since it violates all style
    guides anyway.

*   **Constant constructors cannot redirect to non-constant constructors.**
    (Issue [34161][].) It is not allowed to have a constant constructor that
    redirects to a non-constant constructor:

    ```dart
    class A {
      const A.foo() : this(); // Redirecting to A()
      A() {}
    }
    ```

    Dart 2.0.0 incorrectly allows this. Dart 2.1.0 rejects it.

    *To fix:* Make the target of the redirection a properly const constructor.

*   **Abstract methods may not unsoundly override a concrete method.** (Issue
    [32014][].) Concrete methods must be valid implementations of their
    interfaces:

    ```dart
    class A {
      num get thing => 2.0;
    }

    abstract class B implements A {
      int get thing;
    }

    class C extends A with B {}
    // 'thing' from 'A' is not a valid override of 'thing' from 'B'.

    main() {
      print(new C().thing.isEven); // Expects an int but gets a double.
    }
    ```

    Dart 2.0.0 allows unsound overrides like the above in some cases. Dart 2.1.0
    rejects them.

    *To fix:* Relax the type of the invalid override, or tighten the type of the
    overridden method.

*   **Classes can't implement FutureOr.** (Issue [33744][].) Dart doesn't allow
    classes to implement the FutureOr type:

    ```dart
    class A implements FutureOr<Object> {}
    ```

    Dart 2.0.0 allows classes to implement FutureOr. Dart 2.1.0 does not.

    *To fix:* Don't do this.

*   **Type arguments to generic typedefs must satisfy their bounds.** (Issue
    [33308][].) If a parameterized typedef specifies a bound, actual arguments
    must be checked against it:

    ```dart
    class A<X extends int> {}

    typedef F<Y extends int> = A<Y> Function();

    F<num> f = null;
    ```

    Dart 2.0.0 allows bounds violations like `F<num>` above. Dart 2.1.0 rejects
    them.

    *To fix:* Either remove the bound on the typedef parameter, or pass a valid
    argument to the typedef.

*   **Constructor invocations must use valid syntax, even with optional `new`.**
    (Issue [34403][].) Type arguments to generic named constructors go after the
    class name, not the constructor name, even when used without an explicit
    `new`:

    ```dart
    class A<T> {
      A.foo() {}
    }

    main() {
      A.foo<String>(); // Incorrect syntax, was accepted in 2.0.0.
      A<String>.foo(); // Correct syntax.
    }
    ```

    Dart 2.0.0 accepts the incorrect syntax when the `new` keyword is left out.
    Dart 2.1.0 correctly rejects this code.

    *To fix:* Move the type argument to the correct position after the class
    name.

*   **Instance members should shadow prefixes.** (Issue [34498][].) If the same
    name is used as an import prefix and as a class member name, then the class
    member name takes precedence in the class scope.

    ```dart
    import 'dart:core';
    import 'dart:core' as core;

    class A {
      core.List get core => null; // "core" refers to field, not prefix.
    }
    ```

    Dart 2.0.0 incorrectly resolves the use of `core` in `core.List` to the
    prefix name. Dart 2.1.0 correctly resolves this to the field name.

    *To fix:* Change the prefix name to something which does not clash with the
    instance member.

*   **Implicit type arguments in extends clauses must satisfy the class
    bounds.** (Issue [34532][].) Implicit type arguments for generic classes are
    computed if not passed explicitly, but when used in an `extends` clause they
    must be checked for validity:

    ```dart
    class Foo<T> {}

    class Bar<T extends Foo<T>> {}

    class Baz extends Bar {} // Should error because Bar completes to Bar<Foo>
    ```

    Dart 2.0.0 accepts the broken code above. Dart 2.1.0 rejects it.

    *To fix:* Provide explicit type arguments to the superclass that satisfy the
    bound for the superclass.

*   **Mixins must correctly override their superclasses.** (Issue [34235][].) In
    some rare cases, combinations of uses of mixins could result in invalid
    overrides not being caught:

    ```dart
    class A {
      num get thing => 2.0;
    }

    class M1 {
      int get thing => 2;
    }

    class B = A with M1;

    class M2 {
      num get thing => 2.0;
    }

    class C extends B with M2 {} // 'thing' from 'M2' not a valid override.

    main() {
      M1 a = new C();
      print(a.thing.isEven); // Expects an int but gets a double.
    }
    ```

    Dart 2.0.0 accepts the above example. Dart 2.1.0 rejects it.

    *To fix:* Ensure that overriding methods are correct overrides of their
    superclasses, either by relaxing the superclass type, or tightening the
    subclass/mixin type.

[32014]: https://github.com/dart-lang/sdk/issues/32014
[33308]: https://github.com/dart-lang/sdk/issues/33308
[33744]: https://github.com/dart-lang/sdk/issues/33744
[34161]: https://github.com/dart-lang/sdk/issues/34161
[34225]: https://github.com/dart-lang/sdk/issues/34225
[34235]: https://github.com/dart-lang/sdk/issues/34235
[34403]: https://github.com/dart-lang/sdk/issues/34403
[34498]: https://github.com/dart-lang/sdk/issues/34498
[34532]: https://github.com/dart-lang/sdk/issues/34532

### Core libraries

#### `dart:async`

*   Fixed a bug where calling `stream.take(0).drain(value)` would not correctly
    forward the `value` through the returned `Future`.
*   Added a `StreamTransformer.fromBind` constructor.
*   Updated `Stream.fromIterable` to send a done event after the error when the
    iterator's `moveNext` throws, and handle if the `current` getter throws
    (issue [33431][]).

[33431]: http://dartbug.com/33431

#### `dart:core`

*   Added `HashMap.fromEntries` and `LinkedHashmap.fromEntries` constructors.
*   Added `ArgumentError.checkNotNull` utility method.
*   Made `Uri` parsing more permissive about `[` and `]` occurring in the path,
    query or fragment, and `#` occurring in fragment.
*   Exported `Future` and `Stream` from `dart:core`.
*   Added operators `&`, `|` and `^` to `bool`.
*   Added missing methods to `UnmodifiableMapMixin`. Some maps intended to
    be unmodifiable incorrectly allowed new methods added in Dart 2 to
    succeed.
*   Deprecated the `provisional` annotation and the `Provisional`
    annotation class. These should have been removed before releasing Dart 2.0,
    and they have no effect.

#### `dart:html`

Fixed Service Workers and any Promise/Future API with a Dictionary parameter.

APIs in dart:html (that take a Dictionary) will receive a Dart Map parameter.
The Map parameter must be converted to a Dictionary before passing to the
browser's API.  Before this change, any Promise/Future API with a
Map/Dictionary parameter never called the Promise and didn't return a Dart
Future - now it does.

This caused a number of breaks especially in Service Workers (register, etc.).
Here is a complete list of the fixed APIs:

*   BackgroundFetchManager
    *   `Future<BackgroundFetchRegistration> fetch(String id, Object requests,
        [Map options])`
*   CacheStorage
    *   `Future match(/*RequestInfo*/ request, [Map options])`
*   CanMakePayment
    *   `Future<List<Client>> matchAll([Map options])`
*   CookieStore
    *   `Future getAll([Map options])`
    *   `Future set(String name, String value, [Map options])`
*   CredentialsContainer
    *   `Future get([Map options])`
    *   `Future create([Map options])`
*   ImageCapture
    *   `Future setOptions(Map photoSettings)`
*   MediaCapabilities
    *   `Future<MediaCapabilitiesInfo> decodingInfo(Map configuration)`
    *   `Future<MediaCapabilitiesInfo> encodingInfo(Map configuration)`
*   MediaStreamTrack
    *   `Future applyConstraints([Map constraints])`
*   Navigator
    *   `Future requestKeyboardLock([List<String> keyCodes])`
    *   `Future requestMidiAccess([Map options])`
    *   `Future share([Map data])`
*   OffscreenCanvas
    *   `Future<Blob> convertToBlob([Map options])`
*   PaymentInstruments
    *   `Future set(String instrumentKey, Map details)`
*   Permissions
    *   `Future<PermissionStatus> query(Map permission)`
    *   `Future<PermissionStatus> request(Map permissions)`
    *   `Future<PermissionStatus> revoke(Map permission)`
*   PushManager
    *   `Future permissionState([Map options])`
    *   `Future<PushSubscription> subscribe([Map options])`
*   RtcPeerConnection
    *   Changed:

        ```dart
        Future createAnswer([options_OR_successCallback,
            RtcPeerConnectionErrorCallback failureCallback,
            Map mediaConstraints])
        ```

        to:

        ```dart
        Future<RtcSessionDescription> createAnswer([Map options])
        ```

    *   Changed:

        ```dart
        Future createOffer([options_OR_successCallback,
            RtcPeerConnectionErrorCallback failureCallback,
            Map rtcOfferOptions])
        ```

        to:

        ```dart
        Future<RtcSessionDescription> createOffer([Map options])
        ```

    *   Changed:

        ```dart
        Future setLocalDescription(Map description,
            VoidCallback successCallback,
            [RtcPeerConnectionErrorCallback failureCallback])
        ```

        to:

        ```dart
        Future setLocalDescription(Map description)
        ```

    *   Changed:

        ```dart
        Future setLocalDescription(Map description,
            VoidCallback successCallback,
            [RtcPeerConnectionErrorCallback failureCallback])
        ```

        to:

        ```dart
        Future setRemoteDescription(Map description)
        ```

*   ServiceWorkerContainer
    *   `Future<ServiceWorkerRegistration> register(String url, [Map options])`
*   ServiceWorkerRegistration
    *   `Future<List<Notification>> getNotifications([Map filter])`
    *   `Future showNotification(String title, [Map options])`
*   VRDevice
    *   `Future requestSession([Map options])`
    *   `Future supportsSession([Map options])`
*   VRSession
    *   `Future requestFrameOfReference(String type, [Map options])`
*   Window
    *   `Future fetch(/*RequestInfo*/ input, [Map init])`
*   WorkerGlobalScope
    *   `Future fetch(/*RequestInfo*/ input, [Map init])`

In addition, exposed Service Worker "self" as a static getter named "instance".
The instance is exposed on four different Service Worker classes and can throw
a InstanceTypeError if the instance isn't of the class expected
(WorkerGlobalScope.instance will always work and not throw):

*   `SharedWorkerGlobalScope.instance`
*   `DedicatedWorkerGlobalScope.instance`
*   `ServiceWorkerGlobalScope.instance`
*   `WorkerGlobalScope.instance`

#### `dart:io`

*   Added new HTTP status codes.

### Dart for the Web

#### dart2js

*   **(Breaking)** Duplicate keys in a const map are not allowed and produce a
    compile-time error. Dart2js used to report this as a warning before. This
    was already an error in dartanalyzer and DDC and will be an error in other
    tools in the future as well.

*   Added `-O` flag to tune optimization levels.  For more details run `dart2js
    -h -v`.

    We recommend to enable optimizations using the `-O` flag instead of
    individual flags for each optimization. This is because the `-O` flag is
    intended to be stable and continue to work in future versions of dart2js,
    while individual flags may come and go.

    At this time we recommend to test and debug with `-O1` and to deploy with
    `-O3`.

### Tool Changes

#### dartfmt

*   Addressed several dartfmt issues when used with the new CFE parser.

#### Linter

Bumped the linter to `0.1.70` which includes the following new lints:

*   `avoid_returning_null_for_void`
*   `sort_pub_dependencies`
*   `prefer_mixin`
*   `avoid_implementing_value_types`
*   `flutter_style_todos`
*   `avoid_void_async`
*   `prefer_void_to_null`

and improvements:

*   Fixed NPE in `prefer_iterable_whereType`.
*   Improved message display for `await_only_futures`
*   Performance improvements for `null_closures`
*   Mixin support
*   Updated `sort_constructors_first` to apply to all members.
*   Updated `unnecessary_this` to work on field initializers.
*   Updated `unawaited_futures` to ignore assignments within cascades.
*   Improved handling of constant expressions with generic type params.
*   NPE fix for `invariant_booleans`.
*   Improved docs for `unawaited_futures`.
*   Updated `unawaited_futures` to check cascades.
*   Relaxed `void_checks` (allowing `T Function()` to be assigned to
    `void Function()`).
*   Fixed false positives in `lines_longer_than_80_chars`.

#### Pub

*   Renamed the `--checked` flag to `pub run` to `--enable-asserts`.
*   Pub will no longer delete directories named "packages".
*   The `--packages-dir` flag is now ignored.

## 2.0.0 - 2018-08-07

This is the first major version release of Dart since 1.0.0, so it contains many
significant changes across all areas of the platform. Large changes include:

*   **(Breaking)** The unsound optional static type system has been replaced
    with a sound static type system using type inference and runtime checks.
    This was formerly called "[strong mode][]" and only used by the Dart for web
    products. Now it is the one official static type system for the entire
    platform and replaces the previous "checked" and "production" modes.

*   **(Breaking)** Functions marked `async` now run synchronously until the
    first `await` statement. Previously, they would return to the event loop
    once at the top of the function body before any code runs ([issue 30345][]).

*   **(Breaking)** Constants in the core libraries have been renamed from
    `SCREAMING_CAPS` to `lowerCamelCase`.

*   **(Breaking)** Many new methods have been added to core library classes. If
    you implement the interfaces of these classes, you will need to implement
    the new methods.

*   **(Breaking)** "dart:isolate" and "dart:mirrors" are no longer supported
    when using Dart for the web. They are still supported in the command-line
    VM.

*   **(Breaking)** Pub's transformer-based build system has been [replaced by a
    new build system][transformers].

*   The `new` keyword is optional and can be omitted. Likewise, `const` can be
    omitted inside a const context ([issue 30921][]).

*   Dartium is no longer maintained or supported.

[issue 30345]: https://github.com/dart-lang/sdk/issues/30345
[issue 30921]: https://github.com/dart-lang/sdk/issues/30921
[strong mode]: https://www.dartlang.org/guides/language/sound-dart
[transformers]: https://www.dartlang.org/tools/pub/obsolete

### Language

*   "[Strong mode][]" is now the official type system of the language.

*   The `new` keyword is optional and can be omitted. Likewise, `const` can be
    omitted inside a const context.

*   A string in a `part of` declaration may now be used to refer to the library
    this file is part of. A library part can now declare its library as either:

    ```dart
    part of name.of.library;
    ```

    Or:

    ```dart
    part of "uriReferenceOfLibrary.dart";
    ```

    This allows libraries with no library declarations (and therefore no name)
    to have parts, and it allows tools to easily find the library of a part
    file. The Dart 1.0 syntax is supported but deprecated.

*   Functions marked `async` now run synchronously until the first `await`
    statement. Previously, they would return to the event loop once at the top
    of the function body before any code runs ([issue 30345][]).

*   The type `void` is now a Top type like `dynamic`, and `Object`. It also now
    has new errors for being used where not allowed (such as being assigned to
    any non-`void`-typed parameter). Some libraries (importantly, mockito) may
    need to be updated to accept void values to keep their APIs working.

*   Future flattening is now done only as specified in the Dart 2.0 spec, rather
    than more broadly. This means that the following code has an error on the
    assignment to `y`.

    ```dart
    test() {
      Future<int> f;
      var x = f.then<Future<List<int>>>((x) => []);
      Future<List<int>> y = x;
    }
    ```

*   Invocations of `noSuchMethod()` receive default values for optional args.
    The following program used to print "No arguments passed", and now prints
    "First argument is 3".

    ```dart
    abstract class B {
      void m([int x = 3]);
    }

    class A implements B {
      noSuchMethod(Invocation i) {
        if (i.positionalArguments.length == 0) {
          print("No arguments passed");
        } else {
          print("First argument is ${i.positionalArguments[0]}");
        }
      }
    }

    void main() {
      A().m();
    }
    ```

*   Bounds on generic functions are invariant. The following program now issues
    an invalid override error ([issue 29014][sdk#29014]):

    ```dart
    class A {
      void f<T extends int>() {}
    }

    class B extends A {
      @override
      void f<T extends num>() {}
    }
    ```

*   Numerous corner case bugs around return statements in synchronous and
    asynchronous functions fixed. Specifically:

    *   Issues [31887][issue 31887], [32881][issue 32881]. Future flattening
        should not be recursive.
    *   Issues [30638][issue 30638], [32233][issue 32233]. Incorrect downcast
        errors with `FutureOr`.
    *   Issue [32233][issue 32233]. Errors when returning `FutureOr`.
    *   Issue [33218][issue 33218]. Returns in functions with void related
        types.
    *   Issue [31278][issue 31278]. Incorrect hint on empty returns in async.
        functions.

*   An empty `return;` in an async function with return type `Future<Object>`
    does not report an error.

*   `return exp;` where `exp` has type `void` in an async function is now an
    error unless the return type of the function is `void` or `dynamic`.

*   Mixed return statements of the form `return;` and `return exp;` are now
    allowed when `exp` has type `void`.

*   A compile time error is emitted for any literal which cannot be exactly
    represented on the target platform. As a result, dart2js and DDC report
    errors if an integer literal cannot be represented exactly in JavaScript
    ([issue 33282][]).

*   New member conflict rules have been implemented. Most cases of conflicting
    members with the same name are now static errors ([issue 33235][]).

[sdk#29014]: https://github.com/dart-lang/sdk/issues/29014
[issue 30638]: https://github.com/dart-lang/sdk/issues/30638
[issue 31278]: https://github.com/dart-lang/sdk/issues/31278
[issue 31887]: https://github.com/dart-lang/sdk/issues/31887
[issue 32233]: https://github.com/dart-lang/sdk/issues/32233
[issue 32881]: https://github.com/dart-lang/sdk/issues/32881
[issue 33218]: https://github.com/dart-lang/sdk/issues/33218
[issue 33235]: https://github.com/dart-lang/sdk/issues/33235
[issue 33282]: https://github.com/dart-lang/sdk/issues/33282
[issue 33341]: https://github.com/dart-lang/sdk/issues/33341

### Core libraries

*   Replaced `UPPER_CASE` constant names with `lowerCamelCase`. For example,
    `HTML_ESCAPE` is now `htmlEscape`.

*   The Web libraries were re-generated using Chrome 63 WebIDLs
    ([details][idl]).

[idl]: https://github.com/dart-lang/sdk/wiki/Chrome-63-Dart-Web-Libraries

#### `dart:async`

*   `Stream`:
    *   Added `cast` and `castFrom`.
    *   Changed `firstWhere`, `lastWhere`, and `singleWhere` to return
        `Future<T>` and added an optional `T orElse()` callback.
*   `StreamTransformer`: added `cast` and `castFrom`.
*   `StreamTransformerBase`: new class.
*   `Timer`: added `tick` property.
*   `Zone`
    *   changed to be strong-mode clean. This required some breaking API
        changes. See https://goo.gl/y9mW2x for more information.
    *   Added `bindBinaryCallbackGuarded`, `bindCallbackGuarded`, and
        `bindUnaryCallbackGuarded`.
    *   Renamed `Zone.ROOT` to `Zone.root`.
*   Removed the deprecated `defaultValue` parameter on `Stream.firstWhere` and
    `Stream.lastWhere`.
*   Changed an internal lazily-allocated reusable "null future" to always belong
    to the root zone. This avoids race conditions where the first access to the
    future determined which zone it would belong to. The zone is only used for
    *scheduling* the callback of listeners, the listeners themselves will run in
    the correct zone in any case. Issue [#32556](http://dartbug.com/32556).

#### `dart:cli`

*   *New* "provisional" library for CLI-specific features.
*   `waitFor`: function that suspends a stack to wait for a `Future` to
    complete.

#### `dart:collection`

*   `MapBase`: added `mapToString`.
*   `LinkedHashMap` no longer implements `HashMap`
*   `LinkedHashSet` no longer implements `HashSet`.
*   Added `of` constructor to `Queue`, `ListQueue`, `DoubleLinkedQueue`,
    `HashSet`, `LinkedHashSet`, `SplayTreeSet`, `Map`, `HashMap`,
    `LinkedHashMap`, `SplayTreeMap`.
*   Removed `Maps` class. Extend `MapBase` or mix in `MapMixin` instead to
    provide map method implementations for a class.
*   Removed experimental `Document` method `getCSSCanvasContext` and property
    `supportsCssCanvasContext`.
*   Removed obsolete `Element` property `xtag` no longer supported in browsers.
*   Exposed `ServiceWorker` class.
*   Added constructor to `MessageChannel` and `MessagePort` `addEventListener`
    automatically calls `start` method to receive queued messages.

#### `dart:convert`

*   `Base64Codec.decode` return type is now `Uint8List`.
*   `JsonUnsupportedObjectError`: added `partialResult` property
*   `LineSplitter` now implements `StreamTransformer<String, String>` instead of
    `Converter`. It retains `Converter` methods `convert` and
    `startChunkedConversion`.
*   `Utf8Decoder` when compiled with dart2js uses the browser's `TextDecoder` in
    some common cases for faster decoding.
*   Renamed `ASCII`, `BASE64`, `BASE64URI`, `JSON`, `LATIN1` and `UTF8` to
    `ascii`, `base64`, `base64Uri`, `json`, `latin1` and `utf8`.
*   Renamed the `HtmlEscapeMode` constants `UNKNOWN`, `ATTRIBUTE`,
    `SQ_ATTRIBUTE` and `ELEMENT` to `unknown`, `attribute`, `sqAttribute` and
    `elements`.
*   Added `jsonEncode`, `jsonDecode`, `base64Encode`, `base64UrlEncode` and
    `base64Decode` top-level functions.
*   Changed return type of `encode` on `AsciiCodec` and `Latin1Codec`, and
    `convert` on `AsciiEncoder`, `Latin1Encoder`, to `Uint8List`.
*   Allow `utf8.decoder.fuse(json.decoder)` to ignore leading Unicode BOM.

#### `dart:core`

*   `BigInt` class added to support integers greater than 64-bits.
*   Deprecated the `proxy` annotation.
*   Added `Provisional` class and `provisional` field.
*   Added `pragma` annotation.
*   `RegExp` added static `escape` function.
*   The `Uri` class now correctly handles paths while running on Node.js on
    Windows.
*   Core collection changes:
    *   `Iterable` added members `cast`, `castFrom`, `followedBy` and
        `whereType`.
    *   `Iterable.singleWhere` added `orElse` parameter.
    *   `List` added `+` operator, `first` and `last` setters, and `indexWhere`
        and `lastIndexWhere` methods, and static `copyRange` and `writeIterable`
        methods.
    *   `Map` added `fromEntries` constructor.
    *   `Map` added `addEntries`, `cast`, `entries`, `map`, `removeWhere`,
        `update` and `updateAll` members.
    *   `MapEntry`: new class used by `Map.entries`.
    *   *Note*: if a class extends `IterableBase`, `ListBase`, `SetBase` or
        `MapBase` (or uses the corresponding mixins) from `dart:collection`, the
        new members are implemented automatically.
    *   Added `of` constructor to `List`, `Set`, `Map`.
*   Renamed `double.INFINITY`, `double.NEGATIVE_INFINITY`, `double.NAN`,
    `double.MAX_FINITE` and `double.MIN_POSITIVE` to `double.infinity`,
    `double.negativeInfinity`, `double.nan`, `double.maxFinite` and
    `double.minPositive`.
*   Renamed the following constants in `DateTime` to lower case: `MONDAY`
    through `SUNDAY`, `DAYS_PER_WEEK` (as `daysPerWeek`), `JANUARY` through
    `DECEMBER` and `MONTHS_PER_YEAR` (as `monthsPerYear`).
*   Renamed the following constants in `Duration` to lower case:
    `MICROSECONDS_PER_MILLISECOND` to `microsecondsPerMillisecond`,
    `MILLISECONDS_PER_SECOND` to `millisecondsPerSecond`, `SECONDS_PER_MINUTE`
    to `secondsPerMinute`, `MINUTES_PER_HOUR` to `minutesPerHour`,
    `HOURS_PER_DAY` to `hoursPerDay`, `MICROSECONDS_PER_SECOND` to
    `microsecondsPerSecond`, `MICROSECONDS_PER_MINUTE` to
    `microsecondsPerMinute`, `MICROSECONDS_PER_HOUR` to `microsecondsPerHour`,
    `MICROSECONDS_PER_DAY` to `microsecondsPerDay`, `MILLISECONDS_PER_MINUTE` to
    `millisecondsPerMinute`, `MILLISECONDS_PER_HOUR` to `millisecondsPerHour`,
    `MILLISECONDS_PER_DAY` to `millisecondsPerDay`, `SECONDS_PER_HOUR` to
    `secondsPerHour`, `SECONDS_PER_DAY` to `secondsPerDay`, `MINUTES_PER_DAY` to
    `minutesPerDay`, and `ZERO` to `zero`.
*   Added `typeArguments` to `Invocation` class.
*   Added constructors to invocation class that allows creation of `Invocation`
    objects directly, without going through `noSuchMethod`.
*   Added `unaryMinus` and `empty` constant symbols on the `Symbol` class.
*   Changed return type of `UriData.dataAsBytes` to `Uint8List`.
*   Added `tryParse` static method to `int`, `double`, `num`, `BigInt`, `Uri`
    and `DateTime`.
*   Deprecated `onError` parameter on `int.parse`, `double.parse` and
    `num.parse`.
*   Deprecated the `NoSuchMethodError` constructor.
*   `int.parse` on the VM no longer accepts unsigned hexadecimal numbers greater
    than or equal to `2**63` when not prefixed by `0x`. (SDK issue
    [32858](https://github.com/dart-lang/sdk/issues/32858))

#### `dart:developer`

*   `Flow` class added.
*   `Timeline.startSync` and `Timeline.timeSync` now accepts an optional
    parameter `flow` of type `Flow`. The `flow` parameter is used to generate
    flow timeline events that are enclosed by the slice described by
    `Timeline.{start,finish}Sync` and `Timeline.timeSync`.

<!--
Still need entries for all changes to dart:html since 1.x
-->

#### `dart:html`

*   Removed deprecated `query` and `queryAll`. Use `querySelector` and
    `querySelectorAll`.

#### `dart:io`

*   `HttpStatus` added `UPGRADE_REQUIRED`.
*   `IOOverrides` and `HttpOverrides` added to aid in writing tests that wish to
    mock varios `dart:io` objects.
*   `Platform.operatingSystemVersion` added  that gives a platform-specific
    String describing the version of the operating system.
*   `ProcessStartMode.INHERIT_STDIO` added, which allows a child process to
    inherit the parent's stdio handles.
*   `RawZLibFilter` added  for low-level access to compression and decompression
    routines.
*   Unified backends for `SecureSocket`, `SecurityContext`, and
    `X509Certificate` to be consistent across all platforms. All `SecureSocket`,
    `SecurityContext`, and `X509Certificate` properties and methods are now
    supported on iOS and OSX.
*   `SecurityContext.alpnSupported` deprecated as ALPN is now supported on all
    platforms.
*   `SecurityContext`: added `withTrustedRoots` named optional parameter
    constructor, which defaults to false.
*   Added a `timeout` parameter to `Socket.connect`, `RawSocket.connect`,
    `SecureSocket.connect` and `RawSecureSocket.connect`. If a connection
    attempt takes longer than the duration specified in `timeout`, a
    `SocketException` will be thrown. Note: if the duration specified in
    `timeout` is greater than the OS level timeout, a timeout may occur sooner
    than specified in `timeout`.
*   `Stdin.hasTerminal` added, which is true if stdin is attached to a terminal.
*   `WebSocket` added static `userAgent` property.
*   `RandomAccessFile.close` returns `Future<void>`
*   Added `IOOverrides.socketConnect`.
*   Added Dart-styled constants to  `ZLibOptions`, `FileMode`, `FileLock`,
    `FileSystemEntityType`, `FileSystemEvent`, `ProcessStartMode`,
    `ProcessSignal`, `InternetAddressType`, `InternetAddress`,
    `SocketDirection`, `SocketOption`, `RawSocketEvent`, and `StdioType`, and
    deprecated the old `SCREAMING_CAPS` constants.
*   Added the Dart-styled top-level constants `zlib`, `gzip`, and
    `systemEncoding`, and deprecated the old `SCREAMING_CAPS` top-level
    constants.
*   Removed the top-level `FileMode` constants `READ`, `WRITE`, `APPEND`,
    `WRITE_ONLY`, and `WRITE_ONLY_APPEND`. Please use e.g. `FileMode.read`
    instead.
*   Added `X509Certificate.der`, `X509Certificate.pem`, and
    `X509Certificate.sha1`.
*   Added `FileSystemEntity.fromRawPath` constructor to allow for the creation
    of `FileSystemEntity` using `Uint8List` buffers.
*   Dart-styled constants have been added for `HttpStatus`, `HttpHeaders`,
    `ContentType`, `HttpClient`, `WebSocketStatus`, `CompressionOptions`, and
    `WebSocket`. The `SCREAMING_CAPS` constants are marked deprecated. Note that
    `HttpStatus.CONTINUE` is now `HttpStatus.continue_`, and that e.g.
    `HttpHeaders.FIELD_NAME` is now `HttpHeaders.fieldNameHeader`.
*   Deprecated `Platform.packageRoot`, which is only used for `packages/`
    directory resolution which is no longer supported. It will now always return
    null, which is a value that was always possible for it to return previously.
*   Adds `HttpClient.connectionTimeout`.
*   Adds `{Socket,RawSocket,SecureSocket}.startConnect`. These return a
    `ConnectionTask`, which can be used to cancel an in-flight connection
    attempt.

#### `dart:isolate`

*   Make `Isolate.spawn` take a type parameter representing the argument type of
    the provided function. This allows functions with arguments types other than
    `Object` in strong mode.
*   Rename `IMMEDIATE` and `BEFORE_NEXT_EVENT` on `Isolate` to `immediate` and
    `beforeNextEvent`.
*   Deprecated `Isolate.packageRoot`, which is only used for `packages/`
    directory resolution which is no longer supported. It will now always return
    null, which is a value that was always possible for it to return previously.
*   Deprecated `packageRoot` parameter in `Isolate.spawnUri`, which is was
    previously used only for `packages/` directory resolution. That style of
    resolution is no longer supported in Dart 2.

<!--
Still need entries for all changes to dart:js since 1.x
-->

#### `dart.math`

*   Renamed `E`, `LN10`, `LN`, `LOG2E`, `LOG10E`, `PI`, `SQRT1_2` and `SQRT2` to
    `e`, `ln10`, `ln`, `log2e`, `log10e`, `pi`, `sqrt1_2` and `sqrt2`.

#### `dart.mirrors`

*   Added `IsolateMirror.loadUri`, which allows dynamically loading additional
    code.
*   Marked `MirrorsUsed` as deprecated. The `MirrorsUsed` annotation was only
    used to inform the dart2js compiler about how mirrors were used, but dart2js
    no longer supports the mirrors library altogether.

<!--
Still need entries for all changes to dart:svg since 1.x
-->

#### `dart:typed_data`

*   Added `Unmodifiable` view classes over all `List` types.
*   Renamed `BYTES_PER_ELEMENT` to `bytesPerElement` on all typed data lists.
*   Renamed constants `XXXX` through `WWWW` on `Float32x4` and `Int32x4` to
    lower-case `xxxx` through `wwww`.
*   Renamed `Endinanness` to `Endian` and its constants from `BIG_ENDIAN`,
    `LITTLE_ENDIAN` and `HOST_ENDIAN` to `little`, `big` and `host`.

<!--
Still need entries for all changes to dart:web_audio,web_gl,web_sql since 1.x
-->

### Dart VM

*   Support for MIPS has been removed.

*   Dart `int` is now restricted to 64 bits. On overflow, arithmetic operations
    wrap around, and integer literals larger than 64 bits are not allowed. See
    https://github.com/dart-lang/sdk/blob/master/docs/language/informal/int64.md
    for details.

*   The Dart VM no longer attempts to perform `packages/` directory resolution
    (for loading scripts, and in `Isolate.resolveUri`). Users relying on
    `packages/` directories should switch to `.packages` files.

### Dart for the Web

*   Expose JavaScript Promise APIs using Dart futures. For example,
    `BackgroundFetchManager.get` is defined as:

    ```dart
      Future<BackgroundFetchRegistration> get(String id)
    ```

    It can be used like:

    ```dart
    BackgroundFetchRegistration result = await fetchMgr.get('abc');
    ```

    The underlying JS Promise-to-Future mechanism will be exposed as a public
    API in the future.

#### Dart Dev Compiler (DDC)

*   dartdevc will no longer throw an error from `is` checks that return a
    different result in weak mode (SDK [issue 28988][sdk#28988]). For example:

    ```dart
    main() {
      List l = [];
      // Prints "false", does not throw.
      print(l is List<String>);
    }
    ```

*   Failed `as` casts on `Iterable<T>`, `Map<T>`, `Future<T>`, and `Stream<T>`
    are no longer ignored. These failures were ignored to make it easier to
    migrate Dart 1 code to strong mode, but ignoring them is a hole in the type
    system. This closes part of that hole. (We still need to stop ignoring "as"
    cast failures on function types, and implicit cast failures on the above
    types and function types.)

[sdk#28988]: https://github.com/dart-lang/sdk/issues/28988

#### dart2js

*   dart2js now compiles programs with Dart 2.0 semantics. Apps are expected to
    be bigger than before, because Dart 2.0 has many more implicit checks
    (similar to the `--checked` flag in Dart 1.0).

    We exposed a `--omit-implicit-checks` flag which removes most of the extra
    implicit checks. Only use this if you have enough test coverage to know that
    the app will work well without the checks. If a check would have failed and
    it is omitted, your app may crash or behave in unexpected ways. This flag is
    similar to `--trust-type-annotations` in Dart 1.0.

*   dart2js replaced its front-end with the common front-end (CFE). Thanks to
    the CFE, dart2js errors are more consistent with all other Dart tools.

*   dart2js replaced its source-map implementation.  There aren't any big
    differences, but more data is emitted for synthetic code generated by the
    compiler.

*   `dart:mirrors` support was removed. Frameworks are encouraged to use
    code-generation instead. Conditional imports indicate that mirrors are not
    supported, and any API in the mirrors library will throw at runtime.

*   The generated output of dart2js can now be run as a webworker.

*   `dart:isolate` support was removed. To launch background tasks, please
    use webworkers instead. APIs for webworkers can be accessed from `dart:html`
    or JS-interop.

*   dart2js no longer supports the `--package-root` flag. This flag was
    deprecated in favor of `--packages` long ago.

### Tool Changes

#### Analyzer

*   The analyzer will no longer issue a warning when a generic type parameter is
    used as the type in an instance check. For example:

    ```dart
    test<T>() {
      print(3 is T); // No warning
    }
    ```

*   New static checking of `@visibleForTesting` elements. Accessing a method,
    function, class, etc. annotated with `@visibleForTesting` from a file _not_
    in a `test/` directory will result in a new hint ([issue 28273][]).

*   Static analysis now respects functions annotated with `@alwaysThrows`
    ([issue 31384][]).

*   New hints added:

    *   `NULL_AWARE_BEFORE_OPERATOR` when an operator is used after a null-aware
        access. For example:

        ```dart
        x?.a - ''; // HINT
        ```

    *   `NULL_AWARE_IN_LOGICAL_OPERATOR` when an expression with null-aware
        access is used as a condition in logical operators. For example:

        ```dart
        x.a || x?.b; // HINT
        ```

*   The command line analyzer (dartanalyzer) and the analysis server no longer
    treat directories named `packages` specially. Previously they had ignored
    these directories - and their contents - from the point of view of analysis.
    Now they'll be treated just as regular directories. This special-casing of
    `packages` directories was to support using symlinks for package:
    resolution; that functionality is now handled by `.packages` files.

*   New static checking of duplicate shown or hidden names in an export
    directive ([issue 33182][]).

*   The analysis server will now only analyze code in Dart 2 mode ('strong
    mode'). It will emit warnings for analysis options files that have
    `strong-mode: false` set (and will emit a hint for `strong-mode: true`,
    which is no longer necessary).

*   The dartanalyzer `--strong` flag is now deprecated and ignored. The
    command-line analyzer now only analyzes code in strong mode.

[issue 28273]: https://github.com/dart-lang/sdk/issues/28273
[issue 31384]: https://github.com/dart-lang/sdk/issues/31384
[issue 33182]: https://github.com/dart-lang/sdk/issues/33182

#### dartfmt

*   Support `assert()` in const constructor initializer lists.

*   Better formatting for multi-line strings in argument lists.

*   Force splitting an empty block as the then body of an if with an else.

*   Support metadata annotations on enum cases.

*   Add `--fix` to remove unneeded `new` and `const` keywords, and change `:` to
    `=` before named parameter default values.

*   Change formatting rules around static methods to uniformly format code with
    and without `new` and `const`.

*   Format expressions inside string interpolation.

#### Pub

*   Pub has a brand new version solver! It supports all the same features as the
    old version solver, but it's much less likely to stall out on difficult
    package graphs, and it's much clearer about why a solution can't be found
    when version solving fails.

*   Remove support for transformers, `pub build`, and `pub serve`. Use the
    [new build system][transformers] instead.

*   There is now a default SDK constraint of `<2.0.0` for any package with no
    existing upper bound. This allows us to move more safely to 2.0.0. All new
    packages published on pub will now require an upper bound SDK constraint so
    future major releases of Dart don't destabilize the package ecosystem.

    All SDK constraint exclusive upper bounds are now treated as though they
    allow pre-release versions of that upper bound. For example, the SDK
    constraint `>=1.8.0 <2.0.0` now allows pre-release SDK versions such as
    `2.0.0-beta.3.0`. This allows early adopters to try out packages that don't
    explicitly declare support for the new version yet. You can disable this
    functionality by setting the `PUB_ALLOW_PRERELEASE_SDK` environment variable
    to `false`.

*   Allow depending on a package in a subdirectory of a Git repository. Git
    dependencies may now include a `path` parameter, indicating that the package
    exists in a subdirectory of the Git repository. For example:

    ```yaml
    dependencies:
      foobar:
        git:
          url: git://github.com/dart-lang/multi_package_repo
          path: pkg/foobar
    ```

*   Added an `--executables` option to `pub deps` command. This will list all
    available executables that can be run with `pub run`.

*   The Flutter `sdk` source will now look for packages in
    `flutter/bin/cache/pkg/` as well as `flutter/packages/`. In particular, this
    means that packages can depend on the `sky_engine` package from the `sdk`
    source ([issue 1775][pub#1775]).

*   Pub now caches compiled packages and snapshots in the `.dart_tool/pub`
    directory, rather than the `.pub` directory ([issue 1795][pub#1795]).

*   Other bug fixes and improvements.

[issue 30246]: https://github.com/dart-lang/sdk/issues/30246
[pub#1679]: https://github.com/dart-lang/pub/issues/1679
[pub#1684]: https://github.com/dart-lang/pub/issues/1684
[pub#1775]: https://github.com/dart-lang/pub/issues/1775
[pub#1795]: https://github.com/dart-lang/pub/issues/1795
[pub#1823]: https://github.com/dart-lang/pub/issues/1823

## 1.24.3 - 2017-12-14

* Fix for constructing a new SecurityContext that contains the built-in
  certificate authority roots
  ([issue 24693](https://github.com/dart-lang/sdk/issues/24693)).

### Core library changes

* `dart:io`
  * Unified backends for `SecureSocket`, `SecurityContext`, and
    `X509Certificate` to be consistent across all platforms. All
    `SecureSocket`, `SecurityContext`, and `X509Certificate` properties and
    methods are now supported on iOS and OSX.

## 1.24.2 - 2017-06-22

* Fixes for debugging in Dartium.
  * Fix DevConsole crash with JS
    ([issue 29873](https://github.com/dart-lang/sdk/issues/29873)).
  * Fix debugging in WebStorm, NULL returned for JS objects
    ([issue 29854](https://github.com/dart-lang/sdk/issues/29854)).

## 1.24.1 - 2017-06-14

* Bug fixes for dartdevc support in `pub serve`.
  * Fixed module config invalidation logic so modules are properly
    recalculated when package layout changes.
  * Fixed exception when handling require.js errors that aren't script load
    errors.
  * Fixed an issue where requesting the bootstrap.js file before the dart.js
    file would result in a 404.
  * Fixed a Safari issue during bootstrapping (note that Safari is still not
    officially supported but does work for trivial examples).
* Fix for a Dartium issue where there was no sound in checked mode
  ([issue 29810](https://github.com/dart-lang/sdk/issues/29810)).

## 1.24.0 - 2017-06-12

### Language
* During a dynamic type check, `void` is not required to be `null` anymore.
  In practice, this makes overriding `void` functions with non-`void` functions
  safer.

* During static analysis, a function or setter declared using `=>` with return
  type `void` now allows the returned expression to have any type. For example,
  assuming the declaration `int x;`, it is now type correct to have
  `void f() => ++x;`.

* A new function-type syntax has been added to the language.
  **Warning**: *In Dart 1.24, this feature is incomplete, and not stable in the Analyzer.*

  Intuitively, the type of a function can be constructed by textually replacing
  the function's name with `Function` in its declaration. For instance, the
  type of `void foo() {}` would be `void Function()`. The new syntax may be used
  wherever a type can be written. It is thus now possible to declare fields
  containing functions without needing to write typedefs: `void Function() x;`.
  The new function type has one restriction: it may not contain the old-style
  function-type syntax for its parameters. The following is thus illegal:
  `void Function(int f())`.
  `typedefs` have been updated to support this new syntax.

  Examples:

  ```dart
  typedef F = void Function();  // F is the name for a `void` callback.
  int Function(int) f;  // A field `f` that contains an int->int function.

  class A<T> {
    // The parameter `callback` is a function that takes a `T` and returns
    // `void`.
    void forEach(void Function(T) callback);
  }

  // The new function type supports generic arguments.
  typedef Invoker = T Function<T>(T Function() callback);
  ```

### Core library changes

* `dart:async`, `dart:core`, `dart:io`
    * Adding to a closed sink, including `IOSink`, is no longer not allowed. In
      1.24, violations are only reported (on stdout or stderr), but a future
      version of the Dart SDK will change this to throwing a `StateError`.

* `dart:convert`
  * **BREAKING** Removed the deprecated `ChunkedConverter` class.
  * JSON maps are now typed as `Map<String, dynamic>` instead of
    `Map<dynamic, dynamic>`. A JSON-map is not a `HashMap` or `LinkedHashMap`
    anymore (but just a `Map`).

* `dart:io`
  * Added `Platform.localeName`, needed for accessing the locale on platforms
    that don't store it in an environment variable.
  * Added `ProcessInfo.currentRss` and `ProcessInfo.maxRss` for inspecting
    the Dart VM process current and peak resident set size.
  * Added `RawSynchronousSocket`, a basic synchronous socket implementation.

* `dart:` web APIs have been updated to align with Chrome v50.
   This change includes **a large number of changes**, many of which are
   breaking. In some cases, new class names may conflict with names that exist
   in existing code.

* `dart:html`

  * **REMOVED** classes: `Bluetooth`, `BluetoothDevice`,
    `BluetoothGattCharacteristic`, `BluetoothGattRemoteServer`,
    `BluetoothGattService`, `BluetoothUuid`, `CrossOriginConnectEvent`,
    `DefaultSessionStartEvent`, `DomSettableTokenList`, `MediaKeyError`,
    `PeriodicSyncEvent`, `PluginPlaceholderElement`, `ReadableStream`,
    `StashedMessagePort`, `SyncRegistration`

  * **REMOVED** members:
    * `texImage2DCanvas` was removed from `RenderingContext`.
    * `endClip` and `startClip` were removed from `Animation`.
    * `after` and `before` were removed from `CharacterData`, `ChildNode` and
      `Element`.
    * `keyLocation` was removed from `KeyboardEvent`. Use `location` instead.
    * `generateKeyRequest`, `keyAddedEvent`, `keyErrorEvent`, `keyMessageEvent`,
      `mediaGroup`, `needKeyEvent`, `onKeyAdded`, `onKeyError`, `onKeyMessage`,
      and `onNeedKey` were removed from `MediaElement`.
    * `getStorageUpdates` was removed from `Navigator`
    * `status` was removed from `PermissionStatus`
    * `getAvailability` was removed from `PreElement`

  * Other behavior changes:
    * URLs returned in CSS or html are formatted with quoted string.
      Like `url("http://google.com")` instead of `url(http://google.com)`.
    * Event timestamp property type changed from `int` to `num`.
    * Chrome introduced slight layout changes of UI objects.
      In addition many height/width dimensions are returned in subpixel values
      (`num` instead of whole numbers).
    * `setRangeText` with a `selectionMode` value of 'invalid' is no longer
      valid. Only "select", "start", "end", "preserve" are allowed.

* `dart:svg`

  * A large number of additions and removals. Review your use of `dart:svg`
    carefully.

* `dart:web_audio`

  * new method on `AudioContext` - `createIirFilter` returns a new class
    `IirFilterNode`.

* `dart:web_gl`

  * new classes: `CompressedTextureAstc`, `ExtColorBufferFloat`,
    `ExtDisjointTimerQuery`, and `TimerQueryExt`.

  * `ExtFragDepth` added: `readPixels2` and `texImage2D2`.

#### Strong Mode

* Removed ad hoc `Future.then` inference in favor of using `FutureOr`.  Prior to
  adding `FutureOr` to the language, the analyzer implemented an ad hoc type
  inference for `Future.then` (and overrides) treating it as if the onValue
  callback was typed to return `FutureOr` for the purposes of inference.
  This ad hoc inference has been removed now that `FutureOr` has been added.

  Packages that implement `Future` must either type the `onValue` parameter to
  `.then` as returning `FutureOr<T>`, or else must leave the type of the parameter
  entirely to allow inference to fill in the type.

* During static analysis, a function or setter declared using `=>` with return
  type `void` now allows the returned expression to have any type.

### Tool Changes

* Dartium

  Dartium is now based on Chrome v50. See *Core library changes* above for
  details on the changed APIs.

* Pub

  * `pub build` and `pub serve`

    * Added support for the Dart Development Compiler.

      Unlike dart2js, this new compiler is modular, which allows pub to do
      incremental re-builds for `pub serve`, and potentially `pub build` in the
      future.

      In practice what that means is you can edit your Dart files, refresh in
      Chrome (or other supported browsers), and see your edits almost
      immediately. This is because pub is only recompiling your package, not all
      packages that you depend on.

      There is one caveat with the new compiler, which is that your package and
      your dependencies must all be strong mode clean. If you are getting an
      error compiling one of your dependencies, you will need to file bugs or
      send pull requests to get them strong mode clean.

      There are two ways of opting into the new compiler:

        * Use the new `--web-compiler` flag, which supports `dartdevc`,
          `dart2js` or `none` as options. This is the easiest way to try things
          out without changing the default.

        * Add config to your pubspec. There is a new `web` key which supports a
          single key called `compiler`. This is a map from mode names to
          compiler to use. For example, to default to dartdevc in debug mode you
          can add the following to your pubspec:

          ```yaml
          web:
            compiler:
              debug: dartdevc
          ```

      You can also use the new compiler to run your tests in Chrome much more
      quickly than you can with dart2js. In order to do that, run
      `pub serve test --web-compiler=dartdevc`, and then run
      `pub run test -p chrome --pub-serve=8080`.

    * The `--no-dart2js` flag has been deprecated in favor of
      `--web-compiler=none`.

    * `pub build` will use a failing exit code if there are errors in any
      transformer.

  * `pub publish`

    * Added support for the UNLICENSE file.

    * Packages that depend on the Flutter SDK may be published.

  * `pub get` and `pub upgrade`

    * Don't dump a stack trace when a network error occurs while fetching
      packages.

* dartfmt
    * Preserve type parameters in new generic function typedef syntax.
    * Add self-test validation to ensure formatter bugs do not cause user code
      to be lost.

### Infrastructure changes

* As of this release, we'll show a warning when using the MIPS architecture.
  Unless we learn about any critical use of Dart on MIPS in the meantime, we're
  planning to deprecate support for MIPS starting with the next stable release.

## 1.23.0 - 2017-04-21

#### Strong Mode

* Breaking change - it is now a strong mode error if a mixin causes a name
  conflict between two private members (field/getter/setter/method) from a
  different library. (SDK
  issue [28809](https://github.com/dart-lang/sdk/issues/28809)).

lib1.dart:


```dart
class A {
  int _x;
}

class B {
  int _x;
}
```

lib2.dart:


```dart
import 'lib1.dart';

class C extends A with B {}
```

```
    error • The private name _x, defined by B, conflicts with the same name defined by A at tmp/lib2.dart:3:24 • private_collision_in_mixin_application
```


* Breaking change - strong mode will prefer the expected type to infer generic
  types, functions, and methods (SDK
  issue [27586](https://github.com/dart-lang/sdk/issues/27586)).

  ```dart
  main() {
    List<Object> foo = /*infers: <Object>*/['hello', 'world'];
    var bar = /*infers: <String>*/['hello', 'world'];
  }
  ```

* Strong mode inference error messages are improved
  (SDK issue [29108](https://github.com/dart-lang/sdk/issues/29108)).

  ```dart
  import 'dart:math';
  test(Iterable/* fix is to add <num> here */ values) {
    num n = values.fold(values.first as num, max);
  }
  ```
  Now produces the error on the generic function "max":
  ```
  Couldn't infer type parameter 'T'.

  Tried to infer 'dynamic' for 'T' which doesn't work:
    Function type declared as '<T extends num>(T, T) → T'
                  used where  '(num, dynamic) → num' is required.

  Consider passing explicit type argument(s) to the generic.
  ```

* Strong mode supports overriding fields, `@virtual` is no longer required
    (SDK issue [28120](https://github.com/dart-lang/sdk/issues/28120)).

    ```dart
    class C {
      int x = 42;
    }
    class D extends C {
      get x {
        print("x got called");
        return super.x;
      }
    }
    main() {
      print(new D().x);
    }
    ```

* Strong mode down cast composite warnings are no longer issued by default.
  (SDK issue [28588](https://github.com/dart-lang/sdk/issues/28588)).

```dart
void test() {
  List untyped = [];
  List<int> typed = untyped; // No down cast composite warning
}
```

To opt back into the warnings, add the following to
the
[.analysis_options](https://www.dartlang.org/guides/language/analysis-options)
file for your project.

```
analyzer:
  errors:
    strong_mode_down_cast_composite: warning
```


### Core library changes

* `dart:core`
  * Added `Uri.isScheme` function to check the scheme of a URI.
    Example: `uri.isScheme("http")`. Ignores case when comparing.
  * Make `UriData.parse` validate its input better.
    If the data is base-64 encoded, the data is normalized wrt.
    alphabet and padding, and it contains invalid base-64 data,
    parsing fails. Also normalizes non-base-64 data.
* `dart:io`
  * Added functions `File.lastAccessed`, `File.lastAccessedSync`,
    `File.setLastModified`, `File.setLastModifiedSync`, `File.setLastAccessed`,
    and `File.setLastAccessedSync`.
  * Added `{Stdin,Stdout}.supportsAnsiEscapes`.

### Dart VM

* Calls to `print()` and `Stdout.write*()` now correctly print unicode
  characters to the console on Windows. Calls to `Stdout.add*()` behave as
  before.

### Tool changes

* Analysis
  * `dartanalyzer` now follows the same rules as the analysis server to find
    an analysis options file, stopping when an analysis options file is found:
    * Search up the directory hierarchy looking for an analysis options file.
    * If analyzing a project referencing the [Flutter](https://flutter.io/)
      package, then use the
      [default Flutter analysis options](https://github.com/flutter/flutter/blob/master/packages/flutter/lib/analysis_options_user.yaml)
      found in `package:flutter`.
    * If in a Bazel workspace, then use the analysis options in
      `package:dart.analysis_options/default.yaml` if it exists.
    * Use the default analysis options rules.
  * In addition, specific to `dartanalyzer`:
    * an analysis options file can be specified on the command line via
      `--options` and that file will be used instead of searching for an
      analysis options file.
    * any analysis option specified on the command line
      (e.g. `--strong` or `--no-strong`) takes precedence over any corresponding
      value specified in the analysis options file.

* Dartium, dart2js, and DDC

  * Imports to `dart:io` are allowed, but the imported library is not supported
    and will likely fail on most APIs at runtime. This change was made as a
    stopgap measure to make it easier to write libraries that share code between
    platforms (like package `http`). This might change again when configuration
    specific imports are supported.

* Pub
  * Now sends telemetry data to `pub.dartlang.org` to allow better understanding
    of why a particular package is being accessed.
  * `pub publish`
    * Warns if a package imports a package that's not a dependency from within
      `lib/` or `bin/`, or a package that's not a dev dependency from within
      `benchmark/`, `example/`, `test/` or `tool/`.
    * No longer produces "UID too large" errors on OS X. All packages are now
      uploaded with the user and group names set to "pub".
    * No longer fails with a stack overflow when uploading a package that uses
      Git submodules.
  * `pub get` and `pub upgrade`
    * Produce more informative error messages if they're run directly in a
      package that uses Flutter.
    * Properly unlock SDK and path dependencies if they have a new version
      that's also valid according to the user's pubspec.

* dartfmt
  * Support new generic function typedef syntax.
  * Make the precedence of cascades more visible.
  * Fix a couple of places where spurious newlines were inserted.
  * Correctly report unchanged formatting when reading from stdin.
  * Ensure space between `-` and `--`. Code that does this is pathological, but
    it technically meant dartfmt could change the semantics of the code.
  * Preserve a blank line between enum cases.
  * Other small formatting tweaks.


## 1.22.1 - 2017-02-22

Patch release, resolves two issues:
* Dart VM crash: [Issue 28072](https://github.com/dart-lang/sdk/issues/28757)

* Dart VM bug combining types, await, and deferred loading: [Issue 28678](https://github.com/dart-lang/sdk/issues/28678)


## 1.22.0 - 2017-02-14

### Language

  * Breaking change:
    ['Generalized tear-offs'](https://github.com/gbracha/generalizedTearOffs/blob/master/proposal.md)
    are no longer supported, and will cause errors. We updated the language spec
    and added warnings in 1.21, and are now taking the last step to fully
    de-support them. They were previously only supported in the VM, and there
    are almost no known uses of them in the wild.

  * The `assert()` statement has been expanded to support an optional second
    `message` argument
    (SDK issue [27342](https://github.com/dart-lang/sdk/issues/27342)).

    The message is displayed if the assert fails. It can be any object, and it
    is accessible as `AssertionError.message`. It can be used to provide more
    user friendly exception outputs. As an example, the following assert:

    ```dart
    assert(configFile != null, "Tool config missing. Please see https://goo.gl/k8iAi for details.");
    ```

    would produce the following exception output:

    ```
    Unhandled exception:
    'file:///Users/mit/tmp/tool/bin/main.dart': Failed assertion: line 9 pos 10:
    'configFile != null': Tool config missing. Please see https://goo.gl/k8iAi for details.
    #0      _AssertionError._doThrowNew (dart:core-patch/errors_patch.dart:33)
    #1      _AssertionError._throwNew (dart:core-patch/errors_patch.dart:29)
    #2      main (file:///Users/mit/tmp/tool/bin/main.dart:9:10)
    ```

  * The `Null` type has been moved to the bottom of the type hierarchy. As such,
    it is considered a subtype of every other type. The `null` *literal* was
    always treated as a bottom type. Now the named class `Null` is too:

    ```dart
    const empty = <Null>[];

    String concatenate(List<String> parts) => parts.join();
    int sum(List<int> numbers) => numbers.fold(0, (sum, n) => sum + n);

    concatenate(empty); // OK.
    sum(empty); // OK.
    ```

  * Introduce `covariant` modifier on parameters. It indicates that the
    parameter (and the corresponding parameter in any method that overrides it)
    has looser override rules. In strong mode, these require a runtime type
    check to maintain soundness, but enable an architectural pattern that is
    useful in some code.

    It lets you specialize a family of classes together, like so:

    ```dart
    abstract class Predator {
      void chaseAndEat(covariant Prey p);
    }

    abstract class Prey {}

    class Mouse extends Prey {}

    class Seal extends Prey {}

    class Cat extends Predator {
      void chaseAndEat(Mouse m) => ...
    }

    class Orca extends Predator {
      void chaseAndEat(Seal s) => ...
    }
    ```

    This isn't statically safe, because you could do:

    ```dart
    Predator predator = new Cat(); // Upcast.
    predator.chaseAndEat(new Seal()); // Cats can't eat seals!
    ```

    To preserve soundness in strong mode, in the body of a method that uses a
    covariant override (here, `Cat.chaseAndEat()`), the compiler automatically
    inserts a check that the parameter is of the expected type. So the compiler
    gives you something like:

    ```dart
    class Cat extends Predator {
      void chaseAndEat(o) {
        var m = o as Mouse;
        ...
      }
    }
    ```

    Spec mode allows this unsound behavior on all parameters, even though users
    rarely rely on it. Strong mode disallowed it initially. Now, strong mode
    lets you opt into this behavior in the places where you do want it by using
    this modifier. Outside of strong mode, the modifier is ignored.

  * Change instantiate-to-bounds rules for generic type parameters when running
    in strong mode. If you leave off the type parameters from a generic type, we
    need to decide what to fill them in with.  Dart 1.0 says just use `dynamic`,
    but that isn't sound:

    ```dart
    class Abser<T extends num> {
       void absThis(T n) { n.abs(); }
    }

    var a = new Abser(); // Abser<dynamic>.
    a.absThis("not a num");
    ```

    We want the body of `absThis()` to be able to safely assume `n` is at
    least a `num` -- that's why there's a constraint on T, after all. Implicitly
    using `dynamic` as the type parameter in this example breaks that.

    Instead, strong mode uses the bound. In the above example, it fills it in
    with `num`, and then the second line where a string is passed becomes a
    static error.

    However, there are some cases where it is hard to figure out what that
    default bound should be:

    ```dart
    class RuhRoh<T extends Comparable<T>> {}
    ```

    Strong mode's initial behavior sometimes produced surprising, unintended
    results. For 1.22, we take a simpler approach and then report an error if
    a good default type argument can't be found.

### Core libraries

  * Define `FutureOr<T>` for code that works with either a future or an
    immediate value of some type. For example, say you do a lot of text
    manipulation, and you want a handy function to chain a bunch of them:

    ```dart
    typedef String StringSwizzler(String input);

    String swizzle(String input, List<StringSwizzler> swizzlers) {
      var result = input;
      for (var swizzler in swizzlers) {
        result = swizzler(result);
      }

      return result;
    }
    ```

    This works fine:

    ```dart
    main() {
      var result = swizzle("input", [
        (s) => s.toUpperCase(),
        (s) => () => s * 2)
      ]);
      print(result); // "INPUTINPUT".
    }
    ```

    Later, you realize you'd also like to support swizzlers that are
    asynchronous (maybe they look up synonyms for words online). You could make
    your API strictly asynchronous, but then users of simple synchronous
    swizzlers have to manually wrap the return value in a `Future.value()`.
    Ideally, your `swizzle()` function would be "polymorphic over asynchrony".
    It would allow both synchronous and asynchronous swizzlers. Because `await`
    accepts immediate values, it is easy to implement this dynamically:

    ```dart
    Future<String> swizzle(String input, List<StringSwizzler> swizzlers) async {
      var result = input;
      for (var swizzler in swizzlers) {
        result = await swizzler(result);
      }

      return result;
    }

    main() async {
      var result = swizzle("input", [
        (s) => s.toUpperCase(),
        (s) => new Future.delayed(new Duration(milliseconds: 40), () => s * 2)
      ]);
      print(await result);
    }
    ```

    What should the declared return type on StringSwizzler be? In the past, you
    had to use `dynamic` or `Object`, but that doesn't tell the user much. Now,
    you can do:

    ```dart
    typedef FutureOr<String> StringSwizzler(String input);
    ```

    Like the name implies, `FutureOr<String>` is a union type. It can be a
    `String` or a `Future<String>`, but not anything else. In this case, that's
    not super useful beyond just stating a more precise type for readers of the
    code. It does give you a little better error checking in code that uses the
    result of that.

    `FutureOr<T>` becomes really important in *generic* methods like
    `Future.then()`. In those cases, having the type system understand this
    magical union type helps type inference figure out the type argument of
    `then()` based on the closure you pass it.

    Previously, strong mode had hard-coded rules for handling `Future.then()`
    specifically. `FutureOr<T>` exposes that functionality so third-party APIs
    can take advantage of it too.

### Tool changes

* Dart2Js

  * Remove support for (long-time deprecated) mixin typedefs.

* Pub

  * Avoid using a barback asset server for executables unless they actually use
    transformers. This makes precompilation substantially faster, produces
    better error messages when precompilation fails, and allows
    globally-activated executables to consistently use the
    `Isolate.resolvePackageUri()` API.

  * On Linux systems, always ignore packages' original file owners and
    permissions when extracting those packages. This was already the default
    under most circumstances.

  * Properly close the standard input stream of child processes started using
    `pub run`.

  * Handle parse errors from the package cache more gracefully. A package whose
    pubspec can't be parsed will now be ignored by `pub get --offline` and
    deleted by `pub cache repair`.

  * Make `pub run` run executables in spawned isolates. This lets them handle
    signals and use standard IO reliably.

  * Fix source-maps produced by dart2js when running in `pub serve`: URL
    references to assets from packages match the location where `pub serve`
    serves them (`packages/package_name/` instead of
    `../packages/package_name/`).

### Infrastructure changes

  * The SDK now uses GN rather than gyp to generate its build files, which will
    now be exclusively ninja flavored. Documentation can be found on our
    [wiki](https://github.com/dart-lang/sdk/wiki/Building-with-GN). Also see the
    help message of `tools/gn.py`. This change is in response to the deprecation
    of gyp. Build file generation with gyp will continue to be available in this
    release by setting the environment variable `DART_USE_GYP` before running
    `gclient sync` or `gclient runhooks`, but this will be removed in a future
    release.

## 1.21.1 - 2017-01-13

Patch release, resolves one issue:

* Dart VM: Snapshots of generic functions fail. [Issue 28072](https://github.com/dart-lang/sdk/issues/28072)

## 1.21.0 - 2016-12-07

### Language

* Support generic method syntax. Type arguments are not available at
  runtime. For details, check the
  [informal specification](https://gist.github.com/eernstg/4353d7b4f669745bed3a5423e04a453c).
* Support access to initializing formals, e.g., the use of `x` to initialize
 `y` in `class C { var x, y; C(this.x): y = x; }`.
  Please check the
  [informal specification](https://gist.github.com/eernstg/cff159be9e34d5ea295d8c24b1a3e594)
  for details.
* Don't warn about switch case fallthrough if the case ends in a `rethrow`
  statement.  (SDK issue
  [27650](https://github.com/dart-lang/sdk/issues/27650))
* Also don't warn if the entire switch case is wrapped in braces - as long as
  the block ends with a `break`, `continue`, `rethrow`, `return` or `throw`.
* Allow `=` as well as `:` as separator for named parameter default values.

  ```dart
  enableFlags({bool hidden: false}) { … }
  ```

  can now be replaced by

  ```dart
  enableFlags({bool hidden = false}) { … }
  ```

  (SDK issue [27559](https://github.com/dart-lang/sdk/issues/27559))

### Core library changes

* `dart:core`: `Set.difference` now takes a `Set<Object>` as argument.  (SDK
  issue [27573](https://github.com/dart-lang/sdk/issues/27573))

* `dart:developer`

  * Added `Service` class.
    * Allows inspecting and controlling the VM service protocol HTTP server.
    * Provides an API to access the ID of an `Isolate`.

### Tool changes

* Dart Dev Compiler

  * Support calls to `loadLibrary()` on deferred libraries. Deferred libraries
    are still loaded eagerly. (SDK issue
    [27343](https://github.com/dart-lang/sdk/issues/27343))

## 1.20.1 - 2016-10-13

Patch release, resolves one issue:

* Dartium: Fixes a bug that caused crashes.  No issue filed.

### Strong Mode

* It is no longer a warning when casting from dynamic to a composite type
    (SDK issue [27766](https://github.com/dart-lang/sdk/issues/27766)).

    ```dart
    main() {
      dynamic obj = <int>[1, 2, 3];
      // This is now allowed without a warning.
      List<int> list = obj;
    }
    ```

## 1.20.0 - 2016-10-11

### Dart VM

* We have improved the way that the VM locates the native code library for a
  native extension (e.g. `dart-ext:` import). We have updated this
  [article on native extensions](https://www.dartlang.org/articles/dart-vm/native-extensions)
  to reflect the VM's improved behavior.

* Linux builds of the VM will now use the `tcmalloc` library for memory
  allocation. This has the advantages of better debugging and profiling support
  and faster small allocations, with the cost of slightly larger initial memory
  footprint, and slightly slower large allocations.

* We have improved the way the VM searches for trusted root certificates for
  secure socket connections on Linux. First, the VM will look for trusted root
  certificates in standard locations on the file system
  (`/etc/pki/tls/certs/ca-bundle.crt` followed by `/etc/ssl/certs`), and only if
  these do not exist will it fall back on the builtin trusted root certificates.
  This behavior can be overridden on Linux with the new flags
  `--root-certs-file` and `--root-certs-cache`. The former is the path to a file
  containing the trusted root certificates, and the latter is the path to a
  directory containing root certificate files hashed using `c_rehash`.

* The VM now throws a catchable `Error` when method compilation fails. This
  allows easier debugging of syntax errors, especially when testing.  (SDK issue
  [23684](https://github.com/dart-lang/sdk/issues/23684))

### Core library changes

* `dart:core`: Remove deprecated `Resource` class.
  Use the class in `package:resource` instead.
* `dart:async`
  * `Future.wait` now catches synchronous errors and returns them in the
    returned Future.  (SDK issue
    [27249](https://github.com/dart-lang/sdk/issues/27249))
  * More aggressively returns a `Future` on `Stream.cancel` operations.
    Discourages to return `null` from `cancel`.  (SDK issue
    [26777](https://github.com/dart-lang/sdk/issues/26777))
  * Fixes a few bugs where the cancel future wasn't passed through
    transformations.
* `dart:io`
  * Added `WebSocket.addUtf8Text` to allow sending a pre-encoded text message
    without a round-trip UTF-8 conversion.  (SDK issue
    [27129](https://github.com/dart-lang/sdk/issues/27129))

### Strong Mode

* Breaking change - it is an error if a generic type parameter cannot be
    inferred (SDK issue [26992](https://github.com/dart-lang/sdk/issues/26992)).

    ```dart
    class Cup<T> {
      Cup(T t);
    }
    main() {
      // Error because:
      // - if we choose Cup<num> it is not assignable to `cOfInt`,
      // - if we choose Cup<int> then `n` is not assignable to int.
      num n;
      C<int> cOfInt = new C(n);
    }
    ```

* New feature - use `@checked` to override a method and tighten a parameter
    type (SDK issue [25578](https://github.com/dart-lang/sdk/issues/25578)).

    ```dart
    import 'package:meta/meta.dart' show checked;
    class View {
      addChild(View v) {}
    }
    class MyView extends View {
      // this override is legal, it will check at runtime if we actually
      // got a MyView.
      addChild(@checked MyView v) {}
    }
    main() {
      dynamic mv = new MyView();
      mv.addChild(new View()); // runtime error
    }
    ```

* New feature - use `@virtual` to allow field overrides in strong mode
    (SDK issue [27384](https://github.com/dart-lang/sdk/issues/27384)).

    ```dart
    import 'package:meta/meta.dart' show virtual;
    class Base {
      @virtual int x;
    }
    class Derived extends Base {
      int x;

      // Expose the hidden storage slot:
      int get superX => super.x;
      set superX(int v) { super.x = v; }
    }
    ```

* Breaking change - infer list and map literals from the context type as well as
    their values, consistent with generic methods and instance creation
    (SDK issue [27151](https://github.com/dart-lang/sdk/issues/27151)).

    ```dart
    import 'dart:async';
    main() async {
      var b = new Future<B>.value(new B());
      var c = new Future<C>.value(new C());
      var/*infer List<Future<A>>*/ list = [b, c];
      var/*infer List<A>*/ result = await Future.wait(list);
    }
    class A {}
    class B extends A {}
    class C extends A {}
    ```

### Tool changes

* `dartfmt` - upgraded to v0.2.10
    * Don't crash on annotations before parameters with trailing commas.
    * Always split enum declarations if they end in a trailing comma.
    * Add `--set-exit-if-changed` to set the exit code on a change.

* Pub
  * Pub no longer generates a `packages/` directory by default.  Instead, it
    generates a `.packages` file, called a package spec. To generate
    a `packages/` directory in addition to the package spec, use the
    `--packages-dir` flag with `pub get`, `pub upgrade`, and `pub downgrade`.
    See the [Good-bye
    symlinks](http://news.dartlang.org/2016/10/good-bye-symlinks.html) article
    for details.

## 1.19.1 - 2016-09-08

Patch release, resolves one issue:

* Dartdoc:  Fixes a bug that prevented generation of docs.
  (Dartdoc issue [1233](https://github.com/dart-lang/dartdoc/issues/1233))

## 1.19.0 - 2016-08-26

### Language changes

* The language now allows a trailing comma after the last argument of a call and
 the last parameter of a function declaration. This can make long argument or
 parameter lists easier to maintain, as commas can be left as-is when
 reordering lines. For details, see SDK issue
 [26644](https://github.com/dart-lang/sdk/issues/26644).

### Tool Changes

* `dartfmt` - upgraded to v0.2.9+1
  * Support trailing commas in argument and parameter lists.
  * Gracefully handle read-only files.
  * About a dozen other bug fixes.

* Pub
  * Added a `--no-packages-dir` flag to `pub get`, `pub upgrade`, and `pub
    downgrade`. When this flag is passed, pub will not generate a `packages/`
    directory, and will remove that directory and any symlinks to it if they
    exist. Note that this replaces the unsupported `--no-package-symlinks` flag.

  * Added the ability for packages to declare a constraint on the [Flutter][]
    SDK:

    ```yaml
    environment:
      flutter: ^0.1.2
      sdk: >=1.19.0 <2.0.0
    ```

    A Flutter constraint will only be satisfiable when pub is running in the
    context of the `flutter` executable, and when the Flutter SDK version
    matches the constraint.

  * Added `sdk` as a new package source that fetches packages from a hard-coded
    SDK. Currently only the `flutter` SDK is supported:

    ```yaml
    dependencies:
      flutter_driver:
        sdk: flutter
        version: ^0.0.1
    ```

    A Flutter `sdk` dependency will only be satisfiable when pub is running in
    the context of the `flutter` executable, and when the Flutter SDK contains a
    package with the given name whose version matches the constraint.

  * `tar` files on Linux are now created with `0` as the user and group IDs.
    This fixes a crash when publishing packages while using Active Directory.

  * Fixed a bug where packages from a hosted HTTP URL were considered the same
    as packages from an otherwise-identical HTTPS URL.

  * Fixed timer formatting for timers that lasted longer than a minute.

  * Eliminate some false negatives when determining whether global executables
    are on the user's executable path.

* `dart2js`
  * `dart2dart` (aka `dart2js --output-type=dart`) has been removed (this was deprecated in Dart 1.11).

[Flutter]: https://flutter.io/

### Dart VM

*   The dependency on BoringSSL has been rolled forward. Going forward, builds
    of the Dart VM including secure sockets will require a compiler with C++11
    support. For details, see the
    [Building wiki page](https://github.com/dart-lang/sdk/wiki/Building).

### Strong Mode

*   New feature - an option to disable implicit casts
    (SDK issue [26583](https://github.com/dart-lang/sdk/issues/26583)),
    see the [documentation](https://github.com/dart-lang/dev_compiler/blob/master/doc/STATIC_SAFETY.md#disable-implicit-casts)
    for usage instructions and examples.

*   New feature - an option to disable implicit dynamic
    (SDK issue [25573](https://github.com/dart-lang/sdk/issues/25573)),
    see the [documentation](https://github.com/dart-lang/dev_compiler/blob/master/doc/STATIC_SAFETY.md#disable-implicit-dynamic)
    for usage instructions and examples.

*   Breaking change - infer generic type arguments from the
    constructor invocation arguments
    (SDK issue [25220](https://github.com/dart-lang/sdk/issues/25220)).

    ```dart
    var map = new Map<String, String>();

    // infer: Map<String, String>
    var otherMap = new Map.from(map);
    ```

*   Breaking change - infer local function return type
    (SDK issue [26414](https://github.com/dart-lang/sdk/issues/26414)).

    ```dart
    void main() {
      // infer: return type is int
      f() { return 40; }
      int y = f() + 2; // type checks
      print(y);
    }
    ```

*   Breaking change - allow type promotion from a generic type parameter
    (SDK issue [26414](https://github.com/dart-lang/sdk/issues/26965)).

    ```dart
    void fn/*<T>*/(/*=T*/ object) {
      if (object is String) {
        // Treat `object` as `String` inside this block.
        // But it will require a cast to pass it to something that expects `T`.
        print(object.substring(1));
      }
    }
    ```

* Breaking change - smarter inference for Future.then
    (SDK issue [25944](https://github.com/dart-lang/sdk/issues/25944)).
    Previous workarounds that use async/await or `.then/*<Future<SomeType>>*/`
    should no longer be necessary.

    ```dart
    // This will now infer correctly.
    Future<List<int>> t2 = f.then((_) => [3]);
    // This infers too.
    Future<int> t2 = f.then((_) => new Future.value(42));
    ```

* Breaking change - smarter inference for async functions
    (SDK issue [25322](https://github.com/dart-lang/sdk/issues/25322)).

    ```dart
    void test() async {
      List<int> x = await [4]; // was previously inferred
      List<int> y = await new Future.value([4]); // now inferred too
    }
    ```

* Breaking change - sideways casts are no longer allowed
    (SDK issue [26120](https://github.com/dart-lang/sdk/issues/26120)).

## 1.18.1 - 2016-08-02

Patch release, resolves two issues and improves performance:

* Debugger: Fixes a bug that crashes the VM
(SDK issue [26941](https://github.com/dart-lang/sdk/issues/26941))

* VM: Fixes an optimizer bug involving closures, try, and await
(SDK issue [26948](https://github.com/dart-lang/sdk/issues/26948))

* Dart2js: Speeds up generated code on Firefox
(https://codereview.chromium.org/2180533002)

## 1.18.0 - 2016-07-27

### Core library changes

* `dart:core`
  * Improved performance when parsing some common URIs.
  * Fixed bug in `Uri.resolve` (SDK issue [26804](https://github.com/dart-lang/sdk/issues/26804)).
* `dart:io`
  * Adds file locking modes `FileLock.BLOCKING_SHARED` and
    `FileLock.BLOCKING_EXCLUSIVE`.

## 1.17.1 - 2016-06-10

Patch release, resolves two issues:

* VM: Fixes a bug that caused crashes in async functions.
(SDK issue [26668](https://github.com/dart-lang/sdk/issues/26668))

* VM: Fixes a bug that caused garbage collection of reachable weak properties.
(https://codereview.chromium.org/2041413005)

## 1.17.0 - 2016-06-08

### Core library changes
* `dart:convert`
  * Deprecate `ChunkedConverter` which was erroneously added in 1.16.

* `dart:core`
  * `Uri.replace` supports iterables as values for the query parameters.
  * `Uri.parseIPv6Address` returns a `Uint8List`.

* `dart:io`
  * Added `NetworkInterface.listSupported`, which is `true` when
    `NetworkInterface.list` is supported, and `false` otherwise. Currently,
    `NetworkInterface.list` is not supported on Android.

### Tool Changes

* Pub
  * TAR files created while publishing a package on Mac OS and Linux now use a
    more portable format.

  * Errors caused by invalid arguments now print the full usage information for
    the command.

  * SDK constraints for dependency overrides are no longer considered when
    determining the total SDK constraint for a lockfile.

  * A bug has been fixed in which a lockfile was considered up-to-date when it
    actually wasn't.

  * A bug has been fixed in which `pub get --offline` would crash when a
    prerelease version was selected.

* Dartium and content shell
  * Debugging Dart code inside iframes improved, was broken.

## 1.16.1 - 2016-05-24

Patch release, resolves one issue:

* VM: Fixes a bug that caused intermittent hangs on Windows.
(SDK issue [26400](https://github.com/dart-lang/sdk/issues/26400))

## 1.16.0 - 2016-04-26

### Core library changes

* `dart:convert`
  * Added `BASE64URL` codec and corresponding `Base64Codec.urlSafe` constructor.

  * Introduce `ChunkedConverter` and deprecate chunked methods on `Converter`.

* `dart:html`

  There have been a number of **BREAKING** changes to align APIs with recent
  changes in Chrome. These include:

  * Chrome's `ShadowRoot` interface no longer has the methods `getElementById`,
    `getElementsByClassName`, and `getElementsByTagName`, e.g.,

    ```dart
    elem.shadowRoot.getElementsByClassName('clazz')
    ```

    should become:

    ```dart
    elem.shadowRoot.querySelectorAll('.clazz')
    ```

  * The `clipboardData` property has been removed from `KeyEvent`
    and `Event`. It has been moved to the new `ClipboardEvent` class, which is
    now used by `copy`, `cut`, and `paste` events.

  * The `layer` property has been removed from `KeyEvent` and
    `UIEvent`. It has been moved to `MouseEvent`.

  * The `Point get page` property has been removed from `UIEvent`.
    It still exists on `MouseEvent` and `Touch`.

  There have also been a number of other additions and removals to `dart:html`,
  `dart:indexed_db`, `dart:svg`, `dart:web_audio`, and `dart:web_gl` that
  correspond to changes to Chrome APIs between v39 and v45. Many of the breaking
  changes represent APIs that would have caused runtime exceptions when compiled
  to Javascript and run on recent Chrome releases.

* `dart:io`
  * Added `SecurityContext.alpnSupported`, which is true if a platform
    supports ALPN, and false otherwise.

### JavaScript interop

For performance reasons, a potentially **BREAKING** change was added for
libraries that use JS interop.
Any Dart file that uses `@JS` annotations on declarations (top-level functions,
classes or class members) to interop with JavaScript code will require that the
file have the annotation `@JS()` on a library directive.

```dart
@JS()
library my_library;
```

The analyzer will enforce this by generating the error:

The `@JS()` annotation can only be used if it is also declared on the library
directive.

If part file uses the `@JS()` annotation, the library that uses the part should
have the `@JS()` annotation e.g.,

```dart
// library_1.dart
@JS()
library library_1;

import 'package:js/js.dart';

part 'part_1.dart';
```

```dart
// part_1.dart
part of library_1;

@JS("frameworkStabilizers")
external List<FrameworkStabilizer> get frameworkStabilizers;
```

If your library already has a JS module e.g.,

```dart
@JS('array.utils')
library my_library;
```

Then your library will work without any additional changes.

### Analyzer

*   Static checking of `for in` statements. These will now produce static
    warnings:

    ```dart
    // Not Iterable.
    for (var i in 1234) { ... }

    // String cannot be assigned to int.
    for (int n in <String>["a", "b"]) { ... }
    ```

### Tool Changes

* Pub
  * `pub serve` now provides caching headers that should improve the performance
    of requesting large files multiple times.

  * Both `pub get` and `pub upgrade` now have a `--no-precompile` flag that
    disables precompilation of executables and transformed dependencies.

  * `pub publish` now resolves symlinks when publishing from a Git repository.
    This matches the behavior it always had when publishing a package that
    wasn't in a Git repository.

* Dart Dev Compiler
  * The **experimental** `dartdevc` executable has been added to the SDK.

  * It will help early adopters validate the implementation and provide
    feedback. `dartdevc` **is not** yet ready for production usage.

  * Read more about the Dart Dev Compiler [here][dartdevc].

[dartdevc]: https://github.com/dart-lang/dev_compiler

## 1.15.0 - 2016-03-09

### Core library changes

* `dart:async`
  * Made `StreamView` class a `const` class.

* `dart:core`
  * Added `Uri.queryParametersAll` to handle multiple query parameters with
    the same name.

* `dart:io`
  * Added `SecurityContext.usePrivateKeyBytes`,
    `SecurityContext.useCertificateChainBytes`,
    `SecurityContext.setTrustedCertificatesBytes`, and
    `SecurityContext.setClientAuthoritiesBytes`.
  * **Breaking** The named `directory` argument of
    `SecurityContext.setTrustedCertificates` has been removed.
  * Added support to `SecurityContext` for PKCS12 certificate and key
    containers.
  * All calls in `SecurityContext` that accept certificate data now accept an
    optional named parameter `password`, similar to
    `SecurityContext.usePrivateKeyBytes`, for use as the password for PKCS12
    data.

### Tool changes

* Dartium and content shell
  * The Chrome-based tools that ship as part of the Dart SDK - Dartium and
    content shell - are now based on Chrome version 45 (instead of Chrome 39).
  * Dart browser libraries (`dart:html`, `dart:svg`, etc) *have not* been
    updated.
    * These are still based on Chrome 39.
    * These APIs will be updated in a future release.
  * Note that there are experimental APIs which have changed in the underlying
    browser, and will not work with the older libraries.
    For example, `Element.animate`.

* `dartfmt` - upgraded to v0.2.4
  * Better handling for long collections with comments.
  * Always put member metadata annotations on their own line.
  * Indent functions in named argument lists with non-functions.
  * Force the parameter list to split if a split occurs inside a function-typed
    parameter.
  * Don't force a split for before a single named argument if the argument
    itself splits.

### Service protocol changes

* Fixed a documentation bug where the field `extensionRPCs` in `Isolate`
  was not marked optional.

### Experimental language features
  * Added support for [configuration-specific imports](https://github.com/munificent/dep-interface-libraries/blob/master/Proposal.md).
    On the VM and `dart2js`, they can be enabled with `--conditional-directives`.

    The analyzer requires additional configuration:
    ```yaml
    analyzer:
      language:
        enableConditionalDirectives: true
    ```

    Read about [configuring the analyzer] for more details.

[configuring the analyzer]: https://github.com/dart-lang/sdk/tree/master/pkg/analyzer#configuring-the-analyzer

## 1.14.2 - 2016-02-10

Patch release, resolves three issues:

* VM: Fixed a code generation bug on x64.
  (SDK commit [834b3f02](https://github.com/dart-lang/sdk/commit/834b3f02b6ab740a213fd808e6c6f3269bed80e5))

* `dart:io`: Fixed EOF detection when reading some special device files.
  (SDK issue [25596](https://github.com/dart-lang/sdk/issues/25596))

* Pub: Fixed an error using hosted dependencies in SDK version 1.14.
  (Pub issue [1386](https://github.com/dart-lang/pub/issues/1386))

## 1.14.1 - 2016-02-04

Patch release, resolves one issue:

* Debugger: Fixes a VM crash when a debugger attempts to set a break point
during isolate initialization.
(SDK issue [25618](https://github.com/dart-lang/sdk/issues/25618))

## 1.14.0 - 2016-01-28

### Core library changes
* `dart:async`
  * Added `Future.any` static method.
  * Added `Stream.fromFutures` constructor.

* `dart:convert`
  * `Base64Decoder.convert` now takes optional `start` and `end` parameters.

* `dart:core`
  * Added `current` getter to `StackTrace` class.
  * `Uri` class added support for data URIs
      * Added two new constructors: `dataFromBytes` and `dataFromString`.
      * Added a `data` getter for `data:` URIs with a new `UriData` class for
      the return type.
  * Added `growable` parameter to `List.filled` constructor.
  * Added microsecond support to `DateTime`: `DateTime.microsecond`,
    `DateTime.microsecondsSinceEpoch`, and
    `new DateTime.fromMicrosecondsSinceEpoch`.

* `dart:math`
  * `Random` added a `secure` constructor returning a cryptographically secure
    random generator which reads from the entropy source provided by the
    embedder for every generated random value.

* `dart:io`
  * `Platform` added a static `isIOS` getter and `Platform.operatingSystem` may
    now return `ios`.
  * `Platform` added a static `packageConfig` getter.
  * Added support for WebSocket compression as standardized in RFC 7692.
  * Compression is enabled by default for all WebSocket connections.
      * The optionally named parameter `compression` on the methods
      `WebSocket.connect`, `WebSocket.fromUpgradedSocket`, and
      `WebSocketTransformer.upgrade` and  the `WebSocketTransformer`
      constructor can be used to modify or disable compression using the new
      `CompressionOptions` class.

* `dart:isolate`
  * Added **_experimental_** support for [Package Resolution Configuration].
    * Added `packageConfig` and `packageRoot` instance getters to `Isolate`.
    * Added a `resolvePackageUri` method to `Isolate`.
    * Added named arguments `packageConfig` and `automaticPackageResolution` to
    the `Isolate.spawnUri` constructor.

[Package Resolution Configuration]: https://github.com/dart-lang/dart_enhancement_proposals/blob/master/Accepted/0005%20-%20Package%20Specification/DEP-pkgspec.md

### Tool changes

* `dartfmt`

  * Better line splitting in a variety of cases.

  * Other optimizations and bug fixes.

* Pub

  * **Breaking:** Pub now eagerly emits an error when a pubspec's "name" field
    is not a valid Dart identifier. Since packages with non-identifier names
    were never allowed to be published, and some of them already caused crashes
    when being written to a `.packages` file, this is unlikely to break many
    people in practice.

  * **Breaking:** Support for `barback` versions prior to 0.15.0 (released July
    1)    has been dropped. Pub will no longer install these older barback
    versions.

  * `pub serve` now GZIPs the assets it serves to make load times more similar
    to real-world use-cases.

  * `pub deps` now supports a `--no-dev` flag, which causes it to emit the
    dependency tree as it would be if no `dev_dependencies` were in use. This
    makes it easier to see your package's dependency footprint as your users
    will experience it.

  * `pub global run` now detects when a global executable's SDK constraint is no
    longer met and errors out, rather than trying to run the executable anyway.

  * Pub commands that check whether the lockfile is up-to-date (`pub run`, `pub
    deps`, `pub serve`, and `pub build`) now do additional verification. They
    ensure that any path dependencies' pubspecs haven't been changed, and they
    ensure that the current SDK version is compatible with all dependencies.

  * Fixed a crashing bug when using `pub global run` on a global script that
    didn't exist.

  * Fixed a crashing bug when a pubspec contains a dependency without a source
    declared.

## 1.13.2 - 2016-01-06

Patch release, resolves one issue:

* dart2js: Stack traces are not captured correctly (SDK issue [25235]
(https://github.com/dart-lang/sdk/issues/25235))

## 1.13.1 - 2015-12-17

Patch release, resolves three issues:

* VM type propagation fix: Resolves a potential crash in the Dart VM (SDK commit
 [dff13be]
(https://github.com/dart-lang/sdk/commit/dff13bef8de104d33b04820136da2d80f3c835d7))

* dart2js crash fix: Resolves a crash in pkg/js and dart2js (SDK issue [24974]
(https://github.com/dart-lang/sdk/issues/24974))

* Pub get crash on ARM: Fixes a crash triggered when running 'pub get' on ARM
 processors such as those on a Raspberry Pi (SDK issue [24855]
(https://github.com/dart-lang/sdk/issues/24855))

## 1.13.0 - 2015-11-18

### Core library changes
* `dart:async`
  * `StreamController` added getters for `onListen`, `onPause`, and `onResume`
    with the corresponding new `typedef void ControllerCallback()`.
  * `StreamController` added a getter for `onCancel` with the corresponding
    new `typedef ControllerCancelCallback()`;
  * `StreamTransformer` instances created with `fromHandlers` with no
    `handleError` callback now forward stack traces along with errors to the
    resulting streams.

* `dart:convert`
  * Added support for Base-64 encoding and decoding.
    * Added new classes `Base64Codec`, `Base64Encoder`, and `Base64Decoder`.
    * Added new top-level `const Base64Codec BASE64`.

* `dart:core`
  * `Uri` added `removeFragment` method.
  * `String.allMatches` (implementing `Pattern.allMatches`) is now lazy,
    as all `allMatches` implementations are intended to be.
  * `Resource` is deprecated, and will be removed in a future release.

* `dart:developer`
  * Added `Timeline` class for interacting with Observatory's timeline feature.
  * Added `ServiceExtensionHandler`, `ServiceExtensionResponse`, and `registerExtension` which enable developers to provide their own VM service protocol extensions.

* `dart:html`, `dart:indexed_db`, `dart:svg`, `dart:web_audio`, `dart:web_gl`, `dart:web_sql`
  * The return type of some APIs changed from `double` to `num`. Dartium is now
    using
    JS interop for most operations. JS does not distinguish between numeric
    types, and will return a number as an int if it fits in an int. This will
    mostly cause an error if you assign to something typed `double` in
    checked mode. You may
    need to insert a `toDouble()` call or accept `num`. Examples of APIs that
    are affected include `Element.getBoundingClientRect` and
    `TextMetrics.width`.

* `dart:io`
  * **Breaking:** Secure networking has changed, replacing the NSS library
    with the BoringSSL library. `SecureSocket`, `SecureServerSocket`,
    `RawSecureSocket`,`RawSecureServerSocket`, `HttpClient`, and `HttpServer`
    now all use a `SecurityContext` object which contains the certificates
    and keys used for secure TLS (SSL) networking.

    This is a breaking change for server applications and for some client
    applications. Certificates and keys are loaded into the `SecurityContext`
    from PEM files, instead of from an NSS certificate database. Information
    about how to change applications that use secure networking is at
    https://www.dartlang.org/server/tls-ssl.html

  * `HttpClient` no longer sends URI fragments in the request. This is not
    allowed by the HTTP protocol.
    The `HttpServer` still gracefully receives fragments, but discards them
    before delivering the request.
  * To allow connections to be accepted on the same port across different
    isolates, set the `shared` argument to `true` when creating server socket
    and `HttpServer` instances.
    * The deprecated `ServerSocketReference` and `RawServerSocketReference`
      classes have been removed.
    * The corresponding `reference` properties on `ServerSocket` and
      `RawServerSocket` have been removed.

* `dart:isolate`
  * `spawnUri` added an `environment` named argument.

### Tool changes

* `dart2js` and Dartium now support improved Javascript Interoperability via the
  [js package](https://pub.dartlang.org/packages/js).

* `docgen` and `dartdocgen` no longer ship in the SDK. The `docgen` sources have
   been removed from the repository.

* This is the last release to ship the VM's "legacy debug protocol".
  We intend to remove the legacy debug protocol in Dart VM 1.14.

* The VM's Service Protocol has been updated to version 3.0 to take care
  of a number of issues uncovered by the first few non-observatory
  clients.  This is a potentially breaking change for clients.

* Dartium has been substantially changed. Rather than using C++ calls into
  Chromium internals for DOM operations it now uses JS interop.
  The DOM objects in `dart:html` and related libraries now wrap
  a JavaScript object and delegate operations to it. This should be
  mostly transparent to users. However, performance and memory characteristics
  may be different from previous versions. There may be some changes in which
  DOM objects are wrapped as Dart objects. For example, if you get a reference
  to a Window object, even through JS interop, you will always see it as a
  Dart Window, even when used cross-frame. We expect the change to using
  JS interop will make it much simpler to update to new Chrome versions.

## 1.12.2 - 2015-10-21

### Core library changes

* `dart:io`

  * A memory leak in creation of Process objects is fixed.

## 1.12.1 - 2015-09-08

### Tool changes

* Pub

  * Pub will now respect `.gitignore` when validating a package before it's
    published. For example, if a `LICENSE` file exists but is ignored, that is
    now an error.

  * If the package is in a subdirectory of a Git repository and the entire
    subdirectory is ignored with `.gitignore`, pub will act as though nothing
    was ignored instead of uploading an empty package.

  * The heuristics for determining when `pub get` needs to be run before various
    commands have been improved. There should no longer be false positives when
    non-dependency sections of the pubspec have been modified.

## 1.12.0 - 2015-08-31

### Language changes

* Null-aware operators
    * `??`: if null operator. `expr1 ?? expr2` evaluates to `expr1` if
      not `null`, otherwise `expr2`.
    * `??=`: null-aware assignment. `v ??= expr` causes `v` to be assigned
      `expr` only if `v` is `null`.
    * `x?.p`: null-aware access. `x?.p` evaluates to `x.p` if `x` is not
      `null`, otherwise evaluates to `null`.
    * `x?.m()`: null-aware method invocation. `x?.m()` invokes `m` only
      if `x` is not `null`.

### Core library changes

* `dart:async`
  * `StreamController` added setters for the `onListen`, `onPause`, `onResume`
    and `onCancel` callbacks.

* `dart:convert`
  * `LineSplitter` added a `split` static method returning an `Iterable`.

* `dart:core`
  * `Uri` class now perform path normalization when a URI is created.
    This removes most `..` and `.` sequences from the URI path.
    Purely relative paths (no scheme or authority) are allowed to retain
    some leading "dot" segments.
    Also added `hasAbsolutePath`, `hasEmptyPath`, and `hasScheme` properties.

* `dart:developer`
  * New `log` function to transmit logging events to Observatory.

* `dart:html`
  * `NodeTreeSanitizer` added the `const trusted` field. It can be used
    instead of defining a `NullTreeSanitizer` class when calling
    `setInnerHtml` or other methods that create DOM from text. It is
    also more efficient, skipping the creation of a `DocumentFragment`.

* `dart:io`
  * Added two new file modes, `WRITE_ONLY` and `WRITE_ONLY_APPEND` for
    opening a file write only.
    [eaeecf2](https://github.com/dart-lang/sdk/commit/eaeecf2ed13ba6c7fbfd653c3c592974a7120960)
  * Change stdout/stderr to binary mode on Windows.
    [4205b29](https://github.com/dart-lang/sdk/commit/4205b2997e01f2cea8e2f44c6f46ed6259ab7277)

* `dart:isolate`
  * Added `onError`, `onExit` and `errorsAreFatal` parameters to
    `Isolate.spawnUri`.

* `dart:mirrors`
  * `InstanceMirror.delegate` moved up to `ObjectMirror`.
  * Fix InstanceMirror.getField optimization when the selector is an operator.
  * Fix reflective NoSuchMethodErrors to match their non-reflective
    counterparts when due to argument mismatches. (VM only)

### Tool changes

* Documentation tools

  * `dartdoc` is now the default tool to generate static HTML for API docs.
    [Learn more](https://pub.dartlang.org/packages/dartdoc).

  * `docgen` and `dartdocgen` have been deprecated. Currently plan is to remove
    them in 1.13.

* Formatter (`dartfmt`)

  * Over 50 bugs fixed.

  * Optimized line splitter is much faster and produces better output on
    complex code.

* Observatory
  * Allocation profiling.

  * New feature to display output from logging.

  * Heap snapshot analysis works for 64-bit VMs.

  * Improved ability to inspect typed data, regex and compiled code.

  * Ability to break on all or uncaught exceptions from Observatory's debugger.

  * Ability to set closure-specific breakpoints.

  * 'anext' - step past await/yield.

  * Preserve when a variable has been expanded/unexpanded in the debugger.

  * Keep focus on debugger input box whenever possible.

  * Echo stdout/stderr in the Observatory debugger.  Standalone-only so far.

  * Minor fixes to service protocol documentation.

* Pub

  * **Breaking:** various commands that previously ran `pub get` implicitly no
    longer do so. Instead, they merely check to make sure the ".packages" file
    is newer than the pubspec and the lock file, and fail if it's not.

  * Added support for `--verbosity=error` and `--verbosity=warning`.

  * `pub serve` now collapses multiple GET requests into a single line of
    output. For full output, use `--verbose`.

  * `pub deps` has improved formatting for circular dependencies on the
    entrypoint package.

  * `pub run` and `pub global run`

    * **Breaking:** to match the behavior of the Dart VM, executables no longer
      run in checked mode by default. A `--checked` flag has been added to run
      them in checked mode manually.

    * Faster start time for executables that don't import transformed code.

    * Binstubs for globally-activated executables are now written in the system
      encoding, rather than always in `UTF-8`. To update existing executables,
      run `pub cache repair`.

  * `pub get` and `pub upgrade`

    * Pub will now generate a ".packages" file in addition to the "packages"
      directory when running `pub get` or similar operations, per the
      [package spec proposal][]. Pub now has a `--no-package-symlinks` flag that
      will stop "packages" directories from being generated at all.

    * An issue where HTTP requests were sometimes made even though `--offline`
      was passed has been fixed.

    * A bug with `--offline` that caused an unhelpful error message has been
      fixed.

    * Pub will no longer time out when a package takes a long time to download.

  * `pub publish`

    * Pub will emit a non-zero exit code when it finds a violation while
      publishing.

    * `.gitignore` files will be respected even if the package isn't at the top
      level of the Git repository.

  * Barback integration

    * A crashing bug involving transformers that only apply to non-public code
      has been fixed.

    * A deadlock caused by declaring transformer followed by a lazy transformer
      (such as the built-in `$dart2js` transformer) has been fixed.

    * A stack overflow caused by a transformer being run multiple times on the
      package that defines it has been fixed.

    * A transformer that tries to read a non-existent asset in another package
      will now be re-run if that asset is later created.

[package spec proposal]: https://github.com/lrhn/dep-pkgspec

### VM Service Protocol Changes

* **BREAKING** The service protocol now sends JSON-RPC 2.0-compatible
  server-to-client events. To reflect this, the service protocol version is
  now 2.0.

* The service protocol now includes a `"jsonrpc"` property in its responses, as
  opposed to `"json-rpc"`.

* The service protocol now properly handles requests with non-string ids.
  Numeric ids are no longer converted to strings, and null ids now don't produce
  a response.

* Some RPCs that didn't include a `"jsonrpc"` property in their responses now
  include one.

## 1.11.2 - 2015-08-03

### Core library changes

* Fix a bug where `WebSocket.close()` would crash if called after
  `WebSocket.cancel()`.

## 1.11.1 - 2015-07-02

### Tool changes

* Pub will always load Dart SDK assets from the SDK whose `pub` executable was
  run, even if a `DART_SDK` environment variable is set.

## 1.11.0 - 2015-06-25

### Core library changes

* `dart:core`
  * `Iterable` added an `empty` constructor.
    [dcf0286](https://github.com/dart-lang/sdk/commit/dcf0286f5385187a68ce9e66318d3bf19abf454b)
  * `Iterable` can now be extended directly. An alternative to extending
    `IterableBase` from `dart:collection`.
  * `List` added an `unmodifiable` constructor.
    [r45334](https://code.google.com/p/dart/source/detail?r=45334)
  * `Map` added an `unmodifiable` constructor.
    [r45733](https://code.google.com/p/dart/source/detail?r=45733)
  * `int` added a `gcd` method.
    [a192ef4](https://github.com/dart-lang/sdk/commit/a192ef4acb95fad1aad1887f59eed071eb5e8201)
  * `int` added a `modInverse` method.
    [f6f338c](https://github.com/dart-lang/sdk/commit/f6f338ce67eb8801b350417baacf6d3681b26002)
  * `StackTrace` added a `fromString` constructor.
    [68dd6f6](https://github.com/dart-lang/sdk/commit/68dd6f6338e63d0465041d662e778369c02c2ce6)
  * `Uri` added a `directory` constructor.
    [d8dbb4a](https://github.com/dart-lang/sdk/commit/d8dbb4a60f5e8a7f874c2a4fbf59eaf1a39f4776)
  * List iterators may not throw `ConcurrentModificationError` as eagerly in
    release mode. In checked mode, the modification check is still as eager
    as possible.
    [r45198](https://github.com/dart-lang/sdk/commit/5a79c03)

* `dart:developer` - **NEW**
  * Replaces the deprecated `dart:profiler` library.
  * Adds new functions `debugger` and `inspect`.
    [6e42aec](https://github.com/dart-lang/sdk/blob/6e42aec4f64cf356dde7bad9426e07e0ea5b58d5/sdk/lib/developer/developer.dart)

* `dart:io`
  * `FileSystemEntity` added a `uri` property.
    [8cf32dc](https://github.com/dart-lang/sdk/commit/8cf32dc1a1664b516e57f804524e46e55fae88b2)
  * `Platform` added a `static resolvedExecutable` property.
    [c05c8c6](https://github.com/dart-lang/sdk/commit/c05c8c66069db91cc2fd48691dfc406c818d411d)

* `dart:html`
  * `Element` methods, `appendHtml` and `insertAdjacentHtml` now take `nodeValidator`
    and `treeSanitizer` parameters, and the inputs are consistently
    sanitized.
    [r45818 announcement](https://groups.google.com/a/dartlang.org/forum/#!topic/announce/GVO7EAcPi6A)

* `dart:isolate`
  * **BREAKING** The positional `priority` parameter of `Isolate.ping` and `Isolate.kill` is
    now a named parameter named `priority`.
  * **BREAKING** Removed the `Isolate.AS_EVENT` priority.
  * `Isolate` methods `ping` and `addOnExitListener` now have a named parameter
    `response`.
    [r45092](https://github.com/dart-lang/sdk/commit/1b208bd)
  * `Isolate.spawnUri` added a named argument `checked`.
  * Remove the experimental state of the API.

* `dart:profiler` - **DEPRECATED**
  * This library will be removed in 1.12. Use `dart:developer` instead.

### Tool changes

* This is the first release that does not include the Eclipse-based
  **Dart Editor**.
  See [dartlang.org/tools](https://www.dartlang.org/tools/) for alternatives.
* This is the last release that ships the (unsupported)
  dart2dart (aka `dart2js --output-type=dart`) utility as part
  of dart2js

## 1.10.0 - 2015-04-29

### Core library changes

* `dart:convert`
  * **POTENTIALLY BREAKING** Fix behavior of `HtmlEscape`. It no longer escapes
  no-break space (U+00A0) anywhere or forward slash (`/`, `U+002F`) in element
  context. Slash is still escaped using `HtmlEscapeMode.UNKNOWN`.
  [r45003](https://github.com/dart-lang/sdk/commit/8b8223d),
  [r45153](https://github.com/dart-lang/sdk/commit/8a5d049),
  [r45189](https://github.com/dart-lang/sdk/commit/3c39ad2)

* `dart:core`
  * `Uri.parse` added `start` and `end` positional arguments.

* `dart:html`
  * **POTENTIALLY BREAKING** `CssClassSet` method arguments must now be 'tokens', i.e. non-empty
  strings with no white-space characters. The implementation was incorrect for
  class names containing spaces. The fix is to forbid spaces and provide a
  faster implementation.
  [Announcement](https://groups.google.com/a/dartlang.org/d/msg/announce/jmUI2XJHfC8/UZUCvJH3p2oJ)

* `dart:io`

  * `ProcessResult` now exposes a constructor.
  * `import` and `Isolate.spawnUri` now supports the
    [Data URI scheme](http://en.wikipedia.org/wiki/Data_URI_scheme) on the VM.

## Tool Changes

### pub

  * Running `pub run foo` within a package now runs the `foo` executable defined
    by the `foo` package. The previous behavior ran `bin/foo`. This makes it
    easy to run binaries in dependencies, for instance `pub run test`.

  * On Mac and Linux, signals sent to `pub run` and forwarded to the child
    command.

## 1.9.3 - 2015-04-14

This is a bug fix release which merges a number of commits from `bleeding_edge`.

* dart2js: Addresses as issue with minified Javascript output with CSP enabled -
  [r44453](https://code.google.com/p/dart/source/detail?r=44453)

* Editor: Fixes accidental updating of files in the pub cache during rename
  refactoring - [r44677](https://code.google.com/p/dart/source/detail?r=44677)

* Editor: Fix for
  [issue 23032](https://code.google.com/p/dart/issues/detail?id=23032)
  regarding skipped breakpoints on Windows -
  [r44824](https://code.google.com/p/dart/source/detail?r=44824)

* dart:mirrors: Fix `MethodMirror.source` when the method is on the first line
  in a script -
  [r44957](https://code.google.com/p/dart/source/detail?r=44957),
  [r44976](https://code.google.com/p/dart/source/detail?r=44976)

* pub: Fix for
  [issue 23084](https://code.google.com/p/dart/issues/detail?id=23084):
  Pub can fail to load transformers necessary for local development -
  [r44876](https://code.google.com/p/dart/source/detail?r=44876)

## 1.9.1 - 2015-03-25

### Language changes

* Support for `async`, `await`, `sync*`, `async*`, `yield`, `yield*`, and `await
  for`. See the [the language tour][async] for more details.

* Enum support is fully enabled. See [the language tour][enum] for more details.

[async]: https://www.dartlang.org/docs/dart-up-and-running/ch02.html#asynchrony
[enum]: https://www.dartlang.org/docs/dart-up-and-running/ch02.html#enums

### Tool changes

* The formatter is much more comprehensive and generates much more readable
  code. See [its tool page][dartfmt] for more details.

* The analysis server is integrated into the IntelliJ plugin and the Dart
  editor. This allows analysis to run out-of-process, so that interaction
  remains smooth even for large projects.

* Analysis supports more and better hints, including unused variables and unused
  private members.

[dartfmt]: https://www.dartlang.org/tools/dartfmt/

### Core library changes

#### Highlights

* There's a new model for shared server sockets with no need for a `Socket`
  reference.

* A new, much faster [regular expression engine][regexp].

* The Isolate API now works across the VM and `dart2js`.

[regexp]: http://news.dartlang.org/2015/02/irregexp-dart-vms-new-regexp.html

#### Details

For more information on any of these changes, see the corresponding
documentation on the [Dart API site](http://api.dartlang.org).

* `dart:async`:

  * `Future.wait` added a new named argument, `cleanUp`, which is a callback
    that releases resources allocated by a successful `Future`.

  * The `SynchronousStreamController` class was added as an explicit name for
    the type returned when the `sync` argument is passed to `new
    StreamController`.

* `dart:collection`: The `new SplayTreeSet.from(Iterable)` constructor was
  added.

* `dart:convert`: `Utf8Encoder.convert` and `Utf8Decoder.convert` added optional
  `start` and `end` arguments.

* `dart:core`:

  * `RangeError` added new static helper functions: `checkNotNegative`,
    `checkValidIndex`, `checkValidRange`, and `checkValueInInterval`.

  * `int` added the `modPow` function.

  * `String` added the `replaceFirstMapped` and `replaceRange` functions.

* `dart:io`:

  * Support for locking files to prevent concurrent modification was added. This
    includes the `File.lock`, `File.lockSync`, `File.unlock`, and
    `File.unlockSync` functions as well as the `FileLock` class.

  * Support for starting detached processes by passing the named `mode` argument
    (a `ProcessStartMode`) to `Process.start`. A process can be fully attached,
    fully detached, or detached except for its standard IO streams.

  * `HttpServer.bind` and `HttpServer.bindSecure` added the `v6Only` named
    argument. If this is true, only IPv6 connections will be accepted.

  * `HttpServer.bind`, `HttpServer.bindSecure`, `ServerSocket.bind`,
    `RawServerSocket.bind`, `SecureServerSocket.bind` and
    `RawSecureServerSocket.bind` added the `shared` named argument. If this is
    true, multiple servers or sockets in the same Dart process may bind to the
    same address, and incoming requests will automatically be distributed
    between them.

  * **Deprecation:** the experimental `ServerSocketReference` and
    `RawServerSocketReference` classes, as well as getters that returned them,
    are marked as deprecated. The `shared` named argument should be used
    instead. These will be removed in Dart 1.10.

  * `Socket.connect` and `RawSocket.connect` added the `sourceAddress` named
    argument, which specifies the local address to bind when making a
    connection.

  * The static `Process.killPid` method was added to kill a process with a given
    PID.

  * `Stdout` added the `nonBlocking` instance property, which returns a
    non-blocking `IOSink` that writes to standard output.

* `dart:isolate`:

  * The static getter `Isolate.current` was added.

  * The `Isolate` methods `addOnExitListener`, `removeOnExitListener`,
    `setErrorsFatal`, `addOnErrorListener`, and `removeOnErrorListener` now work
    on the VM.

  * Isolates spawned via `Isolate.spawn` now allow most objects, including
    top-level and static functions, to be sent between them.

## 1.8.5 - 2015-01-21

* Code generation for SIMD on ARM and ARM64 is fixed.

* A possible crash on MIPS with newer GCC toolchains has been prevented.

* A segfault when using `rethrow` was fixed ([issue 21795][]).

[issue 21795]: https://code.google.com/p/dart/issues/detail?id=21795

## 1.8.3 - 2014-12-10

* Breakpoints can be set in the Editor using file suffixes ([issue 21280][]).

* IPv6 addresses are properly handled by `HttpClient` in `dart:io`, fixing a
  crash in pub ([issue 21698][]).

* Issues with the experimental `async`/`await` syntax have been fixed.

* Issues with a set of number operations in the VM have been fixed.

* `ListBase` in `dart:collection` always returns an `Iterable` with the correct
  type argument.

[issue 21280]: https://code.google.com/p/dart/issues/detail?id=21280
[issue 21698]: https://code.google.com/p/dart/issues/detail?id=21698

## 1.8.0 - 2014-11-28

* `dart:collection`: `SplayTree` added the `toSet` function.

* `dart:convert`: The `JsonUtf8Encoder` class was added.

* `dart:core`:

  * The `IndexError` class was added for errors caused by an index being outside
    its expected range.

  * The `new RangeError.index` constructor was added. It forwards to `new
    IndexError`.

  * `RangeError` added three new properties. `invalidProperty` is the value that
    caused the error, and `start` and `end` are the minimum and maximum values
    that the value is allowed to assume.

  * `new RangeError.value` and `new RangeError.range` added an optional
    `message` argument.

  * The `new String.fromCharCodes` constructor added optional `start` and `end`
    arguments.

* `dart:io`:

  * Support was added for the [Application-Layer Protocol Negotiation][alpn]
    extension to the TLS protocol for both the client and server.

  * `SecureSocket.connect`, `SecureServerSocket.bind`,
    `RawSecureSocket.connect`, `RawSecureSocket.secure`,
    `RawSecureSocket.secureServer`, and `RawSecureServerSocket.bind` added a
    `supportedProtocols` named argument for protocol negotiation.

  * `RawSecureServerSocket` added a `supportedProtocols` field.

  * `RawSecureSocket` and `SecureSocket` added a `selectedProtocol` field which
    contains the protocol selected during protocol negotiation.

[alpn]: https://tools.ietf.org/html/rfc7301

## 1.7.0 - 2014-10-15

### Tool changes

* `pub` now generates binstubs for packages that are globally activated so that
  they can be put on the user's `PATH` and used as normal executables. See the
  [`pub global activate` documentation][pub global activate].

* When using `dart2js`, deferred loading now works with multiple Dart apps on
  the same page.

[pub global activate]: https://www.dartlang.org/tools/pub/cmd/pub-global.html#running-a-script-from-your-path

### Core library changes

* `dart:async`: `Zone`, `ZoneDelegate`, and `ZoneSpecification` added the
  `errorCallback` function, which allows errors that have been programmatically
  added to a `Future` or `Stream` to be intercepted.

* `dart:io`:

  * **Breaking change:** `HttpClient.close` must be called for all clients or
    they will keep the Dart process alive until they time out. This fixes the
    handling of persistent connections. Previously, the client would shut down
    immediately after a request.

  * **Breaking change:** `HttpServer` no longer compresses all traffic by
    default. The new `autoCompress` property can be set to `true` to re-enable
    compression.

* `dart:isolate`: `Isolate.spawnUri` added the optional `packageRoot` argument,
  which controls how it resolves `package:` URIs.<|MERGE_RESOLUTION|>--- conflicted
+++ resolved
@@ -1,5 +1,3 @@
-<<<<<<< HEAD
-=======
 ## 2.12.0
 
 ### Language
@@ -245,7 +243,6 @@
 [#44072]: https://github.com/dart-lang/sdk/issues/44072
 [dart tool]: https://dart.dev/tools/dart-tool
 
->>>>>>> 33cba2d3
 ## 2.10.5 - 2020-01-21
 
 This is a patch release that fixes a crash in the Dart VM. (issue [#44563][]).
@@ -292,11 +289,7 @@
 
 This is a patch release that fixes the following issues:
 * crashes when developing Flutter applications (issue [#43464][]).
-<<<<<<< HEAD
-* non-deterministicall weird program behaviour and/or crashes (issue
-=======
 * non-deterministic incorrect program behaviour and/or crashes (issue
->>>>>>> 33cba2d3
   [flutter/flutter#66672][]).
 * uncaught TypeErrors in DDC (issue [#43661][]).
 
