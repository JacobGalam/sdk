--- conflicted
+++ resolved
@@ -29,22 +29,11 @@
 #  * Deprecating an old ABI version:
 #     - increase OLDEST_SUPPORTED_ABI_VERSION to the version that is supported.
 #
-<<<<<<< HEAD
 CHANNEL stable
-MAJOR 2
-MINOR 7
-PATCH 2
-PRERELEASE 0
-PRERELEASE_PATCH 0
-ABI_VERSION 24
-OLDEST_SUPPORTED_ABI_VERSION 23
-=======
-CHANNEL beta
 MAJOR 2
 MINOR 8
 PATCH 0
-PRERELEASE 20
-PRERELEASE_PATCH 11
+PRERELEASE 0
+PRERELEASE_PATCH 0
 ABI_VERSION 32
-OLDEST_SUPPORTED_ABI_VERSION 32
->>>>>>> 4a07fd31
+OLDEST_SUPPORTED_ABI_VERSION 32