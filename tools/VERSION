# This file is used by tools/utils.py to generate version strings.
# The numbers are changed as follows:
#
#  * New release cycle has begun (i.e. stable release was just made):
#     - increase MINOR by 1
#     - set "PATCH 0"
#     - set "PRERELEASE 0"
#     - set "PRERELEASE_PATCH 0"
#
#  * Doing a push-to-trunk from bleeding_edge:
#    (The first push-to-trunk in the release cycle will set PRERELEASE to 0)
#     - increase PRERELEASE by 1
#     - set "PRERELEASE_PATCH 0"
#
#  * Doing a cherry-pick to trunk:
#     - increase PRERELEASE_PATCH by 1
#
#  * Making a stable release (i.e. new stable branch):
#     - set "PRERELEASE 0"
#     - set "PRERELEASE_PATCH 0"
#    The new stable release version will sort higher than the prereleases.
#
#  * Making cherry-picks to stable channel
#     - increase PATCH by 1
#
#  * Making a change to the ABI:
#     - increase ABI_VERSION by 1
#
#  * Deprecating an old ABI version:
#     - increase OLDEST_SUPPORTED_ABI_VERSION to the version that is supported.
#
<<<<<<< HEAD
CHANNEL stable
MAJOR 2
MINOR 5
PATCH 2
PRERELEASE 0
PRERELEASE_PATCH 0
ABI_VERSION 11
OLDEST_SUPPORTED_ABI_VERSION 11
=======
CHANNEL dev
MAJOR 2
MINOR 6
PATCH 0
PRERELEASE 8
PRERELEASE_PATCH 2
ABI_VERSION 19
OLDEST_SUPPORTED_ABI_VERSION 18
>>>>>>> 1a844e42
<|MERGE_RESOLUTION|>--- conflicted
+++ resolved
@@ -29,22 +29,11 @@
 #  * Deprecating an old ABI version:
 #     - increase OLDEST_SUPPORTED_ABI_VERSION to the version that is supported.
 #
-<<<<<<< HEAD
 CHANNEL stable
-MAJOR 2
-MINOR 5
-PATCH 2
-PRERELEASE 0
-PRERELEASE_PATCH 0
-ABI_VERSION 11
-OLDEST_SUPPORTED_ABI_VERSION 11
-=======
-CHANNEL dev
 MAJOR 2
 MINOR 6
 PATCH 0
-PRERELEASE 8
-PRERELEASE_PATCH 2
+PRERELEASE 0
+PRERELEASE_PATCH 0
 ABI_VERSION 19
-OLDEST_SUPPORTED_ABI_VERSION 18
->>>>>>> 1a844e42
+OLDEST_SUPPORTED_ABI_VERSION 18