--- conflicted
+++ resolved
@@ -23,25 +23,17 @@
 #  * Making cherry-picks to stable channel
 #     - increase PATCH by 1
 #
-<<<<<<< HEAD
-CHANNEL stable
-=======
 #  * Making a change to the ABI:
 #     - increase ABI_VERSION by 1
 #
 #  * Deprecating an old ABI version:
 #     - increase OLDEST_SUPPORTED_ABI_VERSION to the version that is supported.
 #
-CHANNEL dev
->>>>>>> 18b6e510
+CHANNEL stable
 MAJOR 2
 MINOR 3
 PATCH 0
 PRERELEASE 0
-<<<<<<< HEAD
 PRERELEASE_PATCH 0
-=======
-PRERELEASE_PATCH 5
 ABI_VERSION 4
-OLDEST_SUPPORTED_ABI_VERSION 1
->>>>>>> 18b6e510
+OLDEST_SUPPORTED_ABI_VERSION 1