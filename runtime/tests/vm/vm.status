--- conflicted
+++ resolved
@@ -258,7 +258,7 @@
 [ ($compiler == dartk || $compiler == dartkb) && ($hot_reload || $hot_reload_rollback) ]
 dart/data_uri_spawn_test: Skip # Timeout
 
-[ $compiler != dartk && $compiler != none ]
+[ $compiler != dartk && $compiler != dartkb && $compiler != none ]
 dart/appjit*: SkipByDesign # Test needs to run from source
 
 [ $compiler == dartkp && ($runtime == dart_precompiled || $runtime == vm) ]
@@ -277,13 +277,6 @@
 dart/inline_stack_frame_test: Skip
 dart/optimized_stacktrace_line_test: Skip
 
-<<<<<<< HEAD
-[ ($arch == simarm || $arch == simarm64 || $arch == simdbc || $arch == simdbc64) && $compiler == dartk ]
-dart/appjit*: SkipSlow # DFE too slow
-dart/script_determinism_test: SkipSlow # DFE too slow
-
-=======
->>>>>>> f9ebf212
 # Profiler is completely disabled in SIMDBC builds.
 # On the simluator stack traces produced by the Profiler do not match
 # up with the real Dart stack trace and hence we don't get correct
