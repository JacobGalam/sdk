// Copyright (c) 2012, the Dart project authors.  Please see the AUTHORS file
// for details. All rights reserved. Use of this source code is governed by a
// BSD-style license that can be found in the LICENSE file.

#include "vm/bootstrap_natives.h"

#include "vm/object.h"
<<<<<<< HEAD

namespace dart {

DEFINE_NATIVE_ENTRY(Identical_comparison, 2) {
  GET_NATIVE_ARGUMENT(Instance, a, arguments->NativeArgAt(0));
  GET_NATIVE_ARGUMENT(Instance, b, arguments->NativeArgAt(1));
  return Bool::Get(a.IsIdenticalTo(b)).raw();
=======
#include "vm/report.h"

namespace dart {

DECLARE_FLAG(bool, warn_on_javascript_compatibility);

DEFINE_NATIVE_ENTRY(Identical_comparison, 2) {
  GET_NATIVE_ARGUMENT(Instance, a, arguments->NativeArgAt(0));
  GET_NATIVE_ARGUMENT(Instance, b, arguments->NativeArgAt(1));
  const bool is_identical = a.IsIdenticalTo(b);
  if (FLAG_warn_on_javascript_compatibility) {
    if (!is_identical) {
      if (a.IsString()) {
        if (String::Cast(a).Equals(b)) {
          Report::JSWarningFromNative(
              true,  // Identical_comparison is static.
              "strings that are equal are also identical");
        }
      } else if (a.IsInteger()) {
        if (b.IsDouble()) {
          const int64_t a_value = Integer::Cast(a).AsInt64Value();
          const double b_value = Double::Cast(b).value();
          if (a_value == floor(b_value)) {
            Report::JSWarningFromNative(
                true,  // Identical_comparison is static.
                "integer value and integral double value that are equal "
                "are also identical");
          }
        }
      } else if (a.IsDouble()) {
        if (b.IsInteger()) {
          const double a_value = Double::Cast(a).value();
          const int64_t b_value = Integer::Cast(b).AsInt64Value();
          if (floor(a_value) == b_value) {
            Report::JSWarningFromNative(
                true,  // Identical_comparison is static.
                "integral double value and integer value that are equal "
                "are also identical");
          }
        }
      }
    }
  }
  return Bool::Get(is_identical).raw();
>>>>>>> 6bd9b19c
}

}  // namespace dart<|MERGE_RESOLUTION|>--- conflicted
+++ resolved
@@ -5,15 +5,6 @@
 #include "vm/bootstrap_natives.h"
 
 #include "vm/object.h"
-<<<<<<< HEAD
-
-namespace dart {
-
-DEFINE_NATIVE_ENTRY(Identical_comparison, 2) {
-  GET_NATIVE_ARGUMENT(Instance, a, arguments->NativeArgAt(0));
-  GET_NATIVE_ARGUMENT(Instance, b, arguments->NativeArgAt(1));
-  return Bool::Get(a.IsIdenticalTo(b)).raw();
-=======
 #include "vm/report.h"
 
 namespace dart {
@@ -58,7 +49,6 @@
     }
   }
   return Bool::Get(is_identical).raw();
->>>>>>> 6bd9b19c
 }
 
 }  // namespace dart