--- conflicted
+++ resolved
@@ -21,10 +21,7 @@
 #include "vm/object_store.h"
 #include "vm/port.h"
 #include "vm/profiler.h"
-<<<<<<< HEAD
-=======
 #include "vm/symbols.h"
->>>>>>> 192df7e8
 
 
 namespace dart {
@@ -694,42 +691,6 @@
 }
 
 
-<<<<<<< HEAD
-#define CHECK_COLLECTION_ID_BOUNDS(collection, length, arg, id, js)            \
-  if (!GetIntegerId(arg, &id)) {                                               \
-    PrintError(js, "Must specify collection object id: %s/id", collection);    \
-    return;                                                                    \
-  }                                                                            \
-  if ((id < 0) || (id >= length)) {                                            \
-    PrintError(js, "%s id (%" Pd ") must be in [0, %" Pd ").", collection, id, \
-                                                               length);        \
-    return;                                                                    \
-  }
-
-
-static bool GetIntegerId(const char* s, intptr_t* id, int base = 10) {
-  if ((s == NULL) || (*s == '\0')) {
-    // Empty string.
-    return false;
-  }
-  if (id == NULL) {
-    // No id pointer.
-    return false;
-  }
-  intptr_t r = 0;
-  char* end_ptr = NULL;
-  r = strtol(s, &end_ptr, base);
-  if (end_ptr == s) {
-    // String was not advanced at all, cannot be valid.
-    return false;
-  }
-  *id = r;
-  return true;
-}
-
-
-=======
->>>>>>> 192df7e8
 static bool GetUnsignedIntegerId(const char* s, uintptr_t* id, int base = 10) {
   if ((s == NULL) || (*s == '\0')) {
     // Empty string.
@@ -751,210 +712,116 @@
 }
 
 
-<<<<<<< HEAD
-static void HandleClassesClosures(Isolate* isolate, const Class& cls,
-=======
 static bool HandleClassesClosures(Isolate* isolate, const Class& cls,
->>>>>>> 192df7e8
                                   JSONStream* js) {
   intptr_t id;
   if (js->num_arguments() > 4) {
     PrintError(js, "Command too long");
-<<<<<<< HEAD
-    return;
+    return true;
   }
   if (!GetIntegerId(js->GetArgument(3), &id)) {
     PrintError(js, "Must specify collection object id: closures/id");
-    return;
-=======
-    return true;
-  }
-  if (!GetIntegerId(js->GetArgument(3), &id)) {
-    PrintError(js, "Must specify collection object id: closures/id");
-    return true;
->>>>>>> 192df7e8
+    return true;
   }
   Function& func = Function::Handle();
   func ^= cls.ClosureFunctionFromIndex(id);
   if (func.IsNull()) {
     PrintError(js, "Closure function %" Pd " not found", id);
-<<<<<<< HEAD
-    return;
+    return true;
   }
   func.PrintToJSONStream(js, false);
-}
-
-
-static void HandleClassesDispatchers(Isolate* isolate, const Class& cls,
-=======
-    return true;
-  }
-  func.PrintToJSONStream(js, false);
   return true;
 }
 
 
 static bool HandleClassesDispatchers(Isolate* isolate, const Class& cls,
->>>>>>> 192df7e8
                                      JSONStream* js) {
   intptr_t id;
   if (js->num_arguments() > 4) {
     PrintError(js, "Command too long");
-<<<<<<< HEAD
-    return;
+    return true;
   }
   if (!GetIntegerId(js->GetArgument(3), &id)) {
     PrintError(js, "Must specify collection object id: dispatchers/id");
-    return;
-=======
-    return true;
-  }
-  if (!GetIntegerId(js->GetArgument(3), &id)) {
-    PrintError(js, "Must specify collection object id: dispatchers/id");
-    return true;
->>>>>>> 192df7e8
+    return true;
   }
   Function& func = Function::Handle();
   func ^= cls.InvocationDispatcherFunctionFromIndex(id);
   if (func.IsNull()) {
     PrintError(js, "Dispatcher %" Pd " not found", id);
-<<<<<<< HEAD
-    return;
+    return true;
   }
   func.PrintToJSONStream(js, false);
-}
-
-
-static void HandleClassesFunctions(Isolate* isolate, const Class& cls,
-=======
-    return true;
-  }
-  func.PrintToJSONStream(js, false);
   return true;
 }
 
 
 static bool HandleClassesFunctions(Isolate* isolate, const Class& cls,
->>>>>>> 192df7e8
                                    JSONStream* js) {
   intptr_t id;
   if (js->num_arguments() > 4) {
     PrintError(js, "Command too long");
-<<<<<<< HEAD
-    return;
+    return true;
   }
   if (!GetIntegerId(js->GetArgument(3), &id)) {
     PrintError(js, "Must specify collection object id: functions/id");
-    return;
-=======
-    return true;
-  }
-  if (!GetIntegerId(js->GetArgument(3), &id)) {
-    PrintError(js, "Must specify collection object id: functions/id");
-    return true;
->>>>>>> 192df7e8
+    return true;
   }
   Function& func = Function::Handle();
   func ^= cls.FunctionFromIndex(id);
   if (func.IsNull()) {
     PrintError(js, "Function %" Pd " not found", id);
-<<<<<<< HEAD
-    return;
+    return true;
   }
   func.PrintToJSONStream(js, false);
-}
-
-
-static void HandleClassesImplicitClosures(Isolate* isolate, const Class& cls,
-=======
-    return true;
-  }
-  func.PrintToJSONStream(js, false);
   return true;
 }
 
 
 static bool HandleClassesImplicitClosures(Isolate* isolate, const Class& cls,
->>>>>>> 192df7e8
                                           JSONStream* js) {
   intptr_t id;
   if (js->num_arguments() > 4) {
     PrintError(js, "Command too long");
-<<<<<<< HEAD
-    return;
+    return true;
   }
   if (!GetIntegerId(js->GetArgument(3), &id)) {
     PrintError(js, "Must specify collection object id: implicit_closures/id");
-    return;
-=======
-    return true;
-  }
-  if (!GetIntegerId(js->GetArgument(3), &id)) {
-    PrintError(js, "Must specify collection object id: implicit_closures/id");
-    return true;
->>>>>>> 192df7e8
+    return true;
   }
   Function& func = Function::Handle();
   func ^= cls.ImplicitClosureFunctionFromIndex(id);
   if (func.IsNull()) {
     PrintError(js, "Implicit closure function %" Pd " not found", id);
-<<<<<<< HEAD
-    return;
+    return true;
   }
   func.PrintToJSONStream(js, false);
-}
-
-
-static void HandleClassesFields(Isolate* isolate, const Class& cls,
-=======
-    return true;
-  }
-  func.PrintToJSONStream(js, false);
   return true;
 }
 
 
 static bool HandleClassesFields(Isolate* isolate, const Class& cls,
->>>>>>> 192df7e8
                                 JSONStream* js) {
   intptr_t id;
   if (js->num_arguments() > 4) {
     PrintError(js, "Command too long");
-<<<<<<< HEAD
-    return;
+    return true;
   }
   if (!GetIntegerId(js->GetArgument(3), &id)) {
     PrintError(js, "Must specify collection object id: fields/id");
-    return;
-=======
-    return true;
-  }
-  if (!GetIntegerId(js->GetArgument(3), &id)) {
-    PrintError(js, "Must specify collection object id: fields/id");
-    return true;
->>>>>>> 192df7e8
+    return true;
   }
   Field& field = Field::Handle(cls.FieldFromIndex(id));
   if (field.IsNull()) {
     PrintError(js, "Field %" Pd " not found", id);
-<<<<<<< HEAD
-    return;
+    return true;
   }
   field.PrintToJSONStream(js, false);
-}
-
-
-static void HandleClasses(Isolate* isolate, JSONStream* js) {
-=======
-    return true;
-  }
-  field.PrintToJSONStream(js, false);
   return true;
 }
 
 
 static bool HandleClasses(Isolate* isolate, JSONStream* js) {
->>>>>>> 192df7e8
   if (js->num_arguments() == 1) {
     ClassTable* table = isolate->class_table();
     table->PrintToJSONStream(js);
@@ -964,45 +831,16 @@
   intptr_t id;
   if (!GetIntegerId(js->GetArgument(1), &id)) {
     PrintError(js, "Must specify collection object id: /classes/id");
-<<<<<<< HEAD
-    return;
-=======
-    return true;
->>>>>>> 192df7e8
+    return true;
   }
   ClassTable* table = isolate->class_table();
   if (!table->IsValidIndex(id)) {
     PrintError(js, "%" Pd " is not a valid class id.", id);;
-<<<<<<< HEAD
-    return;
-=======
-    return true;
->>>>>>> 192df7e8
+    return true;
   }
   Class& cls = Class::Handle(table->At(id));
   if (js->num_arguments() == 2) {
     cls.PrintToJSONStream(js, false);
-<<<<<<< HEAD
-    return;
-  } else if (js->num_arguments() >= 3) {
-    const char* second = js->GetArgument(2);
-    if (!strcmp(second, "closures")) {
-      HandleClassesClosures(isolate, cls, js);
-    } else if (!strcmp(second, "fields")) {
-      HandleClassesFields(isolate, cls, js);
-    } else if (!strcmp(second, "functions")) {
-      HandleClassesFunctions(isolate, cls, js);
-    } else if (!strcmp(second, "implicit_closures")) {
-      HandleClassesImplicitClosures(isolate, cls, js);
-    } else if (!strcmp(second, "dispatchers")) {
-      HandleClassesDispatchers(isolate, cls, js);
-    } else {
-      PrintError(js, "Invalid sub collection %s", second);
-    }
-    return;
-  }
-  UNREACHABLE();
-=======
     return true;
   } else if (js->num_arguments() >= 3) {
     const char* second = js->GetArgument(2);
@@ -1023,7 +861,6 @@
   }
   UNREACHABLE();
   return true;
->>>>>>> 192df7e8
 }
 
 
@@ -1056,27 +893,7 @@
 }
 
 
-<<<<<<< HEAD
-static void HandleLibraries(Isolate* isolate, JSONStream* js) {
-  // TODO(johnmccutchan): Support fields and functions on libraries.
-  REQUIRE_COLLECTION_ID("libraries");
-  const GrowableObjectArray& libs =
-      GrowableObjectArray::Handle(isolate->object_store()->libraries());
-  ASSERT(!libs.IsNull());
-  intptr_t id = 0;
-  CHECK_COLLECTION_ID_BOUNDS("libraries", libs.Length(), js->GetArgument(1),
-                             id, js);
-  Library& lib = Library::Handle();
-  lib ^= libs.At(id);
-  ASSERT(!lib.IsNull());
-  lib.PrintToJSONStream(js, false);
-}
-
-
-static void HandleObjects(Isolate* isolate, JSONStream* js) {
-=======
 static bool HandleObjects(Isolate* isolate, JSONStream* js) {
->>>>>>> 192df7e8
   REQUIRE_COLLECTION_ID("objects");
   ASSERT(js->num_arguments() >= 2);
   ObjectIdRing* ring = isolate->object_id_ring();
@@ -1084,11 +901,7 @@
   intptr_t id = -1;
   if (!GetIntegerId(js->GetArgument(1), &id)) {
     Object::null_object().PrintToJSONStream(js, false);
-<<<<<<< HEAD
-    return;
-=======
-    return true;
->>>>>>> 192df7e8
+    return true;
   }
   Object& obj = Object::Handle(ring->GetObjectForId(id));
   obj.PrintToJSONStream(js, false);
@@ -1155,81 +968,6 @@
 }
 
 
-<<<<<<< HEAD
-
-static void HandleScriptsEnumerate(Isolate* isolate, JSONStream* js) {
-  JSONObject jsobj(js);
-  jsobj.AddProperty("type", "ScriptList");
-  {
-    JSONArray members(&jsobj, "members");
-    const GrowableObjectArray& libs =
-      GrowableObjectArray::Handle(isolate->object_store()->libraries());
-    int num_libs = libs.Length();
-    Library &lib = Library::Handle();
-    Script& script = Script::Handle();
-    for (intptr_t i = 0; i < num_libs; i++) {
-      lib ^= libs.At(i);
-      ASSERT(!lib.IsNull());
-      ASSERT(Smi::IsValid(lib.index()));
-      const Array& loaded_scripts = Array::Handle(lib.LoadedScripts());
-      ASSERT(!loaded_scripts.IsNull());
-      intptr_t num_scripts = loaded_scripts.Length();
-      for (intptr_t i = 0; i < num_scripts; i++) {
-        script ^= loaded_scripts.At(i);
-        members.AddValue(script);
-      }
-    }
-  }
-}
-
-
-static void HandleScriptsFetch(Isolate* isolate, JSONStream* js) {
-  const GrowableObjectArray& libs =
-    GrowableObjectArray::Handle(isolate->object_store()->libraries());
-  int num_libs = libs.Length();
-  Library &lib = Library::Handle();
-  Script& script = Script::Handle();
-  String& url = String::Handle();
-  const String& id = String::Handle(String::New(js->GetArgument(1)));
-  ASSERT(!id.IsNull());
-  // The id is the url of the script % encoded, decode it.
-  String& requested_url = String::Handle(String::DecodeURI(id));
-  for (intptr_t i = 0; i < num_libs; i++) {
-    lib ^= libs.At(i);
-    ASSERT(!lib.IsNull());
-    ASSERT(Smi::IsValid(lib.index()));
-    const Array& loaded_scripts = Array::Handle(lib.LoadedScripts());
-    ASSERT(!loaded_scripts.IsNull());
-    intptr_t num_scripts = loaded_scripts.Length();
-    for (intptr_t i = 0; i < num_scripts; i++) {
-      script ^= loaded_scripts.At(i);
-      ASSERT(!script.IsNull());
-      url ^= script.url();
-      if (url.Equals(requested_url)) {
-        script.PrintToJSONStream(js, false);
-        return;
-      }
-    }
-  }
-  PrintError(js, "Cannot find script %s\n", requested_url.ToCString());
-}
-
-
-static void HandleScripts(Isolate* isolate, JSONStream* js) {
-  if (js->num_arguments() == 1) {
-    // Enumerate all scripts.
-    HandleScriptsEnumerate(isolate, js);
-  } else if (js->num_arguments() == 2) {
-    // Fetch specific script.
-    HandleScriptsFetch(isolate, js);
-  } else {
-    PrintError(js, "Command too long");
-  }
-}
-
-
-static void HandleDebug(Isolate* isolate, JSONStream* js) {
-=======
 static bool HandleScripts(Isolate* isolate, JSONStream* js) {
   if (js->num_arguments() == 1) {
     // Enumerate all scripts.
@@ -1245,7 +983,6 @@
 
 
 static bool HandleDebug(Isolate* isolate, JSONStream* js) {
->>>>>>> 192df7e8
   if (js->num_arguments() == 1) {
     PrintError(js, "Must specify a subcommand");
     return true;
@@ -1301,34 +1038,6 @@
 }
 
 
-<<<<<<< HEAD
-static void HandleCode(Isolate* isolate, JSONStream* js) {
-  REQUIRE_COLLECTION_ID("code");
-  uintptr_t pc;
-  if (!GetUnsignedIntegerId(js->GetArgument(1), &pc, 16)) {
-    PrintError(js, "Must specify code address: code/c0deadd0.");
-    return;
-  }
-  Code& code = Code::Handle(Code::LookupCode(pc));
-  if (code.IsNull()) {
-    PrintError(js, "Could not find code at %" Px "", pc);
-    return;
-  }
-  code.PrintToJSONStream(js, false);
-}
-
-
-static void HandleProfile(Isolate* isolate, JSONStream* js) {
-  Profiler::PrintToJSONStream(isolate, js, true);
-}
-
-
-static ServiceMessageHandlerEntry __message_handlers[] = {
-  { "_echo", HandleEcho },
-  { "classes", HandleClasses },
-  { "code", HandleCode },
-  { "cpu", HandleCpu },
-=======
 static bool HandleProfile(Isolate* isolate, JSONStream* js) {
   Profiler::PrintToJSONStream(isolate, js, true);
   return true;
@@ -1339,7 +1048,6 @@
   { "_echo", HandleIsolateEcho },
   { "classes", HandleClasses },
   { "code", HandleCode },
->>>>>>> 192df7e8
   { "debug", HandleDebug },
   { "libraries", HandleLibraries },
   { "library", HandleLibrary },
