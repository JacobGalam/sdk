--- conflicted
+++ resolved
@@ -115,11 +115,8 @@
   intptr_t AllocateBlockId() { return ++last_used_block_id_; }
   void SetInitialBlockId(intptr_t id) { last_used_block_id_ = id; }
 
-<<<<<<< HEAD
-=======
   intptr_t GetNextDeoptId() const;
 
->>>>>>> d824acbf
   intptr_t context_level() const;
 
   void IncrementLoopDepth() { ++loop_depth_; }
