--- conflicted
+++ resolved
@@ -243,11 +243,7 @@
   }
 
   bool NeedExternalGC() {
-<<<<<<< HEAD
-    return used_in_words_ + ExternalInWords() > max_capacity_in_words_;
-=======
     return UsedInWords() + ExternalInWords() > max_capacity_in_words_;
->>>>>>> da02c016
   }
 
   void WriteProtect(bool read_only);
