--- conflicted
+++ resolved
@@ -1043,6 +1043,7 @@
   void InlineBailout(const char* reason);
 
   TranslationHelper translation_helper_;
+  Thread* thread_;
   Zone* zone_;
 
   // The node we are currently compiling (e.g. FunctionNode, Constructor,
@@ -1059,8 +1060,6 @@
   intptr_t next_block_id_;
   intptr_t AllocateBlockId() { return next_block_id_++; }
 
-<<<<<<< HEAD
-=======
   intptr_t GetNextDeoptId() {
     intptr_t deopt_id = thread_->GetNextDeoptId();
     if (context_level_array_ != NULL) {
@@ -1071,7 +1070,6 @@
     return deopt_id;
   }
 
->>>>>>> d824acbf
   intptr_t next_function_id_;
   intptr_t AllocateFunctionId() { return next_function_id_++; }
 
