--- conflicted
+++ resolved
@@ -778,12 +778,8 @@
   }
 
   @override
-<<<<<<< HEAD
-  Object getConfigurationData(ResultDescriptor key) => _configurationData[key];
-=======
   Object getConfigurationData(ResultDescriptor key) =>
       _configurationData[key] ?? key?.defaultValue;
->>>>>>> d9397d8a
 
   @override
   TimestampedData<String> getContents(Source source) {
@@ -1042,12 +1038,6 @@
   }
 
   /**
-<<<<<<< HEAD
-   * Invalidate analysis cache.
-   */
-  void invalidateCachedResults() {
-    _cache = createCacheFromSourceFactory(_sourceFactory);
-=======
    * Invalidate analysis cache and notify work managers that they have work
    * to do.
    */
@@ -1056,7 +1046,6 @@
     for (WorkManager workManager in workManagers) {
       workManager.onAnalysisOptionsChanged();
     }
->>>>>>> d9397d8a
   }
 
   @override
