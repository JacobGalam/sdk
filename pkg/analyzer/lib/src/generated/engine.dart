// Copyright (c) 2014, the Dart project authors.  Please see the AUTHORS file
// for details. All rights reserved. Use of this source code is governed by a
// BSD-style license that can be found in the LICENSE file.

library engine;

import 'dart:async';
import 'dart:collection';
import 'dart:math' as math;

import 'package:analyzer/source/embedder.dart';
import 'package:analyzer/src/cancelable_future.dart';
import 'package:analyzer/src/context/cache.dart' as cache;
import 'package:analyzer/src/context/context.dart' as newContext;
import 'package:analyzer/src/generated/incremental_resolution_validator.dart';
import 'package:analyzer/src/plugin/command_line_plugin.dart';
import 'package:analyzer/src/plugin/engine_plugin.dart';
import 'package:analyzer/src/plugin/options_plugin.dart';
import 'package:analyzer/src/services/lint.dart';
import 'package:analyzer/src/task/manager.dart';
import 'package:analyzer/task/dart.dart';
import 'package:analyzer/task/model.dart' as newContext;
import 'package:analyzer/task/model.dart';
import 'package:html/dom.dart' show Document;
import 'package:path/path.dart' as pathos;
import 'package:plugin/manager.dart';
import 'package:plugin/plugin.dart';

import '../../instrumentation/instrumentation.dart';
import 'ast.dart';
import 'constant.dart';
import 'element.dart';
import 'error.dart';
import 'error_verifier.dart';
import 'html.dart' as ht;
import 'incremental_resolver.dart'
    show IncrementalResolver, PoorMansIncrementalResolver;
import 'incremental_scanner.dart';
import 'java_core.dart';
import 'java_engine.dart';
import 'parser.dart' show Parser, IncrementalParser;
import 'resolver.dart';
import 'scanner.dart';
import 'sdk.dart' show DartSdk;
import 'source.dart';
import 'utilities_collection.dart';
import 'utilities_general.dart';

/**
 * Used by [AnalysisOptions] to allow function bodies to be analyzed in some
 * sources but not others.
 */
typedef bool AnalyzeFunctionBodiesPredicate(Source source);

/**
 * Type of callback functions used by PendingFuture.  Functions of this type
 * should perform a computation based on the data in [sourceEntry] and return
 * it.  If the computation can't be performed yet because more analysis is
 * needed, null should be returned.
 *
 * The function may also throw an exception, in which case the corresponding
 * future will be completed with failure.
 *
 * Since this function is called while the state of analysis is being updated,
 * it should be free of side effects so that it doesn't cause reentrant
 * changes to the analysis state.
 */
typedef T PendingFutureComputer<T>(SourceEntry sourceEntry);

/**
 * An LRU cache of information related to analysis.
 */
class AnalysisCache {
  /**
   * A flag used to control whether trace information should be produced when
   * the content of the cache is modified.
   */
  static bool _TRACE_CHANGES = false;

  /**
   * A list containing the partitions of which this cache is comprised.
   */
  final List<CachePartition> _partitions;

  /**
   * Initialize a newly created cache to have the given [_partitions]. The
   * partitions will be searched in the order in which they appear in the list,
   * so the most specific partition (usually an [SdkCachePartition]) should be
   * first and the most general (usually a [UniversalCachePartition]) last.
   */
  AnalysisCache(this._partitions);

  /**
   * Return the number of entries in this cache that have an AST associated with
   * them.
   */
  int get astSize => _partitions[_partitions.length - 1].astSize;

  /**
   * Return information about each of the partitions in this cache.
   */
  List<AnalysisContextStatistics_PartitionData> get partitionData {
    int count = _partitions.length;
    List<AnalysisContextStatistics_PartitionData> data =
        new List<AnalysisContextStatistics_PartitionData>(count);
    for (int i = 0; i < count; i++) {
      CachePartition partition = _partitions[i];
      data[i] = new AnalysisContextStatisticsImpl_PartitionDataImpl(
          partition.astSize, partition.map.length);
    }
    return data;
  }

  /**
   * Record that the AST associated with the given [source] was just read from
   * the cache.
   */
  void accessedAst(Source source) {
    int count = _partitions.length;
    for (int i = 0; i < count; i++) {
      if (_partitions[i].contains(source)) {
        _partitions[i].accessedAst(source);
        return;
      }
    }
  }

  /**
   * Return the entry associated with the given [source].
   */
  SourceEntry get(Source source) {
    int count = _partitions.length;
    for (int i = 0; i < count; i++) {
      if (_partitions[i].contains(source)) {
        return _partitions[i].get(source);
      }
    }
    //
    // We should never get to this point because the last partition should
    // always be a universal partition, except in the case of the SDK context,
    // in which case the source should always be part of the SDK.
    //
    return null;
  }

  /**
   * Return context that owns the given [source].
   */
  InternalAnalysisContext getContextFor(Source source) {
    int count = _partitions.length;
    for (int i = 0; i < count; i++) {
      if (_partitions[i].contains(source)) {
        return _partitions[i].context;
      }
    }
    //
    // We should never get to this point because the last partition should
    // always be a universal partition, except in the case of the SDK context,
    // in which case the source should always be part of the SDK.
    //
    AnalysisEngine.instance.logger.logInformation(
        "Could not find context for ${source.fullName}",
        new CaughtException(new AnalysisException(), null));
    return null;
  }

  /**
   * Return an iterator returning all of the map entries mapping sources to
   * cache entries.
   */
  MapIterator<Source, SourceEntry> iterator() {
    int count = _partitions.length;
    List<Map<Source, SourceEntry>> maps =
        new List<Map<Source, SourceEntry>>(count);
    for (int i = 0; i < count; i++) {
      maps[i] = _partitions[i].map;
    }
    return new MultipleMapIterator<Source, SourceEntry>(maps);
  }

  /**
   * Associate the given [entry] with the given [source].
   */
  void put(Source source, SourceEntry entry) {
    entry.fixExceptionState();
    int count = _partitions.length;
    for (int i = 0; i < count; i++) {
      if (_partitions[i].contains(source)) {
        if (_TRACE_CHANGES) {
          try {
            SourceEntry oldEntry = _partitions[i].get(source);
            if (oldEntry == null) {
              AnalysisEngine.instance.logger.logInformation(
                  "Added a cache entry for '${source.fullName}'.");
            } else {
              AnalysisEngine.instance.logger.logInformation(
                  "Modified the cache entry for ${source.fullName}'. Diff = ${entry.getDiff(oldEntry)}");
            }
          } catch (exception) {
            // Ignored
            JavaSystem.currentTimeMillis();
          }
        }
        _partitions[i].put(source, entry);
        return;
      }
    }
  }

  /**
   * Remove all information related to the given [source] from this cache.
   * Return the entry associated with the source, or `null` if there was cache
   * entry for the source.
   */
  SourceEntry remove(Source source) {
    int count = _partitions.length;
    for (int i = 0; i < count; i++) {
      if (_partitions[i].contains(source)) {
        if (_TRACE_CHANGES) {
          try {
            AnalysisEngine.instance.logger.logInformation(
                "Removed the cache entry for ${source.fullName}'.");
          } catch (exception) {
            // Ignored
            JavaSystem.currentTimeMillis();
          }
        }
        return _partitions[i].remove(source);
      }
    }
    return null;
  }

  /**
   * Record that the AST associated with the given [source] was just removed
   * from the cache.
   */
  void removedAst(Source source) {
    int count = _partitions.length;
    for (int i = 0; i < count; i++) {
      if (_partitions[i].contains(source)) {
        _partitions[i].removedAst(source);
        return;
      }
    }
  }

  /**
   * Return the number of sources that are mapped to cache entries.
   */
  int size() {
    int size = 0;
    int count = _partitions.length;
    for (int i = 0; i < count; i++) {
      size += _partitions[i].size();
    }
    return size;
  }

  /**
   * Record that the AST associated with the given [source] was just stored to
   * the cache.
   */
  void storedAst(Source source) {
    int count = _partitions.length;
    for (int i = 0; i < count; i++) {
      if (_partitions[i].contains(source)) {
        _partitions[i].storedAst(source);
        return;
      }
    }
  }
}

/**
 * A context in which a single analysis can be performed and incrementally
 * maintained. The context includes such information as the version of the SDK
 * being analyzed against as well as the package-root used to resolve 'package:'
 * URI's. (Both of which are known indirectly through the [SourceFactory].)
 *
 * An analysis context also represents the state of the analysis, which includes
 * knowing which sources have been included in the analysis (either directly or
 * indirectly) and the results of the analysis. Sources must be added and
 * removed from the context using the method [applyChanges], which is also used
 * to notify the context when sources have been modified and, consequently,
 * previously known results might have been invalidated.
 *
 * There are two ways to access the results of the analysis. The most common is
 * to use one of the 'get' methods to access the results. The 'get' methods have
 * the advantage that they will always return quickly, but have the disadvantage
 * that if the results are not currently available they will return either
 * nothing or in some cases an incomplete result. The second way to access
 * results is by using one of the 'compute' methods. The 'compute' methods will
 * always attempt to compute the requested results but might block the caller
 * for a significant period of time.
 *
 * When results have been invalidated, have never been computed (as is the case
 * for newly added sources), or have been removed from the cache, they are
 * <b>not</b> automatically recreated. They will only be recreated if one of the
 * 'compute' methods is invoked.
 *
 * However, this is not always acceptable. Some clients need to keep the
 * analysis results up-to-date. For such clients there is a mechanism that
 * allows them to incrementally perform needed analysis and get notified of the
 * consequent changes to the analysis results. This mechanism is realized by the
 * method [performAnalysisTask].
 *
 * Analysis engine allows for having more than one context. This can be used,
 * for example, to perform one analysis based on the state of files on disk and
 * a separate analysis based on the state of those files in open editors. It can
 * also be used to perform an analysis based on a proposed future state, such as
 * the state after a refactoring.
 */
abstract class AnalysisContext {
  /**
   * An empty list of contexts.
   */
  static const List<AnalysisContext> EMPTY_LIST = const <AnalysisContext>[];

  /**
   * Return the set of analysis options controlling the behavior of this
   * context. Clients should not modify the returned set of options. The options
   * should only be set by invoking the method [setAnalysisOptions].
   */
  AnalysisOptions get analysisOptions;

  /**
   * Set the set of analysis options controlling the behavior of this context to
   * the given [options]. Clients can safely assume that all necessary analysis
   * results have been invalidated.
   */
  void set analysisOptions(AnalysisOptions options);

  /**
   * Set the order in which sources will be analyzed by [performAnalysisTask] to
   * match the order of the sources in the given list of [sources]. If a source
   * that needs to be analyzed is not contained in the list, then it will be
   * treated as if it were at the end of the list. If the list is empty (or
   * `null`) then no sources will be given priority over other sources.
   *
   * Changes made to the list after this method returns will <b>not</b> be
   * reflected in the priority order.
   */
  void set analysisPriorityOrder(List<Source> sources);

  /**
   * Return the set of declared variables used when computing constant values.
   */
  DeclaredVariables get declaredVariables;

  /**
   * Return a list containing all of the sources known to this context that
   * represent HTML files. The contents of the list can be incomplete.
   */
  List<Source> get htmlSources;

  /**
   * The stream that is notified when a source either starts or stops being
   * analyzed implicitly.
   */
  Stream<ImplicitAnalysisEvent> get implicitAnalysisEvents;

  /**
   * Returns `true` if this context was disposed using [dispose].
   */
  bool get isDisposed;

  /**
   * Return a list containing all of the sources known to this context that
   * represent the defining compilation unit of a library that can be run within
   * a browser. The sources that are returned represent libraries that have a
   * 'main' method and are either referenced by an HTML file or import, directly
   * or indirectly, a client-only library. The contents of the list can be
   * incomplete.
   */
  List<Source> get launchableClientLibrarySources;

  /**
   * Return a list containing all of the sources known to this context that
   * represent the defining compilation unit of a library that can be run
   * outside of a browser. The contents of the list can be incomplete.
   */
  List<Source> get launchableServerLibrarySources;

  /**
   * Return a list containing all of the sources known to this context that
   * represent the defining compilation unit of a library. The contents of the
   * list can be incomplete.
   */
  List<Source> get librarySources;

  /**
   * Return a client-provided name used to identify this context, or `null` if
   * the client has not provided a name.
   */
  String get name;

  /**
   * Set the client-provided name used to identify this context to the given
   * [name].
   */
  set name(String name);

  /**
   * The stream that is notified when sources have been added or removed,
   * or the source's content has changed.
   */
  Stream<SourcesChangedEvent> get onSourcesChanged;

  /**
   * Return the source factory used to create the sources that can be analyzed
   * in this context.
   */
  SourceFactory get sourceFactory;

  /**
   * Set the source factory used to create the sources that can be analyzed in
   * this context to the given source [factory]. Clients can safely assume that
   * all analysis results have been invalidated.
   */
  void set sourceFactory(SourceFactory factory);

  /**
   * Return a list containing all of the sources known to this context.
   */
  List<Source> get sources;

  /**
   * Return a type provider for this context or throw [AnalysisException] if
   * either `dart:core` or `dart:async` cannot be resolved.
   */
  TypeProvider get typeProvider;

  /**
   * Return a type system for this context.
   */
  TypeSystem get typeSystem;

  /**
   * Add the given [listener] to the list of objects that are to be notified
   * when various analysis results are produced in this context.
   */
  void addListener(AnalysisListener listener);

  /**
   * Apply the given [delta] to change the level of analysis that will be
   * performed for the sources known to this context.
   */
  void applyAnalysisDelta(AnalysisDelta delta);

  /**
   * Apply the changes specified by the given [changeSet] to this context. Any
   * analysis results that have been invalidated by these changes will be
   * removed.
   */
  ApplyChangesStatus applyChanges(ChangeSet changeSet);

  /**
   * Return the documentation comment for the given [element] as it appears in
   * the original source (complete with the beginning and ending delimiters) for
   * block documentation comments, or lines starting with `"///"` and separated
   * with `"\n"` characters for end-of-line documentation comments, or `null` if
   * the element does not have a documentation comment associated with it. This
   * can be a long-running operation if the information needed to access the
   * comment is not cached.
   *
   * Throws an [AnalysisException] if the documentation comment could not be
   * determined because the analysis could not be performed.
   *
   * <b>Note:</b> This method cannot be used in an async environment.
   */
  String computeDocumentationComment(Element element);

  /**
   * Return a list containing all of the errors associated with the given
   * [source]. If the errors are not already known then the source will be
   * analyzed in order to determine the errors associated with it.
   *
   * Throws an [AnalysisException] if the errors could not be determined because
   * the analysis could not be performed.
   *
   * <b>Note:</b> This method cannot be used in an async environment.
   *
   * See [getErrors].
   */
  List<AnalysisError> computeErrors(Source source);

  /**
   * Return the element model corresponding to the HTML file defined by the
   * given [source]. If the element model does not yet exist it will be created.
   * The process of creating an element model for an HTML file can be
   * long-running, depending on the size of the file and the number of libraries
   * that are defined in it (via script tags) that also need to have a model
   * built for them.
   *
   * Throws AnalysisException if the element model could not be determined
   * because the analysis could not be performed.
   *
   * <b>Note:</b> This method cannot be used in an async environment.
   *
   * See [getHtmlElement].
   */
  @deprecated
  HtmlElement computeHtmlElement(Source source);

  /**
   * Return the kind of the given [source], computing it's kind if it is not
   * already known. Return [SourceKind.UNKNOWN] if the source is not contained
   * in this context.
   *
   * <b>Note:</b> This method cannot be used in an async environment.
   *
   * See [getKindOf].
   */
  SourceKind computeKindOf(Source source);

  /**
   * Return the element model corresponding to the library defined by the given
   * [source]. If the element model does not yet exist it will be created. The
   * process of creating an element model for a library can long-running,
   * depending on the size of the library and the number of libraries that are
   * imported into it that also need to have a model built for them.
   *
   * Throws an [AnalysisException] if the element model could not be determined
   * because the analysis could not be performed.
   *
   * <b>Note:</b> This method cannot be used in an async environment.
   *
   * See [getLibraryElement].
   */
  LibraryElement computeLibraryElement(Source source);

  /**
   * Return the line information for the given [source], or `null` if the source
   * is not of a recognized kind (neither a Dart nor HTML file). If the line
   * information was not previously known it will be created. The line
   * information is used to map offsets from the beginning of the source to line
   * and column pairs.
   *
   * Throws an [AnalysisException] if the line information could not be
   * determined because the analysis could not be performed.
   *
   * <b>Note:</b> This method cannot be used in an async environment.
   *
   * See [getLineInfo].
   */
  LineInfo computeLineInfo(Source source);

  /**
   * Return a future which will be completed with the fully resolved AST for a
   * single compilation unit within the given library, once that AST is up to
   * date.
   *
   * If the resolved AST can't be computed for some reason, the future will be
   * completed with an error.  One possible error is AnalysisNotScheduledError,
   * which means that the resolved AST can't be computed because the given
   * source file is not scheduled to be analyzed within the context of the
   * given library.
   */
  CancelableFuture<CompilationUnit> computeResolvedCompilationUnitAsync(
      Source source, Source librarySource);

  /**
   * Perform work until the given [result] has been computed for the given
   * [target]. Return the computed value.
   */
  Object /*V*/ computeResult(
      AnalysisTarget target, ResultDescriptor /*<V>*/ result);

  /**
   * Notifies the context that the client is going to stop using this context.
   */
  void dispose();

  /**
   * Return `true` if the given [source] exists.
   *
   * This method should be used rather than the method [Source.exists] because
   * contexts can have local overrides of the content of a source that the
   * source is not aware of and a source with local content is considered to
   * exist even if there is no file on disk.
   */
  bool exists(Source source);

  /**
   * Return the element model corresponding to the compilation unit defined by
   * the given [unitSource] in the library defined by the given [librarySource],
   * or `null` if the element model does not currently exist or if the library
   * cannot be analyzed for some reason.
   */
  CompilationUnitElement getCompilationUnitElement(
      Source unitSource, Source librarySource);

  /**
<<<<<<< HEAD
   * Return configuration data associated with the given key or `null` if no
   * state has been associated with the given [key].
=======
   * Return configuration data associated with the given key or the [key]'s
   * default value if no state has been associated.
>>>>>>> d9397d8a
   *
   * See [setConfigurationData].
   */
  Object getConfigurationData(ResultDescriptor key);

  /**
   * Return the contents and timestamp of the given [source].
   *
   * This method should be used rather than the method [Source.getContents]
   * because contexts can have local overrides of the content of a source that
   * the source is not aware of.
   */
  TimestampedData<String> getContents(Source source);

  /**
   * Return the element referenced by the given [location], or `null` if the
   * element is not immediately available or if there is no element with the
   * given location. The latter condition can occur, for example, if the
   * location describes an element from a different context or if the element
   * has been removed from this context as a result of some change since it was
   * originally obtained.
   */
  Element getElement(ElementLocation location);

  /**
   * Return an analysis error info containing the list of all of the errors and
   * the line info associated with the given [source]. The list of errors will
   * be empty if the source is not known to this context or if there are no
   * errors in the source. The errors contained in the list can be incomplete.
   *
   * See [computeErrors].
   */
  AnalysisErrorInfo getErrors(Source source);

  /**
   * Return the element model corresponding to the HTML file defined by the
   * given [source], or `null` if the source does not represent an HTML file,
   * the element representing the file has not yet been created, or the analysis
   * of the HTML file failed for some reason.
   *
   * See [computeHtmlElement].
   */
  @deprecated
  HtmlElement getHtmlElement(Source source);

  /**
   * Return the sources for the HTML files that reference the compilation unit
   * with the given [source]. If the source does not represent a Dart source or
   * is not known to this context, the returned list will be empty. The contents
   * of the list can be incomplete.
   */
  List<Source> getHtmlFilesReferencing(Source source);

  /**
   * Return the kind of the given [source], or `null` if the kind is not known
   * to this context.
   *
   * See [computeKindOf].
   */
  SourceKind getKindOf(Source source);

  /**
   * Return the sources for the defining compilation units of any libraries of
   * which the given [source] is a part. The list will normally contain a single
   * library because most Dart sources are only included in a single library,
   * but it is possible to have a part that is contained in multiple identically
   * named libraries. If the source represents the defining compilation unit of
   * a library, then the returned list will contain the given source as its only
   * element. If the source does not represent a Dart source or is not known to
   * this context, the returned list will be empty. The contents of the list can
   * be incomplete.
   */
  List<Source> getLibrariesContaining(Source source);

  /**
   * Return the sources for the defining compilation units of any libraries that
   * depend on the library defined by the given [librarySource]. One library
   * depends on another if it either imports or exports that library.
   */
  List<Source> getLibrariesDependingOn(Source librarySource);

  /**
   * Return the sources for the defining compilation units of any libraries that
   * are referenced from the HTML file defined by the given [htmlSource].
   */
  List<Source> getLibrariesReferencedFromHtml(Source htmlSource);

  /**
   * Return the element model corresponding to the library defined by the given
   * [source], or `null` if the element model does not currently exist or if the
   * library cannot be analyzed for some reason.
   */
  LibraryElement getLibraryElement(Source source);

  /**
   * Return the line information for the given [source], or `null` if the line
   * information is not known. The line information is used to map offsets from
   * the beginning of the source to line and column pairs.
   *
   * See [computeLineInfo].
   */
  LineInfo getLineInfo(Source source);

  /**
   * Return the modification stamp for the [source], or a negative value if the
   * source does not exist. A modification stamp is a non-negative integer with
   * the property that if the contents of the source have not been modified
   * since the last time the modification stamp was accessed then the same value
   * will be returned, but if the contents of the source have been modified one
   * or more times (even if the net change is zero) the stamps will be different.
   *
   * This method should be used rather than the method
   * [Source.getModificationStamp] because contexts can have local overrides of
   * the content of a source that the source is not aware of.
   */
  int getModificationStamp(Source source);

  /**
   * Return a fully resolved AST for the compilation unit defined by the given
   * [unitSource] within the given [library], or `null` if the resolved AST is
   * not already computed.
   *
   * See [resolveCompilationUnit].
   */
  CompilationUnit getResolvedCompilationUnit(
      Source unitSource, LibraryElement library);

  /**
   * Return a fully resolved AST for the compilation unit defined by the given
   * [unitSource] within the library defined by the given [librarySource], or
   * `null` if the resolved AST is not already computed.
   *
   * See [resolveCompilationUnit2].
   */
  CompilationUnit getResolvedCompilationUnit2(
      Source unitSource, Source librarySource);

  /**
   * Return the fully resolved HTML unit defined by the given [htmlSource], or
   * `null` if the resolved unit is not already computed.
   *
   * See [resolveHtmlUnit].
   */
  @deprecated
  ht.HtmlUnit getResolvedHtmlUnit(Source htmlSource);

  /**
   * Return the value of the given [result] for the given [target].
   *
   * If the corresponding [target] does not exist, or the [result] is not
   * computed yet, then the default value is returned.
   */
  Object /*V*/ getResult(
      AnalysisTarget target, ResultDescriptor /*<V>*/ result);

  /**
   * Return a list of the sources being analyzed in this context whose full path
   * is equal to the given [path].
   */
  List<Source> getSourcesWithFullName(String path);

  /**
   * Invalidates hints in the given [librarySource] and included parts.
   */
  void invalidateLibraryHints(Source librarySource);

  /**
   * Return `true` if the given [librarySource] is known to be the defining
   * compilation unit of a library that can be run on a client (references
   * 'dart:html', either directly or indirectly).
   *
   * <b>Note:</b> In addition to the expected case of returning `false` if the
   * source is known to be a library that cannot be run on a client, this method
   * will also return `false` if the source is not known to be a library or if
   * we do not know whether it can be run on a client.
   */
  bool isClientLibrary(Source librarySource);

  /**
   * Return `true` if the given [librarySource] is known to be the defining
   * compilation unit of a library that can be run on the server (does not
   * reference 'dart:html', either directly or indirectly).
   *
   * <b>Note:</b> In addition to the expected case of returning `false` if the
   * source is known to be a library that cannot be run on the server, this
   * method will also return `false` if the source is not known to be a library
   * or if we do not know whether it can be run on the server.
   */
  bool isServerLibrary(Source librarySource);

  /**
   * Return the stream that is notified when a new value for the given
   * [descriptor] is computed.
   */
  Stream<ComputedResult> onResultComputed(ResultDescriptor descriptor);

  /**
   * Parse the content of the given [source] to produce an AST structure. The
   * resulting AST structure may or may not be resolved, and may have a slightly
   * different structure depending upon whether it is resolved.
   *
   * Throws an [AnalysisException] if the analysis could not be performed
   *
   * <b>Note:</b> This method cannot be used in an async environment.
   */
  CompilationUnit parseCompilationUnit(Source source);

  /**
   * Parse a single HTML [source] to produce a document model.
   *
   * Throws an [AnalysisException] if the analysis could not be performed
   *
   * <b>Note:</b> This method cannot be used in an async environment.
   */
  Document parseHtmlDocument(Source source);

  /**
   * Parse a single HTML [source] to produce an AST structure. The resulting
   * HTML AST structure may or may not be resolved, and may have a slightly
   * different structure depending upon whether it is resolved.
   *
   * Throws an [AnalysisException] if the analysis could not be performed
   *
   * <b>Note:</b> This method cannot be used in an async environment.
   */
  @deprecated // use parseHtmlDocument(source)
  ht.HtmlUnit parseHtmlUnit(Source source);

  /**
   * Perform the next unit of work required to keep the analysis results
   * up-to-date and return information about the consequent changes to the
   * analysis results. This method can be long running.
   *
   * The implementation that uses the task model notifies subscribers of
   * [onResultComputed] about computed results.
   *
   * The following results are computed for Dart sources.
   *
   * 1. For explicit and implicit sources:
   *    [PARSED_UNIT]
   *    [RESOLVED_UNIT]
   *
   * 2. For explicit sources:
   *    [DART_ERRORS].
   *
   * 3. For explicit and implicit library sources:
   *    [LIBRARY_ELEMENT].
   */
  AnalysisResult performAnalysisTask();

  /**
   * Remove the given [listener] from the list of objects that are to be
   * notified when various analysis results are produced in this context.
   */
  void removeListener(AnalysisListener listener);

  /**
   * Return a fully resolved AST for the compilation unit defined by the given
   * [unitSource] within the given [library].
   *
   * Throws an [AnalysisException] if the analysis could not be performed.
   *
   * <b>Note:</b> This method cannot be used in an async environment.
   *
   * See [getResolvedCompilationUnit].
   */
  CompilationUnit resolveCompilationUnit(
      Source unitSource, LibraryElement library);

  /**
   * Return a fully resolved AST for the compilation unit defined by the given
   * [unitSource] within the library defined by the given [librarySource].
   *
   * Throws an [AnalysisException] if the analysis could not be performed.
   *
   * <b>Note:</b> This method cannot be used in an async environment.
   *
   * See [getResolvedCompilationUnit2].
   */
  CompilationUnit resolveCompilationUnit2(
      Source unitSource, Source librarySource);

  /**
   * Parse and resolve a single [htmlSource] within the given context to produce
   * a fully resolved AST.
   *
   * Throws an [AnalysisException] if the analysis could not be performed.
   *
   * <b>Note:</b> This method cannot be used in an async environment.
   */
  @deprecated
  ht.HtmlUnit resolveHtmlUnit(Source htmlSource);

  /**
   * Set the contents of the given [source] to the given [contents] and mark the
   * source as having changed. The additional [offset] and [length] information
   * is used by the context to determine what reanalysis is necessary.
   */
  void setChangedContents(
      Source source, String contents, int offset, int oldLength, int newLength);

  /**
   * Associate this configuration [data] object with the given descriptor [key].
   *
   * See [getConfigurationData].
   */
  void setConfigurationData(ResultDescriptor key, Object data);

  /**
   * Set the contents of the given [source] to the given [contents] and mark the
   * source as having changed. This has the effect of overriding the default
   * contents of the source. If the contents are `null` the override is removed
   * so that the default contents will be returned.
   */
  void setContents(Source source, String contents);

  /**
   * Check the cache for any invalid entries (entries whose modification time
   * does not match the modification time of the source associated with the
   * entry). Invalid entries will be marked as invalid so that the source will
   * be re-analyzed. Return `true` if at least one entry was invalid.
   */
  bool validateCacheConsistency();
}

/**
 * An [AnalysisContext].
 */
class AnalysisContextImpl implements InternalAnalysisContext {
  /**
   * The difference between the maximum cache size and the maximum priority
   * order size. The priority list must be capped so that it is less than the
   * cache size. Failure to do so can result in an infinite loop in
   * performAnalysisTask() because re-caching one AST structure can cause
   * another priority source's AST structure to be flushed.
   */
  static int _PRIORITY_ORDER_SIZE_DELTA = 4;

  /**
   * A flag indicating whether trace output should be produced as analysis tasks
   * are performed. Used for debugging.
   */
  static bool _TRACE_PERFORM_TASK = false;

  /**
   * The next context identifier.
   */
  static int _NEXT_ID = 0;

  /**
   * The unique identifier of this context.
   */
  final int _id = _NEXT_ID++;

  /**
   * A client-provided name used to identify this context, or `null` if the
   * client has not provided a name.
   */
  String name;

  /**
   * Configuration data associated with this context.
   */
  final HashMap<ResultDescriptor, Object> _configurationData =
      new HashMap<ResultDescriptor, Object>();

  /**
   * The set of analysis options controlling the behavior of this context.
   */
  AnalysisOptionsImpl _options = new AnalysisOptionsImpl();

  /// The embedder yaml locator for this context.
  EmbedderYamlLocator _embedderYamlLocator = new EmbedderYamlLocator(null);

  /**
   * A flag indicating whether errors related to implicitly analyzed sources
   * should be generated and reported.
   */
  bool _generateImplicitErrors = true;

  /**
   * A flag indicating whether errors related to sources in the SDK should be
   * generated and reported.
   */
  bool _generateSdkErrors = true;

  /**
   * A flag indicating whether this context is disposed.
   */
  bool _disposed = false;

  /**
   * A cache of content used to override the default content of a source.
   */
  ContentCache _contentCache = new ContentCache();

  /**
   * The source factory used to create the sources that can be analyzed in this
   * context.
   */
  SourceFactory _sourceFactory;

  /**
   * The set of declared variables used when computing constant values.
   */
  DeclaredVariables _declaredVariables = new DeclaredVariables();

  /**
   * A source representing the core library.
   */
  Source _coreLibrarySource;

  /**
   * A source representing the async library.
   */
  Source _asyncLibrarySource;

  /**
   * The partition that contains analysis results that are not shared with other
   * contexts.
   */
  CachePartition _privatePartition;

  /**
   * A table mapping the sources known to the context to the information known
   * about the source.
   */
  AnalysisCache _cache;

  /**
   * A list containing sources for which data should not be flushed.
   */
  List<Source> _priorityOrder = Source.EMPTY_LIST;

  /**
   * A map from all sources for which there are futures pending to a list of
   * the corresponding PendingFuture objects.  These sources will be analyzed
   * in the same way as priority sources, except with higher priority.
   *
   * TODO(paulberry): since the size of this map is not constrained (as it is
   * for _priorityOrder), we run the risk of creating an analysis loop if
   * re-caching one AST structure causes the AST structure for another source
   * with pending futures to be flushed.  However, this is unlikely to happen
   * in practice since sources are removed from this hash set as soon as their
   * futures have completed.
   */
  HashMap<Source, List<PendingFuture>> _pendingFutureSources =
      new HashMap<Source, List<PendingFuture>>();

  /**
   * A list containing sources whose AST structure is needed in order to resolve
   * the next library to be resolved.
   */
  HashSet<Source> _neededForResolution = null;

  /**
   * A table mapping sources to the change notices that are waiting to be
   * returned related to that source.
   */
  HashMap<Source, ChangeNoticeImpl> _pendingNotices =
      new HashMap<Source, ChangeNoticeImpl>();

  /**
   * The object used to record the results of performing an analysis task.
   */
  AnalysisContextImpl_AnalysisTaskResultRecorder _resultRecorder;

  /**
   * Cached information used in incremental analysis or `null` if none.
   */
  IncrementalAnalysisCache _incrementalAnalysisCache;

  /**
   * The [TypeProvider] for this context, `null` if not yet created.
   */
  TypeProvider _typeProvider;

  /**
   * The [TypeSystem] for this context, `null` if not yet created.
   */
  TypeSystem _typeSystem;

  /**
   * The object used to manage the list of sources that need to be analyzed.
   */
  WorkManager _workManager = new WorkManager();

  /**
   * The [Stopwatch] of the current "perform tasks cycle".
   */
  Stopwatch _performAnalysisTaskStopwatch;

  /**
   * The controller for sending [SourcesChangedEvent]s.
   */
  StreamController<SourcesChangedEvent> _onSourcesChangedController;

  /**
   * A subscription for a stream of events indicating when files are (and are
   * not) being implicitly analyzed.
   */
  StreamController<ImplicitAnalysisEvent> _implicitAnalysisEventsController;

  /**
   * The listeners that are to be notified when various analysis results are
   * produced in this context.
   */
  List<AnalysisListener> _listeners = new List<AnalysisListener>();

  /**
   * The most recently incrementally resolved source, or `null` when it was
   * already validated, or the most recent change was not incrementally resolved.
   */
  Source incrementalResolutionValidation_lastUnitSource;

  /**
   * The most recently incrementally resolved library source, or `null` when it
   * was already validated, or the most recent change was not incrementally
   * resolved.
   */
  Source incrementalResolutionValidation_lastLibrarySource;

  /**
   * The result of incremental resolution result of
   * [incrementalResolutionValidation_lastSource].
   */
  CompilationUnit incrementalResolutionValidation_lastUnit;

  /**
   * A factory to override how the [ResolverVisitor] is created.
   */
  ResolverVisitorFactory resolverVisitorFactory;

  /**
   * A factory to override how the [TypeResolverVisitor] is created.
   */
  TypeResolverVisitorFactory typeResolverVisitorFactory;

  /**
   * A factory to override how [LibraryResolver] is created.
   */
  LibraryResolverFactory libraryResolverFactory;

  /**
   * Initialize a newly created analysis context.
   */
  AnalysisContextImpl() {
    _resultRecorder = new AnalysisContextImpl_AnalysisTaskResultRecorder(this);
    _privatePartition = new UniversalCachePartition(
        this,
        AnalysisOptionsImpl.DEFAULT_CACHE_SIZE,
        new AnalysisContextImpl_ContextRetentionPolicy(this));
    _cache = createCacheFromSourceFactory(null);
    _onSourcesChangedController =
        new StreamController<SourcesChangedEvent>.broadcast();
    _implicitAnalysisEventsController =
        new StreamController<ImplicitAnalysisEvent>.broadcast();
  }

  @override
  AnalysisCache get analysisCache => _cache;

  @override
  AnalysisOptions get analysisOptions => _options;

  @override
  EmbedderYamlLocator get embedderYamlLocator => _embedderYamlLocator;

  @override
  void set analysisOptions(AnalysisOptions options) {
    bool needsRecompute = this._options.analyzeFunctionBodiesPredicate !=
            options.analyzeFunctionBodiesPredicate ||
        this._options.generateImplicitErrors !=
            options.generateImplicitErrors ||
        this._options.generateSdkErrors != options.generateSdkErrors ||
        this._options.dart2jsHint != options.dart2jsHint ||
        (this._options.hint && !options.hint) ||
        this._options.preserveComments != options.preserveComments ||
        this._options.strongMode != options.strongMode ||
        this._options.enableStrictCallChecks !=
            options.enableStrictCallChecks ||
        this._options.enableSuperMixins != options.enableSuperMixins;
    int cacheSize = options.cacheSize;
    if (this._options.cacheSize != cacheSize) {
      this._options.cacheSize = cacheSize;
      //cache.setMaxCacheSize(cacheSize);
      _privatePartition.maxCacheSize = cacheSize;
      //
      // Cap the size of the priority list to being less than the cache size.
      // Failure to do so can result in an infinite loop in
      // performAnalysisTask() because re-caching one AST structure
      // can cause another priority source's AST structure to be flushed.
      //
      // TODO(brianwilkerson) Remove this constraint when the new task model is
      // implemented.
      //
      int maxPriorityOrderSize = cacheSize - _PRIORITY_ORDER_SIZE_DELTA;
      if (_priorityOrder.length > maxPriorityOrderSize) {
        _priorityOrder = _priorityOrder.sublist(0, maxPriorityOrderSize);
      }
    }
    this._options.analyzeFunctionBodiesPredicate =
        options.analyzeFunctionBodiesPredicate;
    this._options.generateImplicitErrors = options.generateImplicitErrors;
    this._options.generateSdkErrors = options.generateSdkErrors;
    this._options.dart2jsHint = options.dart2jsHint;
    this._options.enableStrictCallChecks = options.enableStrictCallChecks;
    this._options.enableSuperMixins = options.enableSuperMixins;
    this._options.hint = options.hint;
    this._options.incremental = options.incremental;
    this._options.incrementalApi = options.incrementalApi;
    this._options.incrementalValidation = options.incrementalValidation;
    this._options.lint = options.lint;
    this._options.preserveComments = options.preserveComments;
    this._options.strongMode = options.strongMode;
    _generateImplicitErrors = options.generateImplicitErrors;
    _generateSdkErrors = options.generateSdkErrors;
    if (needsRecompute) {
      _invalidateAllLocalResolutionInformation(false);
    }
  }

  @override
  void set analysisPriorityOrder(List<Source> sources) {
    if (sources == null || sources.isEmpty) {
      _priorityOrder = Source.EMPTY_LIST;
    } else {
      while (sources.remove(null)) {
        // Nothing else to do.
      }
      if (sources.isEmpty) {
        _priorityOrder = Source.EMPTY_LIST;
      }
      //
      // Cap the size of the priority list to being less than the cache size.
      // Failure to do so can result in an infinite loop in
      // performAnalysisTask() because re-caching one AST structure
      // can cause another priority source's AST structure to be flushed.
      //
      int count = math.min(
          sources.length, _options.cacheSize - _PRIORITY_ORDER_SIZE_DELTA);
      _priorityOrder = new List<Source>(count);
      for (int i = 0; i < count; i++) {
        _priorityOrder[i] = sources[i];
      }
      // Ensure entries for every priority source.
      for (var source in _priorityOrder) {
        SourceEntry entry = _getReadableSourceEntry(source);
        if (entry == null) {
          _createSourceEntry(source, false);
        }
      }
    }
  }

  @override
  set contentCache(ContentCache value) {
    _contentCache = value;
  }

  @override
  DeclaredVariables get declaredVariables => _declaredVariables;

  @override
  List<AnalysisTarget> get explicitTargets {
    List<AnalysisTarget> targets = <AnalysisTarget>[];
    MapIterator<Source, SourceEntry> iterator = _cache.iterator();
    while (iterator.moveNext()) {
      if (iterator.value.explicitlyAdded) {
        targets.add(iterator.key);
      }
    }
    return targets;
  }

  @override
  List<Source> get htmlSources => _getSources(SourceKind.HTML);

  @override
  Stream<ImplicitAnalysisEvent> get implicitAnalysisEvents =>
      _implicitAnalysisEventsController.stream;

  @override
  bool get isDisposed => _disposed;

  @override
  List<Source> get launchableClientLibrarySources {
    // TODO(brianwilkerson) This needs to filter out libraries that do not
    // reference dart:html, either directly or indirectly.
    List<Source> sources = new List<Source>();
    MapIterator<Source, SourceEntry> iterator = _cache.iterator();
    while (iterator.moveNext()) {
      Source source = iterator.key;
      SourceEntry sourceEntry = iterator.value;
      if (sourceEntry.kind == SourceKind.LIBRARY && !source.isInSystemLibrary) {
//          DartEntry dartEntry = (DartEntry) sourceEntry;
//          if (dartEntry.getValue(DartEntry.IS_LAUNCHABLE) && dartEntry.getValue(DartEntry.IS_CLIENT)) {
        sources.add(source);
//          }
      }
    }
    return sources;
  }

  @override
  List<Source> get launchableServerLibrarySources {
    // TODO(brianwilkerson) This needs to filter out libraries that reference
    // dart:html, either directly or indirectly.
    List<Source> sources = new List<Source>();
    MapIterator<Source, SourceEntry> iterator = _cache.iterator();
    while (iterator.moveNext()) {
      Source source = iterator.key;
      SourceEntry sourceEntry = iterator.value;
      if (sourceEntry.kind == SourceKind.LIBRARY && !source.isInSystemLibrary) {
//          DartEntry dartEntry = (DartEntry) sourceEntry;
//          if (dartEntry.getValue(DartEntry.IS_LAUNCHABLE) && !dartEntry.getValue(DartEntry.IS_CLIENT)) {
        sources.add(source);
//          }
      }
    }
    return sources;
  }

  @override
  List<Source> get librarySources => _getSources(SourceKind.LIBRARY);

  /**
   * Look through the cache for a task that needs to be performed. Return the
   * task that was found, or `null` if there is no more work to be done.
   */
  AnalysisTask get nextAnalysisTask {
    bool hintsEnabled = _options.hint;
    bool lintsEnabled = _options.lint;
    bool hasBlockedTask = false;
    //
    // Look for incremental analysis
    //
    if (_incrementalAnalysisCache != null &&
        _incrementalAnalysisCache.hasWork) {
      AnalysisTask task =
          new IncrementalAnalysisTask(this, _incrementalAnalysisCache);
      _incrementalAnalysisCache = null;
      return task;
    }
    //
    // Look for a source that needs to be analyzed because it has futures
    // pending.
    //
    if (_pendingFutureSources.isNotEmpty) {
      List<Source> sourcesToRemove = <Source>[];
      AnalysisTask task;
      for (Source source in _pendingFutureSources.keys) {
        SourceEntry sourceEntry = _cache.get(source);
        List<PendingFuture> pendingFutures = _pendingFutureSources[source];
        for (int i = 0; i < pendingFutures.length;) {
          if (pendingFutures[i].evaluate(sourceEntry)) {
            pendingFutures.removeAt(i);
          } else {
            i++;
          }
        }
        if (pendingFutures.isEmpty) {
          sourcesToRemove.add(source);
          continue;
        }
        AnalysisContextImpl_TaskData taskData = _getNextAnalysisTaskForSource(
            source, sourceEntry, true, hintsEnabled, lintsEnabled);
        task = taskData.task;
        if (task != null) {
          break;
        } else if (taskData.isBlocked) {
          hasBlockedTask = true;
        } else {
          // There is no more work to do for this task, so forcibly complete
          // all its pending futures.
          for (PendingFuture pendingFuture in pendingFutures) {
            pendingFuture.forciblyComplete();
          }
          sourcesToRemove.add(source);
        }
      }
      for (Source source in sourcesToRemove) {
        _pendingFutureSources.remove(source);
      }
      if (task != null) {
        return task;
      }
    }
    //
    // Look for a priority source that needs to be analyzed.
    //
    int priorityCount = _priorityOrder.length;
    for (int i = 0; i < priorityCount; i++) {
      Source source = _priorityOrder[i];
      AnalysisContextImpl_TaskData taskData = _getNextAnalysisTaskForSource(
          source, _cache.get(source), true, hintsEnabled, lintsEnabled);
      AnalysisTask task = taskData.task;
      if (task != null) {
        return task;
      } else if (taskData.isBlocked) {
        hasBlockedTask = true;
      }
    }
    if (_neededForResolution != null) {
      List<Source> sourcesToRemove = new List<Source>();
      for (Source source in _neededForResolution) {
        SourceEntry sourceEntry = _cache.get(source);
        if (sourceEntry is DartEntry) {
          DartEntry dartEntry = sourceEntry;
          if (!dartEntry.hasResolvableCompilationUnit) {
            if (dartEntry.getState(DartEntry.PARSED_UNIT) == CacheState.ERROR) {
              sourcesToRemove.add(source);
            } else {
              AnalysisContextImpl_TaskData taskData =
                  _createParseDartTask(source, dartEntry);
              AnalysisTask task = taskData.task;
              if (task != null) {
                return task;
              } else if (taskData.isBlocked) {
                hasBlockedTask = true;
              }
            }
          }
        }
      }
      int count = sourcesToRemove.length;
      for (int i = 0; i < count; i++) {
        _neededForResolution.remove(sourcesToRemove[i]);
      }
    }
    //
    // Look for a non-priority source that needs to be analyzed.
    //
    List<Source> sourcesToRemove = new List<Source>();
    WorkManager_WorkIterator sources = _workManager.iterator();
    try {
      while (sources.hasNext) {
        Source source = sources.next();
        AnalysisContextImpl_TaskData taskData = _getNextAnalysisTaskForSource(
            source, _cache.get(source), false, hintsEnabled, lintsEnabled);
        AnalysisTask task = taskData.task;
        if (task != null) {
          return task;
        } else if (taskData.isBlocked) {
          hasBlockedTask = true;
        } else {
          sourcesToRemove.add(source);
        }
      }
    } finally {
      int count = sourcesToRemove.length;
      for (int i = 0; i < count; i++) {
        _workManager.remove(sourcesToRemove[i]);
      }
    }
    if (hasBlockedTask) {
      // All of the analysis work is blocked waiting for an asynchronous task
      // to complete.
      return WaitForAsyncTask.instance;
    }
    return null;
  }

  @override
  Stream<SourcesChangedEvent> get onSourcesChanged =>
      _onSourcesChangedController.stream;

  /**
   * Make _pendingFutureSources available to unit tests.
   */
  HashMap<Source, List<PendingFuture>> get pendingFutureSources_forTesting =>
      _pendingFutureSources;

  @override
  List<Source> get prioritySources => _priorityOrder;

  @override
  List<AnalysisTarget> get priorityTargets => prioritySources;

  @override
  CachePartition get privateAnalysisCachePartition => _privatePartition;

  @override
  SourceFactory get sourceFactory => _sourceFactory;

  @override
  void set sourceFactory(SourceFactory factory) {
    if (identical(_sourceFactory, factory)) {
      return;
    } else if (factory.context != null) {
      throw new IllegalStateException(
          "Source factories cannot be shared between contexts");
    }
    if (_sourceFactory != null) {
      _sourceFactory.context = null;
    }
    factory.context = this;
    _sourceFactory = factory;
    _coreLibrarySource = _sourceFactory.forUri(DartSdk.DART_CORE);
    _asyncLibrarySource = _sourceFactory.forUri(DartSdk.DART_ASYNC);
    _cache = createCacheFromSourceFactory(factory);
    _invalidateAllLocalResolutionInformation(true);
  }

  @override
  List<Source> get sources {
    List<Source> sources = new List<Source>();
    MapIterator<Source, SourceEntry> iterator = _cache.iterator();
    while (iterator.moveNext()) {
      sources.add(iterator.key);
    }
    return sources;
  }

  /**
   * Return a list of the sources that would be processed by
   * [performAnalysisTask]. This method duplicates, and must therefore be kept
   * in sync with, [getNextAnalysisTask]. This method is intended to be used for
   * testing purposes only.
   */
  List<Source> get sourcesNeedingProcessing {
    HashSet<Source> sources = new HashSet<Source>();
    bool hintsEnabled = _options.hint;
    bool lintsEnabled = _options.lint;

    //
    // Look for priority sources that need to be analyzed.
    //
    for (Source source in _priorityOrder) {
      _getSourcesNeedingProcessing(source, _cache.get(source), true,
          hintsEnabled, lintsEnabled, sources);
    }
    //
    // Look for non-priority sources that need to be analyzed.
    //
    WorkManager_WorkIterator iterator = _workManager.iterator();
    while (iterator.hasNext) {
      Source source = iterator.next();
      _getSourcesNeedingProcessing(source, _cache.get(source), false,
          hintsEnabled, lintsEnabled, sources);
    }
    return new List<Source>.from(sources);
  }

  @override
  AnalysisContextStatistics get statistics {
    AnalysisContextStatisticsImpl statistics =
        new AnalysisContextStatisticsImpl();
    visitCacheItems(statistics._internalPutCacheItem);
    statistics.partitionData = _cache.partitionData;
    return statistics;
  }

  IncrementalAnalysisCache get test_incrementalAnalysisCache {
    return _incrementalAnalysisCache;
  }

  set test_incrementalAnalysisCache(IncrementalAnalysisCache value) {
    _incrementalAnalysisCache = value;
  }

  List<Source> get test_priorityOrder => _priorityOrder;

  @override
  TypeProvider get typeProvider {
    if (_typeProvider != null) {
      return _typeProvider;
    }
    Source coreSource = sourceFactory.forUri(DartSdk.DART_CORE);
    if (coreSource == null) {
      throw new AnalysisException("Could not create a source for dart:core");
    }
    LibraryElement coreElement = computeLibraryElement(coreSource);
    if (coreElement == null) {
      throw new AnalysisException("Could not create an element for dart:core");
    }
    Source asyncSource = sourceFactory.forUri(DartSdk.DART_ASYNC);
    if (asyncSource == null) {
      throw new AnalysisException("Could not create a source for dart:async");
    }
    LibraryElement asyncElement = computeLibraryElement(asyncSource);
    if (asyncElement == null) {
      throw new AnalysisException("Could not create an element for dart:async");
    }
    _typeProvider = new TypeProviderImpl(coreElement, asyncElement);
    return _typeProvider;
  }

  /**
   * Sets the [TypeProvider] for this context.
   */
  void set typeProvider(TypeProvider typeProvider) {
    _typeProvider = typeProvider;
  }

  @override
  TypeSystem get typeSystem {
    if (_typeSystem == null) {
      _typeSystem = TypeSystem.create(this);
    }
    return _typeSystem;
  }

  @override
  List<newContext.WorkManager> get workManagers {
    throw new NotImplementedException('In not task-based AnalysisContext.');
  }

  @override
  void addListener(AnalysisListener listener) {
    if (!_listeners.contains(listener)) {
      _listeners.add(listener);
    }
  }

  @override
  void applyAnalysisDelta(AnalysisDelta delta) {
    ChangeSet changeSet = new ChangeSet();
    delta.analysisLevels.forEach((Source source, AnalysisLevel level) {
      if (level == AnalysisLevel.NONE) {
        changeSet.removedSource(source);
      } else {
        changeSet.addedSource(source);
      }
    });
    applyChanges(changeSet);
  }

  @override
  ApplyChangesStatus applyChanges(ChangeSet changeSet) {
    if (changeSet.isEmpty) {
      return new ApplyChangesStatus(false);
    }
    //
    // First, compute the list of sources that have been removed.
    //
    List<Source> removedSources =
        new List<Source>.from(changeSet.removedSources);
    for (SourceContainer container in changeSet.removedContainers) {
      _addSourcesInContainer(removedSources, container);
    }
    //
    // Then determine which cached results are no longer valid.
    //
    for (Source source in changeSet.addedSources) {
      _sourceAvailable(source);
    }
    for (Source source in changeSet.changedSources) {
      if (_contentCache.getContents(source) != null) {
        // This source is overridden in the content cache, so the change will
        // have no effect. Just ignore it to avoid wasting time doing
        // re-analysis.
        continue;
      }
      _sourceChanged(source);
    }
    changeSet.changedContents.forEach((Source key, String value) {
      _contentsChanged(key, value, false);
    });
    changeSet.changedRanges
        .forEach((Source source, ChangeSet_ContentChange change) {
      _contentRangeChanged(source, change.contents, change.offset,
          change.oldLength, change.newLength);
    });
    for (Source source in changeSet.deletedSources) {
      _sourceDeleted(source);
    }
    for (Source source in removedSources) {
      _sourceRemoved(source);
    }
    _onSourcesChangedController.add(new SourcesChangedEvent(changeSet));
    return new ApplyChangesStatus(true);
  }

  @override
  String computeDocumentationComment(Element element) {
    if (element == null) {
      return null;
    }
    Source source = element.source;
    if (source == null) {
      return null;
    }
    SourceRange docRange = element.docRange;
    if (docRange == null) {
      return null;
    }
    String code = getContents(source).data;
    String comment = code.substring(docRange.offset, docRange.end);
    return comment.replaceAll('\r\n', '\n');
  }

  @override
  List<AnalysisError> computeErrors(Source source) {
    bool enableHints = _options.hint;
    bool enableLints = _options.lint;

    SourceEntry sourceEntry = _getReadableSourceEntry(source);
    if (sourceEntry is DartEntry) {
      List<AnalysisError> errors = new List<AnalysisError>();
      try {
        DartEntry dartEntry = sourceEntry;
        ListUtilities.addAll(
            errors, _getDartScanData(source, dartEntry, DartEntry.SCAN_ERRORS));
        dartEntry = _getReadableDartEntry(source);
        ListUtilities.addAll(errors,
            _getDartParseData(source, dartEntry, DartEntry.PARSE_ERRORS));
        dartEntry = _getReadableDartEntry(source);
        if (dartEntry.getValue(DartEntry.SOURCE_KIND) == SourceKind.LIBRARY) {
          ListUtilities.addAll(
              errors,
              _getDartResolutionData(
                  source, source, dartEntry, DartEntry.RESOLUTION_ERRORS));
          dartEntry = _getReadableDartEntry(source);
          ListUtilities.addAll(
              errors,
              _getDartVerificationData(
                  source, source, dartEntry, DartEntry.VERIFICATION_ERRORS));
          if (enableHints) {
            dartEntry = _getReadableDartEntry(source);
            ListUtilities.addAll(errors,
                _getDartHintData(source, source, dartEntry, DartEntry.HINTS));
          }
          if (enableLints) {
            dartEntry = _getReadableDartEntry(source);
            ListUtilities.addAll(errors,
                _getDartLintData(source, source, dartEntry, DartEntry.LINTS));
          }
        } else {
          List<Source> libraries = getLibrariesContaining(source);
          for (Source librarySource in libraries) {
            ListUtilities.addAll(
                errors,
                _getDartResolutionData(source, librarySource, dartEntry,
                    DartEntry.RESOLUTION_ERRORS));
            dartEntry = _getReadableDartEntry(source);
            ListUtilities.addAll(
                errors,
                _getDartVerificationData(source, librarySource, dartEntry,
                    DartEntry.VERIFICATION_ERRORS));
            if (enableHints) {
              dartEntry = _getReadableDartEntry(source);
              ListUtilities.addAll(
                  errors,
                  _getDartHintData(
                      source, librarySource, dartEntry, DartEntry.HINTS));
            }
            if (enableLints) {
              dartEntry = _getReadableDartEntry(source);
              ListUtilities.addAll(
                  errors,
                  _getDartLintData(
                      source, librarySource, dartEntry, DartEntry.LINTS));
            }
          }
        }
      } on ObsoleteSourceAnalysisException catch (exception, stackTrace) {
        AnalysisEngine.instance.logger.logInformation(
            "Could not compute errors",
            new CaughtException(exception, stackTrace));
      }
      if (errors.isEmpty) {
        return AnalysisError.NO_ERRORS;
      }
      return errors;
    } else if (sourceEntry is HtmlEntry) {
      HtmlEntry htmlEntry = sourceEntry;
      try {
        return _getHtmlResolutionData2(
            source, htmlEntry, HtmlEntry.RESOLUTION_ERRORS);
      } on ObsoleteSourceAnalysisException catch (exception, stackTrace) {
        AnalysisEngine.instance.logger.logInformation(
            "Could not compute errors",
            new CaughtException(exception, stackTrace));
      }
    }
    return AnalysisError.NO_ERRORS;
  }

  @override
  List<Source> computeExportedLibraries(Source source) => _getDartParseData2(
      source, DartEntry.EXPORTED_LIBRARIES, Source.EMPTY_LIST);

  @override
  @deprecated
  HtmlElement computeHtmlElement(Source source) =>
      _getHtmlResolutionData(source, HtmlEntry.ELEMENT, null);

  @override
  List<Source> computeImportedLibraries(Source source) => _getDartParseData2(
      source, DartEntry.IMPORTED_LIBRARIES, Source.EMPTY_LIST);

  @override
  SourceKind computeKindOf(Source source) {
    SourceEntry sourceEntry = _getReadableSourceEntry(source);
    if (sourceEntry == null) {
      return SourceKind.UNKNOWN;
    } else if (sourceEntry is DartEntry) {
      try {
        return _getDartParseData(source, sourceEntry, DartEntry.SOURCE_KIND);
      } on AnalysisException {
        return SourceKind.UNKNOWN;
      }
    }
    return sourceEntry.kind;
  }

  @override
  LibraryElement computeLibraryElement(Source source) =>
      _getDartResolutionData2(source, source, DartEntry.ELEMENT, null);

  @override
  LineInfo computeLineInfo(Source source) {
    SourceEntry sourceEntry = _getReadableSourceEntry(source);
    try {
      if (sourceEntry is HtmlEntry) {
        return _getHtmlParseData(source, SourceEntry.LINE_INFO, null);
      } else if (sourceEntry is DartEntry) {
        return _getDartScanData2(source, SourceEntry.LINE_INFO, null);
      }
    } on ObsoleteSourceAnalysisException catch (exception, stackTrace) {
      AnalysisEngine.instance.logger.logInformation(
          "Could not compute ${SourceEntry.LINE_INFO}",
          new CaughtException(exception, stackTrace));
    }
    return null;
  }

  @override
  CompilationUnit computeResolvableCompilationUnit(Source source) {
    DartEntry dartEntry = _getReadableDartEntry(source);
    if (dartEntry == null) {
      throw new AnalysisException(
          "computeResolvableCompilationUnit for non-Dart: ${source.fullName}");
    }
    dartEntry = _cacheDartParseData(source, dartEntry, DartEntry.PARSED_UNIT);
    CompilationUnit unit = dartEntry.resolvableCompilationUnit;
    if (unit == null) {
      throw new AnalysisException(
          "Internal error: computeResolvableCompilationUnit could not parse ${source.fullName}",
          new CaughtException(dartEntry.exception, null));
    }
    return unit;
  }

  @override
  CancelableFuture<CompilationUnit> computeResolvedCompilationUnitAsync(
      Source unitSource, Source librarySource) {
    return new _AnalysisFutureHelper<CompilationUnit>(this)
        .computeAsync(unitSource, (SourceEntry sourceEntry) {
      if (sourceEntry is DartEntry) {
        if (sourceEntry.getStateInLibrary(
                DartEntry.RESOLVED_UNIT, librarySource) ==
            CacheState.ERROR) {
          throw sourceEntry.exception;
        }
        return sourceEntry.getValueInLibrary(
            DartEntry.RESOLVED_UNIT, librarySource);
      }
      throw new AnalysisNotScheduledError();
    });
  }

  @override
  Object computeResult(AnalysisTarget target, ResultDescriptor result) {
    return result.defaultValue;
  }

  /**
   * Create an analysis cache based on the given source [factory].
   */
  AnalysisCache createCacheFromSourceFactory(SourceFactory factory) {
    if (factory == null) {
      return new AnalysisCache(<CachePartition>[_privatePartition]);
    }
    DartSdk sdk = factory.dartSdk;
    if (sdk == null) {
      return new AnalysisCache(<CachePartition>[_privatePartition]);
    }
    return new AnalysisCache(<CachePartition>[
      AnalysisEngine.instance.partitionManager.forSdk(sdk),
      _privatePartition
    ]);
  }

  @override
  void dispose() {
    _disposed = true;
    for (List<PendingFuture> pendingFutures in _pendingFutureSources.values) {
      for (PendingFuture pendingFuture in pendingFutures) {
        pendingFuture.forciblyComplete();
      }
    }
    _pendingFutureSources.clear();
  }

  @override
  List<CompilationUnit> ensureResolvedDartUnits(Source unitSource) {
    SourceEntry sourceEntry = _cache.get(unitSource);
    if (sourceEntry is! DartEntry) {
      return null;
    }
    DartEntry dartEntry = sourceEntry;
    // Check every library.
    List<CompilationUnit> units = <CompilationUnit>[];
    List<Source> containingLibraries = dartEntry.containingLibraries;
    for (Source librarySource in containingLibraries) {
      CompilationUnit unit =
          dartEntry.getValueInLibrary(DartEntry.RESOLVED_UNIT, librarySource);
      if (unit == null) {
        units = null;
        break;
      }
      units.add(unit);
    }
    // Invalidate the flushed RESOLVED_UNIT to force it eventually.
    if (units == null) {
      bool shouldBeScheduled = false;
      for (Source librarySource in containingLibraries) {
        if (dartEntry.getStateInLibrary(
                DartEntry.RESOLVED_UNIT, librarySource) ==
            CacheState.FLUSHED) {
          dartEntry.setStateInLibrary(
              DartEntry.RESOLVED_UNIT, librarySource, CacheState.INVALID);
          shouldBeScheduled = true;
        }
      }
      if (shouldBeScheduled) {
        _workManager.add(unitSource, SourcePriority.UNKNOWN);
      }
      // We cannot provide resolved units right now,
      // but the future analysis will.
      return null;
    }
    // done
    return units;
  }

  @override
  bool exists(Source source) {
    if (source == null) {
      return false;
    }
    if (_contentCache.getContents(source) != null) {
      return true;
    }
    return source.exists();
  }

  @override
  cache.CacheEntry getCacheEntry(AnalysisTarget target) {
    return null;
  }

  @override
  CompilationUnitElement getCompilationUnitElement(
      Source unitSource, Source librarySource) {
    LibraryElement libraryElement = getLibraryElement(librarySource);
    if (libraryElement != null) {
      // try defining unit
      CompilationUnitElement definingUnit =
          libraryElement.definingCompilationUnit;
      if (definingUnit.source == unitSource) {
        return definingUnit;
      }
      // try parts
      for (CompilationUnitElement partUnit in libraryElement.parts) {
        if (partUnit.source == unitSource) {
          return partUnit;
        }
      }
    }
    return null;
  }

  @override
  Object getConfigurationData(ResultDescriptor key) => _configurationData[key];

  @override
  TimestampedData<String> getContents(Source source) {
    String contents = _contentCache.getContents(source);
    if (contents != null) {
      return new TimestampedData<String>(
          _contentCache.getModificationStamp(source), contents);
    }
    return source.contents;
  }

  @override
  InternalAnalysisContext getContextFor(Source source) {
    InternalAnalysisContext context = _cache.getContextFor(source);
    return context == null ? this : context;
  }

  @override
  Element getElement(ElementLocation location) {
    // TODO(brianwilkerson) This should not be a "get" method.
    try {
      List<String> components = location.components;
      Source source = _computeSourceFromEncoding(components[0]);
      String sourceName = source.shortName;
      if (AnalysisEngine.isDartFileName(sourceName)) {
        ElementImpl element = computeLibraryElement(source) as ElementImpl;
        for (int i = 1; i < components.length; i++) {
          if (element == null) {
            return null;
          }
          element = element.getChild(components[i]);
        }
        return element;
      }
      if (AnalysisEngine.isHtmlFileName(sourceName)) {
        return computeHtmlElement(source);
      }
    } catch (exception) {
      // If the location cannot be decoded for some reason then the underlying
      // cause should have been logged already and we can fall though to return
      // null.
    }
    return null;
  }

  @override
  AnalysisErrorInfo getErrors(Source source) {
    SourceEntry sourceEntry = getReadableSourceEntryOrNull(source);
    if (sourceEntry is DartEntry) {
      DartEntry dartEntry = sourceEntry;
      return new AnalysisErrorInfoImpl(
          dartEntry.allErrors, dartEntry.getValue(SourceEntry.LINE_INFO));
    } else if (sourceEntry is HtmlEntry) {
      HtmlEntry htmlEntry = sourceEntry;
      return new AnalysisErrorInfoImpl(
          htmlEntry.allErrors, htmlEntry.getValue(SourceEntry.LINE_INFO));
    }
    return new AnalysisErrorInfoImpl(AnalysisError.NO_ERRORS, null);
  }

  @override
  @deprecated
  HtmlElement getHtmlElement(Source source) {
    SourceEntry sourceEntry = getReadableSourceEntryOrNull(source);
    if (sourceEntry is HtmlEntry) {
      return sourceEntry.getValue(HtmlEntry.ELEMENT);
    }
    return null;
  }

  @override
  List<Source> getHtmlFilesReferencing(Source source) {
    SourceKind sourceKind = getKindOf(source);
    if (sourceKind == null) {
      return Source.EMPTY_LIST;
    }
    List<Source> htmlSources = new List<Source>();
    while (true) {
      if (sourceKind == SourceKind.PART) {
        List<Source> librarySources = getLibrariesContaining(source);
        MapIterator<Source, SourceEntry> partIterator = _cache.iterator();
        while (partIterator.moveNext()) {
          SourceEntry sourceEntry = partIterator.value;
          if (sourceEntry.kind == SourceKind.HTML) {
            List<Source> referencedLibraries = (sourceEntry as HtmlEntry)
                .getValue(HtmlEntry.REFERENCED_LIBRARIES);
            if (_containsAny(referencedLibraries, librarySources)) {
              htmlSources.add(partIterator.key);
            }
          }
        }
      } else {
        MapIterator<Source, SourceEntry> iterator = _cache.iterator();
        while (iterator.moveNext()) {
          SourceEntry sourceEntry = iterator.value;
          if (sourceEntry.kind == SourceKind.HTML) {
            List<Source> referencedLibraries = (sourceEntry as HtmlEntry)
                .getValue(HtmlEntry.REFERENCED_LIBRARIES);
            if (_contains(referencedLibraries, source)) {
              htmlSources.add(iterator.key);
            }
          }
        }
      }
      break;
    }
    if (htmlSources.isEmpty) {
      return Source.EMPTY_LIST;
    }
    return htmlSources;
  }

  @override
  SourceKind getKindOf(Source source) {
    SourceEntry sourceEntry = getReadableSourceEntryOrNull(source);
    if (sourceEntry == null) {
      return SourceKind.UNKNOWN;
    }
    return sourceEntry.kind;
  }

  @override
  List<Source> getLibrariesContaining(Source source) {
    SourceEntry sourceEntry = getReadableSourceEntryOrNull(source);
    if (sourceEntry is DartEntry) {
      return sourceEntry.containingLibraries;
    }
    return Source.EMPTY_LIST;
  }

  @override
  List<Source> getLibrariesDependingOn(Source librarySource) {
    List<Source> dependentLibraries = new List<Source>();
    MapIterator<Source, SourceEntry> iterator = _cache.iterator();
    while (iterator.moveNext()) {
      SourceEntry sourceEntry = iterator.value;
      if (sourceEntry.kind == SourceKind.LIBRARY) {
        if (_contains(
            (sourceEntry as DartEntry).getValue(DartEntry.EXPORTED_LIBRARIES),
            librarySource)) {
          dependentLibraries.add(iterator.key);
        }
        if (_contains(
            (sourceEntry as DartEntry).getValue(DartEntry.IMPORTED_LIBRARIES),
            librarySource)) {
          dependentLibraries.add(iterator.key);
        }
      }
    }
    if (dependentLibraries.isEmpty) {
      return Source.EMPTY_LIST;
    }
    return dependentLibraries;
  }

  @override
  List<Source> getLibrariesReferencedFromHtml(Source htmlSource) {
    SourceEntry sourceEntry = getReadableSourceEntryOrNull(htmlSource);
    if (sourceEntry is HtmlEntry) {
      HtmlEntry htmlEntry = sourceEntry;
      return htmlEntry.getValue(HtmlEntry.REFERENCED_LIBRARIES);
    }
    return Source.EMPTY_LIST;
  }

  @override
  LibraryElement getLibraryElement(Source source) {
    SourceEntry sourceEntry = getReadableSourceEntryOrNull(source);
    if (sourceEntry is DartEntry) {
      return sourceEntry.getValue(DartEntry.ELEMENT);
    }
    return null;
  }

  @override
  LineInfo getLineInfo(Source source) {
    SourceEntry sourceEntry = getReadableSourceEntryOrNull(source);
    if (sourceEntry != null) {
      return sourceEntry.getValue(SourceEntry.LINE_INFO);
    }
    return null;
  }

  @override
  int getModificationStamp(Source source) {
    int stamp = _contentCache.getModificationStamp(source);
    if (stamp != null) {
      return stamp;
    }
    return source.modificationStamp;
  }

  @override
  ChangeNoticeImpl getNotice(Source source) {
    ChangeNoticeImpl notice = _pendingNotices[source];
    if (notice == null) {
      notice = new ChangeNoticeImpl(source);
      _pendingNotices[source] = notice;
    }
    return notice;
  }

  @override
  Namespace getPublicNamespace(LibraryElement library) {
    // TODO(brianwilkerson) Rename this to not start with 'get'.
    // Note that this is not part of the API of the interface.
    Source source = library.definingCompilationUnit.source;
    DartEntry dartEntry = _getReadableDartEntry(source);
    if (dartEntry == null) {
      return null;
    }
    Namespace namespace = null;
    if (identical(dartEntry.getValue(DartEntry.ELEMENT), library)) {
      namespace = dartEntry.getValue(DartEntry.PUBLIC_NAMESPACE);
    }
    if (namespace == null) {
      NamespaceBuilder builder = new NamespaceBuilder();
      namespace = builder.createPublicNamespaceForLibrary(library);
      if (dartEntry == null) {
        AnalysisEngine.instance.logger.logError(
            "Could not compute the public namespace for ${library.source.fullName}",
            new CaughtException(
                new AnalysisException(
                    "A Dart file became a non-Dart file: ${source.fullName}"),
                null));
        return null;
      }
      if (identical(dartEntry.getValue(DartEntry.ELEMENT), library)) {
        dartEntry.setValue(DartEntry.PUBLIC_NAMESPACE, namespace);
      }
    }
    return namespace;
  }

  /**
   * Return the cache entry associated with the given [source], or `null` if
   * there is no entry associated with the source.
   */
  SourceEntry getReadableSourceEntryOrNull(Source source) => _cache.get(source);

  @override
  CompilationUnit getResolvedCompilationUnit(
      Source unitSource, LibraryElement library) {
    if (library == null) {
      return null;
    }
    return getResolvedCompilationUnit2(unitSource, library.source);
  }

  @override
  CompilationUnit getResolvedCompilationUnit2(
      Source unitSource, Source librarySource) {
    SourceEntry sourceEntry = getReadableSourceEntryOrNull(unitSource);
    if (sourceEntry is DartEntry) {
      return sourceEntry.getValueInLibrary(
          DartEntry.RESOLVED_UNIT, librarySource);
    }
    return null;
  }

  @override
  @deprecated
  ht.HtmlUnit getResolvedHtmlUnit(Source htmlSource) {
    SourceEntry sourceEntry = getReadableSourceEntryOrNull(htmlSource);
    if (sourceEntry is HtmlEntry) {
      HtmlEntry htmlEntry = sourceEntry;
      return htmlEntry.getValue(HtmlEntry.RESOLVED_UNIT);
    }
    return null;
  }

  @override
  Object getResult(AnalysisTarget target, ResultDescriptor result) {
    return result.defaultValue;
  }

  @override
  List<Source> getSourcesWithFullName(String path) {
    List<Source> sources = <Source>[];
    MapIterator<Source, SourceEntry> iterator = _cache.iterator();
    while (iterator.moveNext()) {
      if (iterator.key.fullName == path) {
        sources.add(iterator.key);
      }
    }
    return sources;
  }

  @override
  bool handleContentsChanged(
      Source source, String originalContents, String newContents, bool notify) {
    SourceEntry sourceEntry = _cache.get(source);
    if (sourceEntry == null) {
      return false;
    }
    bool changed = newContents != originalContents;
    if (newContents != null) {
      if (changed) {
        _incrementalAnalysisCache =
            IncrementalAnalysisCache.clear(_incrementalAnalysisCache, source);
        if (!analysisOptions.incremental ||
            !_tryPoorMansIncrementalResolution(source, newContents)) {
          _sourceChanged(source);
        }
        sourceEntry.modificationTime =
            _contentCache.getModificationStamp(source);
        sourceEntry.setValue(SourceEntry.CONTENT, newContents);
      } else {
        sourceEntry.modificationTime =
            _contentCache.getModificationStamp(source);
      }
    } else if (originalContents != null) {
      _incrementalAnalysisCache =
          IncrementalAnalysisCache.clear(_incrementalAnalysisCache, source);
      // We are removing the overlay for the file, check if the file's
      // contents is the same as it was in the overlay.
      try {
        TimestampedData<String> fileContents = getContents(source);
        newContents = fileContents.data;
        sourceEntry.modificationTime = fileContents.modificationTime;
        if (newContents == originalContents) {
          sourceEntry.setValue(SourceEntry.CONTENT, newContents);
          changed = false;
        }
      } catch (e) {}
      // If not the same content (e.g. the file is being closed without save),
      // then force analysis.
      if (changed) {
        if (!analysisOptions.incremental ||
            !_tryPoorMansIncrementalResolution(source, newContents)) {
          _sourceChanged(source);
        }
      }
    }
    if (notify && changed) {
      _onSourcesChangedController
          .add(new SourcesChangedEvent.changedContent(source, newContents));
    }
    return changed;
  }

  @override
  void invalidateLibraryHints(Source librarySource) {
    SourceEntry sourceEntry = _cache.get(librarySource);
    if (sourceEntry is! DartEntry) {
      return;
    }
    DartEntry dartEntry = sourceEntry;
    // Prepare sources to invalidate hints in.
    List<Source> sources = <Source>[librarySource];
    sources.addAll(dartEntry.getValue(DartEntry.INCLUDED_PARTS));
    // Invalidate hints and lints.
    for (Source source in sources) {
      DartEntry dartEntry = _cache.get(source);
      if (dartEntry.getStateInLibrary(DartEntry.HINTS, librarySource) ==
          CacheState.VALID) {
        dartEntry.setStateInLibrary(
            DartEntry.HINTS, librarySource, CacheState.INVALID);
      }
      if (dartEntry.getStateInLibrary(DartEntry.LINTS, librarySource) ==
          CacheState.VALID) {
        dartEntry.setStateInLibrary(
            DartEntry.LINTS, librarySource, CacheState.INVALID);
      }
    }
  }

  @override
  bool isClientLibrary(Source librarySource) {
    SourceEntry sourceEntry = _getReadableSourceEntry(librarySource);
    if (sourceEntry is DartEntry) {
      DartEntry dartEntry = sourceEntry;
      return dartEntry.getValue(DartEntry.IS_CLIENT) &&
          dartEntry.getValue(DartEntry.IS_LAUNCHABLE);
    }
    return false;
  }

  @override
  bool isServerLibrary(Source librarySource) {
    SourceEntry sourceEntry = _getReadableSourceEntry(librarySource);
    if (sourceEntry is DartEntry) {
      DartEntry dartEntry = sourceEntry;
      return !dartEntry.getValue(DartEntry.IS_CLIENT) &&
          dartEntry.getValue(DartEntry.IS_LAUNCHABLE);
    }
    return false;
  }

  @override
  Stream<ComputedResult> onResultComputed(ResultDescriptor descriptor) {
    throw new NotImplementedException('In not task-based AnalysisContext.');
  }

  @override
  CompilationUnit parseCompilationUnit(Source source) =>
      _getDartParseData2(source, DartEntry.PARSED_UNIT, null);

  @override
  Document parseHtmlDocument(Source source) {
    return null;
  }

  @override
  @deprecated
  ht.HtmlUnit parseHtmlUnit(Source source) =>
      _getHtmlParseData(source, HtmlEntry.PARSED_UNIT, null);

  @override
  AnalysisResult performAnalysisTask() {
    if (_TRACE_PERFORM_TASK) {
      print("----------------------------------------");
    }
    return PerformanceStatistics.performAnaysis.makeCurrentWhile(() {
      int getStart = JavaSystem.currentTimeMillis();
      AnalysisTask task = PerformanceStatistics.nextTask
          .makeCurrentWhile(() => nextAnalysisTask);
      int getEnd = JavaSystem.currentTimeMillis();
      if (task == null) {
        _validateLastIncrementalResolutionResult();
        if (_performAnalysisTaskStopwatch != null) {
          AnalysisEngine.instance.instrumentationService.logPerformance(
              AnalysisPerformanceKind.FULL,
              _performAnalysisTaskStopwatch,
              'context_id=$_id');
          _performAnalysisTaskStopwatch = null;
        }
        return new AnalysisResult(
            _getChangeNotices(true), getEnd - getStart, null, -1);
      }
      if (_performAnalysisTaskStopwatch == null) {
        _performAnalysisTaskStopwatch = new Stopwatch()..start();
      }
      String taskDescription = task.toString();
      _notifyAboutToPerformTask(taskDescription);
      if (_TRACE_PERFORM_TASK) {
        print(taskDescription);
      }
      int performStart = JavaSystem.currentTimeMillis();
      try {
        task.perform(_resultRecorder);
      } on ObsoleteSourceAnalysisException catch (exception, stackTrace) {
        AnalysisEngine.instance.logger.logInformation(
            "Could not perform analysis task: $taskDescription",
            new CaughtException(exception, stackTrace));
      } on AnalysisException catch (exception, stackTrace) {
        if (exception.cause is! JavaIOException) {
          AnalysisEngine.instance.logger.logError(
              "Internal error while performing the task: $task",
              new CaughtException(exception, stackTrace));
        }
      }
      int performEnd = JavaSystem.currentTimeMillis();
      List<ChangeNotice> notices = _getChangeNotices(false);
      int noticeCount = notices.length;
      for (int i = 0; i < noticeCount; i++) {
        ChangeNotice notice = notices[i];
        Source source = notice.source;
        // TODO(brianwilkerson) Figure out whether the compilation unit is
        // always resolved, or whether we need to decide whether to invoke the
        // "parsed" or "resolved" method. This might be better done when
        // recording task results in order to reduce the chance of errors.
//        if (notice.getCompilationUnit() != null) {
//          notifyResolvedDart(source, notice.getCompilationUnit());
//        } else if (notice.getHtmlUnit() != null) {
//          notifyResolvedHtml(source, notice.getHtmlUnit());
//        }
        _notifyErrors(source, notice.errors, notice.lineInfo);
      }
      return new AnalysisResult(notices, getEnd - getStart,
          task.runtimeType.toString(), performEnd - performStart);
    });
  }

  @override
  void recordLibraryElements(Map<Source, LibraryElement> elementMap) {
    Source htmlSource = _sourceFactory.forUri(DartSdk.DART_HTML);
    elementMap.forEach((Source librarySource, LibraryElement library) {
      //
      // Cache the element in the library's info.
      //
      DartEntry dartEntry = _getReadableDartEntry(librarySource);
      if (dartEntry != null) {
        _recordElementData(dartEntry, library, library.source, htmlSource);
        dartEntry.setState(SourceEntry.CONTENT, CacheState.FLUSHED);
        dartEntry.setValue(SourceEntry.LINE_INFO, new LineInfo(<int>[0]));
        // DartEntry.ELEMENT - set in recordElementData
        dartEntry.setValue(DartEntry.EXPORTED_LIBRARIES, Source.EMPTY_LIST);
        dartEntry.setValue(DartEntry.IMPORTED_LIBRARIES, Source.EMPTY_LIST);
        dartEntry.setValue(DartEntry.INCLUDED_PARTS, Source.EMPTY_LIST);
        // DartEntry.IS_CLIENT - set in recordElementData
        // DartEntry.IS_LAUNCHABLE - set in recordElementData
        dartEntry.setValue(DartEntry.PARSE_ERRORS, AnalysisError.NO_ERRORS);
        dartEntry.setState(DartEntry.PARSED_UNIT, CacheState.FLUSHED);
        dartEntry.setState(DartEntry.PUBLIC_NAMESPACE, CacheState.FLUSHED);
        dartEntry.setValue(DartEntry.SCAN_ERRORS, AnalysisError.NO_ERRORS);
        dartEntry.setValue(DartEntry.SOURCE_KIND, SourceKind.LIBRARY);
        dartEntry.setState(DartEntry.TOKEN_STREAM, CacheState.FLUSHED);
        dartEntry.setValueInLibrary(DartEntry.RESOLUTION_ERRORS, librarySource,
            AnalysisError.NO_ERRORS);
        dartEntry.setStateInLibrary(
            DartEntry.RESOLVED_UNIT, librarySource, CacheState.FLUSHED);
        dartEntry.setValueInLibrary(DartEntry.VERIFICATION_ERRORS,
            librarySource, AnalysisError.NO_ERRORS);
        dartEntry.setValueInLibrary(
            DartEntry.HINTS, librarySource, AnalysisError.NO_ERRORS);
        dartEntry.setValueInLibrary(
            DartEntry.LINTS, librarySource, AnalysisError.NO_ERRORS);
      }
    });
  }

  /**
   * Record the results produced by performing a [task] and return the cache
   * entry associated with the results.
   */
  DartEntry recordResolveDartLibraryCycleTaskResults(
      ResolveDartLibraryCycleTask task) {
    LibraryResolver2 resolver = task.libraryResolver;
    CaughtException thrownException = task.exception;
    Source unitSource = task.unitSource;
    DartEntry unitEntry = _getReadableDartEntry(unitSource);
    if (resolver != null) {
      //
      // The resolver should only be null if an exception was thrown before (or
      // while) it was being created.
      //
      List<ResolvableLibrary> resolvedLibraries = resolver.resolvedLibraries;
      if (resolvedLibraries == null) {
        //
        // The resolved libraries should only be null if an exception was thrown
        // during resolution.
        //
        if (thrownException == null) {
          var message = "In recordResolveDartLibraryCycleTaskResults, "
              "resolvedLibraries was null and there was no thrown exception";
          unitEntry.recordResolutionError(
              new CaughtException(new AnalysisException(message), null));
        } else {
          unitEntry.recordResolutionError(thrownException);
        }
        _removeFromCache(unitSource);
        if (thrownException != null) {
          throw new AnalysisException('<rethrow>', thrownException);
        }
        return unitEntry;
      }
      Source htmlSource = sourceFactory.forUri(DartSdk.DART_HTML);
      RecordingErrorListener errorListener = resolver.errorListener;
      for (ResolvableLibrary library in resolvedLibraries) {
        Source librarySource = library.librarySource;
        for (Source source in library.compilationUnitSources) {
          CompilationUnit unit = library.getAST(source);
          List<AnalysisError> errors = errorListener.getErrorsForSource(source);
          LineInfo lineInfo = getLineInfo(source);
          DartEntry dartEntry = _cache.get(source);
          if (thrownException == null) {
            dartEntry.setState(DartEntry.PARSED_UNIT, CacheState.FLUSHED);
            dartEntry.setValueInLibrary(
                DartEntry.RESOLVED_UNIT, librarySource, unit);
            dartEntry.setValueInLibrary(
                DartEntry.RESOLUTION_ERRORS, librarySource, errors);
            if (source == librarySource) {
              _recordElementData(
                  dartEntry, library.libraryElement, librarySource, htmlSource);
            }
            _cache.storedAst(source);
          } else {
            dartEntry.recordResolutionErrorInLibrary(
                librarySource, thrownException);
          }
          if (source != librarySource) {
            _workManager.add(source, SourcePriority.PRIORITY_PART);
          }
          ChangeNoticeImpl notice = getNotice(source);
          notice.resolvedDartUnit = unit;
          notice.setErrors(dartEntry.allErrors, lineInfo);
        }
      }
    }
    if (thrownException != null) {
      throw new AnalysisException('<rethrow>', thrownException);
    }
    return unitEntry;
  }

  /**
   * Record the results produced by performing a [task] and return the cache
   * entry associated with the results.
   */
  DartEntry recordResolveDartLibraryTaskResults(ResolveDartLibraryTask task) {
    LibraryResolver resolver = task.libraryResolver;
    CaughtException thrownException = task.exception;
    Source unitSource = task.unitSource;
    DartEntry unitEntry = _getReadableDartEntry(unitSource);
    if (resolver != null) {
      //
      // The resolver should only be null if an exception was thrown before (or
      // while) it was being created.
      //
      Set<Library> resolvedLibraries = resolver.resolvedLibraries;
      if (resolvedLibraries == null) {
        //
        // The resolved libraries should only be null if an exception was thrown
        // during resolution.
        //
        if (thrownException == null) {
          String message = "In recordResolveDartLibraryTaskResults, "
              "resolvedLibraries was null and there was no thrown exception";
          unitEntry.recordResolutionError(
              new CaughtException(new AnalysisException(message), null));
        } else {
          unitEntry.recordResolutionError(thrownException);
        }
        _removeFromCache(unitSource);
        if (thrownException != null) {
          throw new AnalysisException('<rethrow>', thrownException);
        }
        return unitEntry;
      }
      Source htmlSource = sourceFactory.forUri(DartSdk.DART_HTML);
      RecordingErrorListener errorListener = resolver.errorListener;
      for (Library library in resolvedLibraries) {
        Source librarySource = library.librarySource;
        for (Source source in library.compilationUnitSources) {
          CompilationUnit unit = library.getAST(source);
          List<AnalysisError> errors = errorListener.getErrorsForSource(source);
          LineInfo lineInfo = getLineInfo(source);
          DartEntry dartEntry = _cache.get(source);
          if (thrownException == null) {
            dartEntry.setValue(SourceEntry.LINE_INFO, lineInfo);
            dartEntry.setState(DartEntry.PARSED_UNIT, CacheState.FLUSHED);
            dartEntry.setValueInLibrary(
                DartEntry.RESOLVED_UNIT, librarySource, unit);
            dartEntry.setValueInLibrary(
                DartEntry.RESOLUTION_ERRORS, librarySource, errors);
            if (source == librarySource) {
              _recordElementData(
                  dartEntry, library.libraryElement, librarySource, htmlSource);
            }
            _cache.storedAst(source);
          } else {
            dartEntry.recordResolutionErrorInLibrary(
                librarySource, thrownException);
            _removeFromCache(source);
          }
          if (source != librarySource) {
            _workManager.add(source, SourcePriority.PRIORITY_PART);
          }
          ChangeNoticeImpl notice = getNotice(source);
          notice.resolvedDartUnit = unit;
          notice.setErrors(dartEntry.allErrors, lineInfo);
        }
      }
    }
    if (thrownException != null) {
      throw new AnalysisException('<rethrow>', thrownException);
    }
    return unitEntry;
  }

  @override
  void removeListener(AnalysisListener listener) {
    _listeners.remove(listener);
  }

  @override
  CompilationUnit resolveCompilationUnit(
      Source unitSource, LibraryElement library) {
    if (library == null) {
      return null;
    }
    return resolveCompilationUnit2(unitSource, library.source);
  }

  @override
  CompilationUnit resolveCompilationUnit2(
          Source unitSource, Source librarySource) =>
      _getDartResolutionData2(
          unitSource, librarySource, DartEntry.RESOLVED_UNIT, null);

  @override
  @deprecated
  ht.HtmlUnit resolveHtmlUnit(Source htmlSource) {
    computeHtmlElement(htmlSource);
    return parseHtmlUnit(htmlSource);
  }

  @override
  void setChangedContents(Source source, String contents, int offset,
      int oldLength, int newLength) {
    if (_contentRangeChanged(source, contents, offset, oldLength, newLength)) {
      _onSourcesChangedController.add(new SourcesChangedEvent.changedRange(
          source, contents, offset, oldLength, newLength));
    }
  }

  @override
  void setConfigurationData(ResultDescriptor key, Object data) {
    _configurationData[key] = data;
  }

  @override
  void setContents(Source source, String contents) {
    _contentsChanged(source, contents, true);
  }

  @override
  bool shouldErrorsBeAnalyzed(Source source, Object entry) {
    DartEntry dartEntry = entry;
    if (source.isInSystemLibrary) {
      return _generateSdkErrors;
    } else if (!dartEntry.explicitlyAdded) {
      return _generateImplicitErrors;
    } else {
      return true;
    }
  }

  @override
  void test_flushAstStructures(Source source) {
    DartEntry dartEntry = getReadableSourceEntryOrNull(source);
    dartEntry.flushAstStructures();
  }

  @override
  bool validateCacheConsistency() {
    int consistencyCheckStart = JavaSystem.nanoTime();
    List<Source> changedSources = new List<Source>();
    List<Source> missingSources = new List<Source>();
    MapIterator<Source, SourceEntry> iterator = _cache.iterator();
    while (iterator.moveNext()) {
      Source source = iterator.key;
      SourceEntry sourceEntry = iterator.value;
      int sourceTime = getModificationStamp(source);
      if (sourceTime != sourceEntry.modificationTime) {
        changedSources.add(source);
      }
      if (sourceEntry.exception != null) {
        if (!exists(source)) {
          missingSources.add(source);
        }
      }
    }
    int count = changedSources.length;
    for (int i = 0; i < count; i++) {
      _sourceChanged(changedSources[i]);
    }
    int removalCount = 0;
    for (Source source in missingSources) {
      if (getLibrariesContaining(source).isEmpty &&
          getLibrariesDependingOn(source).isEmpty) {
        _removeFromCache(source);
        removalCount++;
      }
    }
    int consistencyCheckEnd = JavaSystem.nanoTime();
    if (changedSources.length > 0 || missingSources.length > 0) {
      StringBuffer buffer = new StringBuffer();
      buffer.write("Consistency check took ");
      buffer.write((consistencyCheckEnd - consistencyCheckStart) / 1000000.0);
      buffer.writeln(" ms and found");
      buffer.write("  ");
      buffer.write(changedSources.length);
      buffer.writeln(" inconsistent entries");
      buffer.write("  ");
      buffer.write(missingSources.length);
      buffer.write(" missing sources (");
      buffer.write(removalCount);
      buffer.writeln(" removed");
      for (Source source in missingSources) {
        buffer.write("    ");
        buffer.writeln(source.fullName);
      }
      _logInformation(buffer.toString());
    }
    return changedSources.length > 0;
  }

  @deprecated
  @override
  void visitCacheItems(void callback(Source source, SourceEntry dartEntry,
      DataDescriptor rowDesc, CacheState state)) {
    bool hintsEnabled = _options.hint;
    bool lintsEnabled = _options.lint;
    MapIterator<Source, SourceEntry> iterator = _cache.iterator();
    while (iterator.moveNext()) {
      Source source = iterator.key;
      SourceEntry sourceEntry = iterator.value;
      for (DataDescriptor descriptor in sourceEntry.descriptors) {
        if (descriptor == DartEntry.SOURCE_KIND) {
          // The source kind is always valid, so the state isn't interesting.
          continue;
        } else if (descriptor == DartEntry.CONTAINING_LIBRARIES) {
          // The list of containing libraries is always valid, so the state
          // isn't interesting.
          continue;
        } else if (descriptor == DartEntry.PUBLIC_NAMESPACE) {
          // The public namespace isn't computed by performAnalysisTask()
          // and therefore isn't interesting.
          continue;
        } else if (descriptor == HtmlEntry.HINTS) {
          // We are not currently recording any hints related to HTML.
          continue;
        }
        callback(
            source, sourceEntry, descriptor, sourceEntry.getState(descriptor));
      }
      if (sourceEntry is DartEntry) {
        // get library-specific values
        List<Source> librarySources = getLibrariesContaining(source);
        for (Source librarySource in librarySources) {
          for (DataDescriptor descriptor in sourceEntry.libraryDescriptors) {
            if (descriptor == DartEntry.BUILT_ELEMENT ||
                descriptor == DartEntry.BUILT_UNIT) {
              // These values are not currently being computed, so their state
              // is not interesting.
              continue;
            } else if (!sourceEntry.explicitlyAdded &&
                !_generateImplicitErrors &&
                (descriptor == DartEntry.VERIFICATION_ERRORS ||
                    descriptor == DartEntry.HINTS ||
                    descriptor == DartEntry.LINTS)) {
              continue;
            } else if (source.isInSystemLibrary &&
                !_generateSdkErrors &&
                (descriptor == DartEntry.VERIFICATION_ERRORS ||
                    descriptor == DartEntry.HINTS ||
                    descriptor == DartEntry.LINTS)) {
              continue;
            } else if (!hintsEnabled && descriptor == DartEntry.HINTS) {
              continue;
            } else if (!lintsEnabled && descriptor == DartEntry.LINTS) {
              continue;
            }
            callback(librarySource, sourceEntry, descriptor,
                sourceEntry.getStateInLibrary(descriptor, librarySource));
          }
        }
      }
    }
  }

  @override
  void visitContentCache(ContentCacheVisitor visitor) {
    _contentCache.accept(visitor);
  }

  /**
   * Record that we have accessed the AST structure associated with the given
   * [source]. At the moment, there is no differentiation between the parsed and
   * resolved forms of the AST.
   */
  void _accessedAst(Source source) {
    _cache.accessedAst(source);
  }

  /**
   * Add all of the sources contained in the given source [container] to the
   * given list of [sources].
   */
  void _addSourcesInContainer(List<Source> sources, SourceContainer container) {
    MapIterator<Source, SourceEntry> iterator = _cache.iterator();
    while (iterator.moveNext()) {
      Source source = iterator.key;
      if (container.contains(source)) {
        sources.add(source);
      }
    }
  }

  /**
   * Given the [unitSource] of a Dart file and the [librarySource] of the
   * library that contains it, return a cache entry in which the state of the
   * data represented by the given [descriptor] is either [CacheState.VALID] or
   * [CacheState.ERROR]. This method assumes that the data can be produced by
   * generating hints for the library if the data is not already cached. The
   * [dartEntry] is the cache entry associated with the Dart file.
   *
   * Throws an [AnalysisException] if data could not be returned because the
   * source could not be parsed.
   */
  DartEntry _cacheDartHintData(Source unitSource, Source librarySource,
      DartEntry dartEntry, DataDescriptor descriptor) {
    //
    // Check to see whether we already have the information being requested.
    //
    CacheState state = dartEntry.getStateInLibrary(descriptor, librarySource);
    while (state != CacheState.ERROR && state != CacheState.VALID) {
      //
      // If not, compute the information.
      // Unless the modification date of the source continues to change,
      // this loop will eventually terminate.
      //
      DartEntry libraryEntry = _getReadableDartEntry(librarySource);
      libraryEntry = _cacheDartResolutionData(
          librarySource, librarySource, libraryEntry, DartEntry.ELEMENT);
      LibraryElement libraryElement = libraryEntry.getValue(DartEntry.ELEMENT);
      CompilationUnitElement definingUnit =
          libraryElement.definingCompilationUnit;
      List<CompilationUnitElement> parts = libraryElement.parts;
      List<TimestampedData<CompilationUnit>> units =
          new List<TimestampedData<CompilationUnit>>(parts.length + 1);
      units[0] = _getResolvedUnit(definingUnit, librarySource);
      if (units[0] == null) {
        Source source = definingUnit.source;
        units[0] = new TimestampedData<CompilationUnit>(
            getModificationStamp(source),
            resolveCompilationUnit(source, libraryElement));
      }
      for (int i = 0; i < parts.length; i++) {
        units[i + 1] = _getResolvedUnit(parts[i], librarySource);
        if (units[i + 1] == null) {
          Source source = parts[i].source;
          units[i + 1] = new TimestampedData<CompilationUnit>(
              getModificationStamp(source),
              resolveCompilationUnit(source, libraryElement));
        }
      }
      dartEntry = new GenerateDartHintsTask(
              this, units, getLibraryElement(librarySource))
          .perform(_resultRecorder) as DartEntry;
      state = dartEntry.getStateInLibrary(descriptor, librarySource);
    }
    return dartEntry;
  }

  /**
   * Given a source for a Dart file and the library that contains it, return a
   * cache entry in which the state of the data represented by the given
   * descriptor is either [CacheState.VALID] or [CacheState.ERROR]. This method
   * assumes that the data can be produced by generating lints for the library
   * if the data is not already cached.
   *
   * <b>Note:</b> This method cannot be used in an async environment.
   */
  DartEntry _cacheDartLintData(Source unitSource, Source librarySource,
      DartEntry dartEntry, DataDescriptor descriptor) {
    //
    // Check to see whether we already have the information being requested.
    //
    CacheState state = dartEntry.getStateInLibrary(descriptor, librarySource);
    while (state != CacheState.ERROR && state != CacheState.VALID) {
      //
      // If not, compute the information.
      // Unless the modification date of the source continues to change,
      // this loop will eventually terminate.
      //
      DartEntry libraryEntry = _getReadableDartEntry(librarySource);
      libraryEntry = _cacheDartResolutionData(
          librarySource, librarySource, libraryEntry, DartEntry.ELEMENT);
      LibraryElement libraryElement = libraryEntry.getValue(DartEntry.ELEMENT);
      CompilationUnitElement definingUnit =
          libraryElement.definingCompilationUnit;
      List<CompilationUnitElement> parts = libraryElement.parts;
      List<TimestampedData<CompilationUnit>> units =
          new List<TimestampedData<CompilationUnit>>(parts.length + 1);
      units[0] = _getResolvedUnit(definingUnit, librarySource);
      if (units[0] == null) {
        Source source = definingUnit.source;
        units[0] = new TimestampedData<CompilationUnit>(
            getModificationStamp(source),
            resolveCompilationUnit(source, libraryElement));
      }
      for (int i = 0; i < parts.length; i++) {
        units[i + 1] = _getResolvedUnit(parts[i], librarySource);
        if (units[i + 1] == null) {
          Source source = parts[i].source;
          units[i + 1] = new TimestampedData<CompilationUnit>(
              getModificationStamp(source),
              resolveCompilationUnit(source, libraryElement));
        }
      }
      //TODO(pquitslund): revisit if we need all units or whether one will do
      dartEntry = new GenerateDartLintsTask(
              this, units, getLibraryElement(librarySource))
          .perform(_resultRecorder) as DartEntry;
      state = dartEntry.getStateInLibrary(descriptor, librarySource);
    }
    return dartEntry;
  }

  /**
   * Given a source for a Dart file, return a cache entry in which the state of
   * the data represented by the given descriptor is either [CacheState.VALID]
   * or [CacheState.ERROR]. This method assumes that the data can be produced by
   * parsing the source if it is not already cached.
   *
   * <b>Note:</b> This method cannot be used in an async environment.
   */
  DartEntry _cacheDartParseData(
      Source source, DartEntry dartEntry, DataDescriptor descriptor) {
    if (identical(descriptor, DartEntry.PARSED_UNIT)) {
      if (dartEntry.hasResolvableCompilationUnit) {
        return dartEntry;
      }
    }
    //
    // Check to see whether we already have the information being requested.
    //
    CacheState state = dartEntry.getState(descriptor);
    while (state != CacheState.ERROR && state != CacheState.VALID) {
      //
      // If not, compute the information. Unless the modification date of the
      // source continues to change, this loop will eventually terminate.
      //
      dartEntry = _cacheDartScanData(source, dartEntry, DartEntry.TOKEN_STREAM);
      dartEntry = new ParseDartTask(
              this,
              source,
              dartEntry.getValue(DartEntry.TOKEN_STREAM),
              dartEntry.getValue(SourceEntry.LINE_INFO))
          .perform(_resultRecorder) as DartEntry;
      state = dartEntry.getState(descriptor);
    }
    return dartEntry;
  }

  /**
   * Given a source for a Dart file and the library that contains it, return a
   * cache entry in which the state of the data represented by the given
   * descriptor is either [CacheState.VALID] or [CacheState.ERROR]. This method
   * assumes that the data can be produced by resolving the source in the
   * context of the library if it is not already cached.
   *
   * <b>Note:</b> This method cannot be used in an async environment.
   */
  DartEntry _cacheDartResolutionData(Source unitSource, Source librarySource,
      DartEntry dartEntry, DataDescriptor descriptor) {
    //
    // Check to see whether we already have the information being requested.
    //
    CacheState state = (identical(descriptor, DartEntry.ELEMENT))
        ? dartEntry.getState(descriptor)
        : dartEntry.getStateInLibrary(descriptor, librarySource);
    while (state != CacheState.ERROR && state != CacheState.VALID) {
      //
      // If not, compute the information. Unless the modification date of the
      // source continues to change, this loop will eventually terminate.
      //
      // TODO(brianwilkerson) As an optimization, if we already have the
      // element model for the library we can use ResolveDartUnitTask to produce
      // the resolved AST structure much faster.
      dartEntry = new ResolveDartLibraryTask(this, unitSource, librarySource)
          .perform(_resultRecorder) as DartEntry;
      state = (identical(descriptor, DartEntry.ELEMENT))
          ? dartEntry.getState(descriptor)
          : dartEntry.getStateInLibrary(descriptor, librarySource);
    }
    return dartEntry;
  }

  /**
   * Given a source for a Dart file, return a cache entry in which the state of
   * the data represented by the given descriptor is either [CacheState.VALID]
   * or [CacheState.ERROR]. This method assumes that the data can be produced by
   * scanning the source if it is not already cached.
   *
   * <b>Note:</b> This method cannot be used in an async environment.
   */
  DartEntry _cacheDartScanData(
      Source source, DartEntry dartEntry, DataDescriptor descriptor) {
    //
    // Check to see whether we already have the information being requested.
    //
    CacheState state = dartEntry.getState(descriptor);
    while (state != CacheState.ERROR && state != CacheState.VALID) {
      //
      // If not, compute the information. Unless the modification date of the
      // source continues to change, this loop will eventually terminate.
      //
      try {
        if (dartEntry.getState(SourceEntry.CONTENT) != CacheState.VALID) {
          dartEntry = new GetContentTask(this, source).perform(_resultRecorder)
              as DartEntry;
        }
        dartEntry = new ScanDartTask(
                this, source, dartEntry.getValue(SourceEntry.CONTENT))
            .perform(_resultRecorder) as DartEntry;
      } on AnalysisException catch (exception) {
        throw exception;
      } catch (exception, stackTrace) {
        throw new AnalysisException(
            "Exception", new CaughtException(exception, stackTrace));
      }
      state = dartEntry.getState(descriptor);
    }
    return dartEntry;
  }

  /**
   * Given a source for a Dart file and the library that contains it, return a
   * cache entry in which the state of the data represented by the given
   * descriptor is either [CacheState.VALID] or [CacheState.ERROR]. This method
   * assumes that the data can be produced by verifying the source in the given
   * library if the data is not already cached.
   *
   * <b>Note:</b> This method cannot be used in an async environment.
   */
  DartEntry _cacheDartVerificationData(Source unitSource, Source librarySource,
      DartEntry dartEntry, DataDescriptor descriptor) {
    //
    // Check to see whether we already have the information being requested.
    //
    CacheState state = dartEntry.getStateInLibrary(descriptor, librarySource);
    while (state != CacheState.ERROR && state != CacheState.VALID) {
      //
      // If not, compute the information. Unless the modification date of the
      // source continues to change, this loop will eventually terminate.
      //
      LibraryElement library = computeLibraryElement(librarySource);
      CompilationUnit unit = resolveCompilationUnit(unitSource, library);
      if (unit == null) {
        throw new AnalysisException(
            "Could not resolve compilation unit ${unitSource.fullName} in ${librarySource.fullName}");
      }
      dartEntry = new GenerateDartErrorsTask(this, unitSource, unit, library)
          .perform(_resultRecorder) as DartEntry;
      state = dartEntry.getStateInLibrary(descriptor, librarySource);
    }
    return dartEntry;
  }

  /**
   * Given a source for an HTML file, return a cache entry in which all of the
   * data represented by the state of the given descriptors is either
   * [CacheState.VALID] or [CacheState.ERROR]. This method assumes that the data
   * can be produced by parsing the source if it is not already cached.
   *
   * <b>Note:</b> This method cannot be used in an async environment.
   */
  HtmlEntry _cacheHtmlParseData(
      Source source, HtmlEntry htmlEntry, DataDescriptor descriptor) {
    if (identical(descriptor, HtmlEntry.PARSED_UNIT)) {
      ht.HtmlUnit unit = htmlEntry.anyParsedUnit;
      if (unit != null) {
        return htmlEntry;
      }
    }
    //
    // Check to see whether we already have the information being requested.
    //
    CacheState state = htmlEntry.getState(descriptor);
    while (state != CacheState.ERROR && state != CacheState.VALID) {
      //
      // If not, compute the information. Unless the modification date of the
      // source continues to change, this loop will eventually terminate.
      //
      try {
        if (htmlEntry.getState(SourceEntry.CONTENT) != CacheState.VALID) {
          htmlEntry = new GetContentTask(this, source).perform(_resultRecorder)
              as HtmlEntry;
        }
        htmlEntry = new ParseHtmlTask(
                this, source, htmlEntry.getValue(SourceEntry.CONTENT))
            .perform(_resultRecorder) as HtmlEntry;
      } on AnalysisException catch (exception) {
        throw exception;
      } catch (exception, stackTrace) {
        throw new AnalysisException(
            "Exception", new CaughtException(exception, stackTrace));
      }
      state = htmlEntry.getState(descriptor);
    }
    return htmlEntry;
  }

  /**
   * Given a source for an HTML file, return a cache entry in which the state of
   * the data represented by the given descriptor is either [CacheState.VALID]
   * or [CacheState.ERROR]. This method assumes that the data can be produced by
   * resolving the source if it is not already cached.
   *
   * <b>Note:</b> This method cannot be used in an async environment.
   */
  HtmlEntry _cacheHtmlResolutionData(
      Source source, HtmlEntry htmlEntry, DataDescriptor descriptor) {
    //
    // Check to see whether we already have the information being requested.
    //
    CacheState state = htmlEntry.getState(descriptor);
    while (state != CacheState.ERROR && state != CacheState.VALID) {
      //
      // If not, compute the information. Unless the modification date of the
      // source continues to change, this loop will eventually terminate.
      //
      htmlEntry = _cacheHtmlParseData(source, htmlEntry, HtmlEntry.PARSED_UNIT);
      htmlEntry = new ResolveHtmlTask(this, source, htmlEntry.modificationTime,
              htmlEntry.getValue(HtmlEntry.PARSED_UNIT))
          .perform(_resultRecorder) as HtmlEntry;
      state = htmlEntry.getState(descriptor);
    }
    return htmlEntry;
  }

  /**
   * Remove the given [pendingFuture] from [_pendingFutureSources], since the
   * client has indicated its computation is not needed anymore.
   */
  void _cancelFuture(PendingFuture pendingFuture) {
    List<PendingFuture> pendingFutures =
        _pendingFutureSources[pendingFuture.source];
    if (pendingFutures != null) {
      pendingFutures.remove(pendingFuture);
      if (pendingFutures.isEmpty) {
        _pendingFutureSources.remove(pendingFuture.source);
      }
    }
  }

  /**
   * Compute the transitive closure of all libraries that depend on the given
   * [library] by adding such libraries to the given collection of
   * [librariesToInvalidate].
   */
  void _computeAllLibrariesDependingOn(
      Source library, HashSet<Source> librariesToInvalidate) {
    if (librariesToInvalidate.add(library)) {
      for (Source dependentLibrary in getLibrariesDependingOn(library)) {
        _computeAllLibrariesDependingOn(
            dependentLibrary, librariesToInvalidate);
      }
    }
  }

  /**
   * Return the priority that should be used when the source associated with
   * the given [dartEntry] is added to the work manager.
   */
  SourcePriority _computePriority(DartEntry dartEntry) {
    SourceKind kind = dartEntry.kind;
    if (kind == SourceKind.LIBRARY) {
      return SourcePriority.LIBRARY;
    } else if (kind == SourceKind.PART) {
      return SourcePriority.NORMAL_PART;
    }
    return SourcePriority.UNKNOWN;
  }

  /**
   * Given the encoded form of a source ([encoding]), use the source factory to
   * reconstitute the original source.
   */
  Source _computeSourceFromEncoding(String encoding) =>
      _sourceFactory.fromEncoding(encoding);

  /**
   * Return `true` if the given list of [sources] contains the given
   * [targetSource].
   */
  bool _contains(List<Source> sources, Source targetSource) {
    for (Source source in sources) {
      if (source == targetSource) {
        return true;
      }
    }
    return false;
  }

  /**
   * Return `true` if the given list of [sources] contains any of the given
   * [targetSources].
   */
  bool _containsAny(List<Source> sources, List<Source> targetSources) {
    for (Source targetSource in targetSources) {
      if (_contains(sources, targetSource)) {
        return true;
      }
    }
    return false;
  }

  /**
   * Set the contents of the given [source] to the given [contents] and mark the
   * source as having changed. The additional [offset], [oldLength] and
   * [newLength] information is used by the context to determine what reanalysis
   * is necessary. The method [setChangedContents] triggers a source changed
   * event where as this method does not.
   */
  bool _contentRangeChanged(Source source, String contents, int offset,
      int oldLength, int newLength) {
    bool changed = false;
    String originalContents = _contentCache.setContents(source, contents);
    if (contents != null) {
      if (contents != originalContents) {
        if (_options.incremental) {
          _incrementalAnalysisCache = IncrementalAnalysisCache.update(
              _incrementalAnalysisCache,
              source,
              originalContents,
              contents,
              offset,
              oldLength,
              newLength,
              _getReadableSourceEntry(source));
        }
        _sourceChanged(source);
        changed = true;
        SourceEntry sourceEntry = _cache.get(source);
        if (sourceEntry != null) {
          sourceEntry.modificationTime =
              _contentCache.getModificationStamp(source);
          sourceEntry.setValue(SourceEntry.CONTENT, contents);
        }
      }
    } else if (originalContents != null) {
      _incrementalAnalysisCache =
          IncrementalAnalysisCache.clear(_incrementalAnalysisCache, source);
      _sourceChanged(source);
      changed = true;
    }
    return changed;
  }

  /**
   * Set the contents of the given [source] to the given [contents] and mark the
   * source as having changed. This has the effect of overriding the default
   * contents of the source. If the contents are `null` the override is removed
   * so that the default contents will be returned. If [notify] is true, a
   * source changed event is triggered.
   */
  void _contentsChanged(Source source, String contents, bool notify) {
    String originalContents = _contentCache.setContents(source, contents);
    handleContentsChanged(source, originalContents, contents, notify);
  }

  /**
   * Create a [GenerateDartErrorsTask] for the given [unitSource], marking the
   * verification errors as being in-process. The compilation unit and the
   * library can be the same if the compilation unit is the defining compilation
   * unit of the library.
   */
  AnalysisContextImpl_TaskData _createGenerateDartErrorsTask(Source unitSource,
      DartEntry unitEntry, Source librarySource, DartEntry libraryEntry) {
    if (unitEntry.getStateInLibrary(DartEntry.RESOLVED_UNIT, librarySource) !=
            CacheState.VALID ||
        libraryEntry.getState(DartEntry.ELEMENT) != CacheState.VALID) {
      return _createResolveDartLibraryTask(librarySource, libraryEntry);
    }
    CompilationUnit unit =
        unitEntry.getValueInLibrary(DartEntry.RESOLVED_UNIT, librarySource);
    if (unit == null) {
      CaughtException exception = new CaughtException(
          new AnalysisException(
              "Entry has VALID state for RESOLVED_UNIT but null value for ${unitSource.fullName} in ${librarySource.fullName}"),
          null);
      AnalysisEngine.instance.logger
          .logInformation(exception.toString(), exception);
      unitEntry.recordResolutionError(exception);
      return new AnalysisContextImpl_TaskData(null, false);
    }
    LibraryElement libraryElement = libraryEntry.getValue(DartEntry.ELEMENT);
    return new AnalysisContextImpl_TaskData(
        new GenerateDartErrorsTask(this, unitSource, unit, libraryElement),
        false);
  }

  /**
   * Create a [GenerateDartHintsTask] for the given [source], marking the hints
   * as being in-process.
   */
  AnalysisContextImpl_TaskData _createGenerateDartHintsTask(Source source,
      DartEntry dartEntry, Source librarySource, DartEntry libraryEntry) {
    if (libraryEntry.getState(DartEntry.ELEMENT) != CacheState.VALID) {
      return _createResolveDartLibraryTask(librarySource, libraryEntry);
    }
    LibraryElement libraryElement = libraryEntry.getValue(DartEntry.ELEMENT);
    CompilationUnitElement definingUnit =
        libraryElement.definingCompilationUnit;
    List<CompilationUnitElement> parts = libraryElement.parts;
    List<TimestampedData<CompilationUnit>> units =
        new List<TimestampedData<CompilationUnit>>(parts.length + 1);
    units[0] = _getResolvedUnit(definingUnit, librarySource);
    if (units[0] == null) {
      // TODO(brianwilkerson) We should return a ResolveDartUnitTask
      // (unless there are multiple ASTs that need to be resolved).
      return _createResolveDartLibraryTask(librarySource, libraryEntry);
    }
    for (int i = 0; i < parts.length; i++) {
      units[i + 1] = _getResolvedUnit(parts[i], librarySource);
      if (units[i + 1] == null) {
        // TODO(brianwilkerson) We should return a ResolveDartUnitTask
        // (unless there are multiple ASTs that need to be resolved).
        return _createResolveDartLibraryTask(librarySource, libraryEntry);
      }
    }
    return new AnalysisContextImpl_TaskData(
        new GenerateDartHintsTask(this, units, libraryElement), false);
  }

  /**
   * Create a [GenerateDartLintsTask] for the given [source], marking the lints
   * as being in-process.
   */
  AnalysisContextImpl_TaskData _createGenerateDartLintsTask(Source source,
      DartEntry dartEntry, Source librarySource, DartEntry libraryEntry) {
    if (libraryEntry.getState(DartEntry.ELEMENT) != CacheState.VALID) {
      return _createResolveDartLibraryTask(librarySource, libraryEntry);
    }
    LibraryElement libraryElement = libraryEntry.getValue(DartEntry.ELEMENT);
    CompilationUnitElement definingUnit =
        libraryElement.definingCompilationUnit;
    List<CompilationUnitElement> parts = libraryElement.parts;
    List<TimestampedData<CompilationUnit>> units =
        new List<TimestampedData<CompilationUnit>>(parts.length + 1);
    units[0] = _getResolvedUnit(definingUnit, librarySource);
    if (units[0] == null) {
      // TODO(brianwilkerson) We should return a ResolveDartUnitTask
      // (unless there are multiple ASTs that need to be resolved).
      return _createResolveDartLibraryTask(librarySource, libraryEntry);
    }
    for (int i = 0; i < parts.length; i++) {
      units[i + 1] = _getResolvedUnit(parts[i], librarySource);
      if (units[i + 1] == null) {
        // TODO(brianwilkerson) We should return a ResolveDartUnitTask
        // (unless there are multiple ASTs that need to be resolved).
        return _createResolveDartLibraryTask(librarySource, libraryEntry);
      }
    }
    //TODO(pquitslund): revisit if we need all units or whether one will do
    return new AnalysisContextImpl_TaskData(
        new GenerateDartLintsTask(this, units, libraryElement), false);
  }

  /**
   * Create a [GetContentTask] for the given [source], marking the content as
   * being in-process.
   */
  AnalysisContextImpl_TaskData _createGetContentTask(
      Source source, SourceEntry sourceEntry) {
    return new AnalysisContextImpl_TaskData(
        new GetContentTask(this, source), false);
  }

  /**
   * Create a [ParseDartTask] for the given [source].
   */
  AnalysisContextImpl_TaskData _createParseDartTask(
      Source source, DartEntry dartEntry) {
    if (dartEntry.getState(DartEntry.TOKEN_STREAM) != CacheState.VALID ||
        dartEntry.getState(SourceEntry.LINE_INFO) != CacheState.VALID) {
      return _createScanDartTask(source, dartEntry);
    }
    Token tokenStream = dartEntry.getValue(DartEntry.TOKEN_STREAM);
    dartEntry.setState(DartEntry.TOKEN_STREAM, CacheState.FLUSHED);
    return new AnalysisContextImpl_TaskData(
        new ParseDartTask(this, source, tokenStream,
            dartEntry.getValue(SourceEntry.LINE_INFO)),
        false);
  }

  /**
   * Create a [ParseHtmlTask] for the given [source].
   */
  AnalysisContextImpl_TaskData _createParseHtmlTask(
      Source source, HtmlEntry htmlEntry) {
    if (htmlEntry.getState(SourceEntry.CONTENT) != CacheState.VALID) {
      return _createGetContentTask(source, htmlEntry);
    }
    String content = htmlEntry.getValue(SourceEntry.CONTENT);
    htmlEntry.setState(SourceEntry.CONTENT, CacheState.FLUSHED);
    return new AnalysisContextImpl_TaskData(
        new ParseHtmlTask(this, source, content), false);
  }

  /**
   * Create a [ResolveDartLibraryTask] for the given [source], marking ? as
   * being in-process.
   */
  AnalysisContextImpl_TaskData _createResolveDartLibraryTask(
      Source source, DartEntry dartEntry) {
    try {
      AnalysisContextImpl_CycleBuilder builder =
          new AnalysisContextImpl_CycleBuilder(this);
      PerformanceStatistics.cycles.makeCurrentWhile(() {
        builder.computeCycleContaining(source);
      });
      AnalysisContextImpl_TaskData taskData = builder.taskData;
      if (taskData != null) {
        return taskData;
      }
      return new AnalysisContextImpl_TaskData(
          new ResolveDartLibraryCycleTask(
              this, source, source, builder.librariesInCycle),
          false);
    } on AnalysisException catch (exception, stackTrace) {
      dartEntry
          .recordResolutionError(new CaughtException(exception, stackTrace));
      AnalysisEngine.instance.logger.logError(
          "Internal error trying to create a ResolveDartLibraryTask",
          new CaughtException(exception, stackTrace));
    }
    return new AnalysisContextImpl_TaskData(null, false);
  }

  /**
   * Create a [ResolveHtmlTask] for the given [source], marking the resolved
   * unit as being in-process.
   */
  AnalysisContextImpl_TaskData _createResolveHtmlTask(
      Source source, HtmlEntry htmlEntry) {
    if (htmlEntry.getState(HtmlEntry.PARSED_UNIT) != CacheState.VALID) {
      return _createParseHtmlTask(source, htmlEntry);
    }
    return new AnalysisContextImpl_TaskData(
        new ResolveHtmlTask(this, source, htmlEntry.modificationTime,
            htmlEntry.getValue(HtmlEntry.PARSED_UNIT)),
        false);
  }

  /**
   * Create a [ScanDartTask] for the given [source], marking the scan errors as
   * being in-process.
   */
  AnalysisContextImpl_TaskData _createScanDartTask(
      Source source, DartEntry dartEntry) {
    if (dartEntry.getState(SourceEntry.CONTENT) != CacheState.VALID) {
      return _createGetContentTask(source, dartEntry);
    }
    String content = dartEntry.getValue(SourceEntry.CONTENT);
    dartEntry.setState(SourceEntry.CONTENT, CacheState.FLUSHED);
    return new AnalysisContextImpl_TaskData(
        new ScanDartTask(this, source, content), false);
  }

  /**
   * Create a source entry for the given [source]. Return the source entry that
   * was created, or `null` if the source should not be tracked by this context.
   */
  SourceEntry _createSourceEntry(Source source, bool explicitlyAdded) {
    String name = source.shortName;
    if (AnalysisEngine.isHtmlFileName(name)) {
      HtmlEntry htmlEntry = new HtmlEntry();
      htmlEntry.modificationTime = getModificationStamp(source);
      htmlEntry.explicitlyAdded = explicitlyAdded;
      _cache.put(source, htmlEntry);
      if (!explicitlyAdded) {
        _implicitAnalysisEventsController
            .add(new ImplicitAnalysisEvent(source, true));
      }
      return htmlEntry;
    } else {
      DartEntry dartEntry = new DartEntry();
      dartEntry.modificationTime = getModificationStamp(source);
      dartEntry.explicitlyAdded = explicitlyAdded;
      _cache.put(source, dartEntry);
      if (!explicitlyAdded) {
        _implicitAnalysisEventsController
            .add(new ImplicitAnalysisEvent(source, true));
      }
      return dartEntry;
    }
  }

  /**
   * Return a list containing all of the change notices that are waiting to be
   * returned. If there are no notices, then return either `null` or an empty
   * list, depending on the value of [nullIfEmpty].
   */
  List<ChangeNotice> _getChangeNotices(bool nullIfEmpty) {
    if (_pendingNotices.isEmpty) {
      if (nullIfEmpty) {
        return null;
      }
      return ChangeNoticeImpl.EMPTY_LIST;
    }
    List<ChangeNotice> notices = new List.from(_pendingNotices.values);
    _pendingNotices.clear();
    return notices;
  }

  /**
   * Given a source for a Dart file and the library that contains it, return the
   * data represented by the given descriptor that is associated with that
   * source. This method assumes that the data can be produced by generating
   * hints for the library if it is not already cached.
   *
   * Throws an [AnalysisException] if data could not be returned because the
   * source could not be resolved.
   *
   * <b>Note:</b> This method cannot be used in an async environment.
   */
  Object _getDartHintData(Source unitSource, Source librarySource,
      DartEntry dartEntry, DataDescriptor descriptor) {
    dartEntry =
        _cacheDartHintData(unitSource, librarySource, dartEntry, descriptor);
    if (identical(descriptor, DartEntry.ELEMENT)) {
      return dartEntry.getValue(descriptor);
    }
    return dartEntry.getValueInLibrary(descriptor, librarySource);
  }

  /**
   * Given a source for a Dart file and the library that contains it, return the
   * data represented by the given descriptor that is associated with that
   * source. This method assumes that the data can be produced by generating
   * lints for the library if it is not already cached.
   *
   * Throws an [AnalysisException] if data could not be returned because the
   * source could not be resolved.
   *
   * <b>Note:</b> This method cannot be used in an async environment.
   */
  Object _getDartLintData(Source unitSource, Source librarySource,
      DartEntry dartEntry, DataDescriptor descriptor) {
    dartEntry =
        _cacheDartLintData(unitSource, librarySource, dartEntry, descriptor);
    if (identical(descriptor, DartEntry.ELEMENT)) {
      return dartEntry.getValue(descriptor);
    }
    return dartEntry.getValueInLibrary(descriptor, librarySource);
  }

  /**
   * Given a source for a Dart file, return the data represented by the given
   * descriptor that is associated with that source. This method assumes that
   * the data can be produced by parsing the source if it is not already cached.
   *
   * Throws an [AnalysisException] if data could not be returned because the
   * source could not be parsed.
   *
   * <b>Note:</b> This method cannot be used in an async environment.
   */
  Object _getDartParseData(
      Source source, DartEntry dartEntry, DataDescriptor descriptor) {
    dartEntry = _cacheDartParseData(source, dartEntry, descriptor);
    if (identical(descriptor, DartEntry.PARSED_UNIT)) {
      _accessedAst(source);
      return dartEntry.anyParsedCompilationUnit;
    }
    return dartEntry.getValue(descriptor);
  }

  /**
   * Given a source for a Dart file, return the data represented by the given
   * descriptor that is associated with that source, or the given default value
   * if the source is not a Dart file. This method assumes that the data can be
   * produced by parsing the source if it is not already cached.
   *
   * Throws an [AnalysisException] if data could not be returned because the
   * source could not be parsed.
   *
   * <b>Note:</b> This method cannot be used in an async environment.
   */
  Object _getDartParseData2(
      Source source, DataDescriptor descriptor, Object defaultValue) {
    DartEntry dartEntry = _getReadableDartEntry(source);
    if (dartEntry == null) {
      return defaultValue;
    }
    try {
      return _getDartParseData(source, dartEntry, descriptor);
    } on ObsoleteSourceAnalysisException catch (exception, stackTrace) {
      AnalysisEngine.instance.logger.logInformation(
          "Could not compute $descriptor",
          new CaughtException(exception, stackTrace));
      return defaultValue;
    }
  }

  /**
   * Given a source for a Dart file and the library that contains it, return the
   * data represented by the given descriptor that is associated with that
   * source. This method assumes that the data can be produced by resolving the
   * source in the context of the library if it is not already cached.
   *
   * Throws an [AnalysisException] if data could not be returned because the
   * source could not be resolved.
   *
   * <b>Note:</b> This method cannot be used in an async environment.
   */
  Object _getDartResolutionData(Source unitSource, Source librarySource,
      DartEntry dartEntry, DataDescriptor descriptor) {
    dartEntry = _cacheDartResolutionData(
        unitSource, librarySource, dartEntry, descriptor);
    if (identical(descriptor, DartEntry.ELEMENT)) {
      return dartEntry.getValue(descriptor);
    } else if (identical(descriptor, DartEntry.RESOLVED_UNIT)) {
      _accessedAst(unitSource);
    }
    return dartEntry.getValueInLibrary(descriptor, librarySource);
  }

  /**
   * Given a source for a Dart file and the library that contains it, return the
   * data represented by the given descriptor that is associated with that
   * source, or the given default value if the source is not a Dart file. This
   * method assumes that the data can be produced by resolving the source in the
   * context of the library if it is not already cached.
   *
   * Throws an [AnalysisException] if data could not be returned because the
   * source could not be resolved.
   *
   * <b>Note:</b> This method cannot be used in an async environment.
   */
  Object _getDartResolutionData2(Source unitSource, Source librarySource,
      DataDescriptor descriptor, Object defaultValue) {
    DartEntry dartEntry = _getReadableDartEntry(unitSource);
    if (dartEntry == null) {
      return defaultValue;
    }
    try {
      return _getDartResolutionData(
          unitSource, librarySource, dartEntry, descriptor);
    } on ObsoleteSourceAnalysisException catch (exception, stackTrace) {
      AnalysisEngine.instance.logger.logInformation(
          "Could not compute $descriptor",
          new CaughtException(exception, stackTrace));
      return defaultValue;
    }
  }

  /**
   * Given a source for a Dart file, return the data represented by the given
   * descriptor that is associated with that source. This method assumes that
   * the data can be produced by scanning the source if it is not already
   * cached.
   *
   * Throws an [AnalysisException] if data could not be returned because the
   * source could not be scanned.
   *
   * <b>Note:</b> This method cannot be used in an async environment.
   */
  Object _getDartScanData(
      Source source, DartEntry dartEntry, DataDescriptor descriptor) {
    dartEntry = _cacheDartScanData(source, dartEntry, descriptor);
    return dartEntry.getValue(descriptor);
  }

  /**
   * Given a source for a Dart file, return the data represented by the given
   * descriptor that is associated with that source, or the given default value
   * if the source is not a Dart file. This method assumes that the data can be
   * produced by scanning the source if it is not already cached.
   *
   * Throws an [AnalysisException] if data could not be returned because the
   * source could not be scanned.
   *
   * <b>Note:</b> This method cannot be used in an async environment.
   */
  Object _getDartScanData2(
      Source source, DataDescriptor descriptor, Object defaultValue) {
    DartEntry dartEntry = _getReadableDartEntry(source);
    if (dartEntry == null) {
      return defaultValue;
    }
    try {
      return _getDartScanData(source, dartEntry, descriptor);
    } on ObsoleteSourceAnalysisException catch (exception, stackTrace) {
      AnalysisEngine.instance.logger.logInformation(
          "Could not compute $descriptor",
          new CaughtException(exception, stackTrace));
      return defaultValue;
    }
  }

  /**
   * Given a source for a Dart file and the library that contains it, return the
   * data represented by the given descriptor that is associated with that
   * source. This method assumes that the data can be produced by verifying the
   * source within the given library if it is not already cached.
   *
   * Throws an [AnalysisException] if data could not be returned because the
   * source could not be resolved.
   *
   * <b>Note:</b> This method cannot be used in an async environment.
   */
  Object _getDartVerificationData(Source unitSource, Source librarySource,
      DartEntry dartEntry, DataDescriptor descriptor) {
    dartEntry = _cacheDartVerificationData(
        unitSource, librarySource, dartEntry, descriptor);
    return dartEntry.getValueInLibrary(descriptor, librarySource);
  }

  /**
   * Given a source for an HTML file, return the data represented by the given
   * descriptor that is associated with that source, or the given default value
   * if the source is not an HTML file. This method assumes that the data can be
   * produced by parsing the source if it is not already cached.
   *
   * Throws an [AnalysisException] if data could not be returned because the
   * source could not be parsed.
   *
   * <b>Note:</b> This method cannot be used in an async environment.
   */
  Object _getHtmlParseData(
      Source source, DataDescriptor descriptor, Object defaultValue) {
    HtmlEntry htmlEntry = _getReadableHtmlEntry(source);
    if (htmlEntry == null) {
      return defaultValue;
    }
    htmlEntry = _cacheHtmlParseData(source, htmlEntry, descriptor);
    if (identical(descriptor, HtmlEntry.PARSED_UNIT)) {
      _accessedAst(source);
      return htmlEntry.anyParsedUnit;
    }
    return htmlEntry.getValue(descriptor);
  }

  /**
   * Given a source for an HTML file, return the data represented by the given
   * descriptor that is associated with that source, or the given default value
   * if the source is not an HTML file. This method assumes that the data can be
   * produced by resolving the source if it is not already cached.
   *
   * Throws an [AnalysisException] if data could not be returned because the
   * source could not be resolved.
   *
   * <b>Note:</b> This method cannot be used in an async environment.
   */
  Object _getHtmlResolutionData(
      Source source, DataDescriptor descriptor, Object defaultValue) {
    HtmlEntry htmlEntry = _getReadableHtmlEntry(source);
    if (htmlEntry == null) {
      return defaultValue;
    }
    try {
      return _getHtmlResolutionData2(source, htmlEntry, descriptor);
    } on ObsoleteSourceAnalysisException catch (exception, stackTrace) {
      AnalysisEngine.instance.logger.logInformation(
          "Could not compute $descriptor",
          new CaughtException(exception, stackTrace));
      return defaultValue;
    }
  }

  /**
   * Given a source for an HTML file, return the data represented by the given
   * descriptor that is associated with that source. This method assumes that
   * the data can be produced by resolving the source if it is not already
   * cached.
   *
   * Throws an [AnalysisException] if data could not be returned because the
   * source could not be resolved.
   *
   * <b>Note:</b> This method cannot be used in an async environment.
   */
  Object _getHtmlResolutionData2(
      Source source, HtmlEntry htmlEntry, DataDescriptor descriptor) {
    htmlEntry = _cacheHtmlResolutionData(source, htmlEntry, descriptor);
    if (identical(descriptor, HtmlEntry.RESOLVED_UNIT)) {
      _accessedAst(source);
    }
    return htmlEntry.getValue(descriptor);
  }

  /**
   * Look at the given [source] to see whether a task needs to be performed
   * related to it. Return the task that should be performed, or `null` if there
   * is no more work to be done for the source.
   */
  AnalysisContextImpl_TaskData _getNextAnalysisTaskForSource(
      Source source,
      SourceEntry sourceEntry,
      bool isPriority,
      bool hintsEnabled,
      bool lintsEnabled) {
    // Refuse to generate tasks for html based files that are above 1500 KB
    if (_isTooBigHtmlSourceEntry(source, sourceEntry)) {
      // TODO (jwren) we still need to report an error of some kind back to the
      // client.
      return new AnalysisContextImpl_TaskData(null, false);
    }
    if (sourceEntry == null) {
      return new AnalysisContextImpl_TaskData(null, false);
    }
    CacheState contentState = sourceEntry.getState(SourceEntry.CONTENT);
    if (contentState == CacheState.INVALID) {
      return _createGetContentTask(source, sourceEntry);
    } else if (contentState == CacheState.IN_PROCESS) {
      // We are already in the process of getting the content.
      // There's nothing else we can do with this source until that's complete.
      return new AnalysisContextImpl_TaskData(null, true);
    } else if (contentState == CacheState.ERROR) {
      // We have done all of the analysis we can for this source because we
      // cannot get its content.
      return new AnalysisContextImpl_TaskData(null, false);
    }
    if (sourceEntry is DartEntry) {
      DartEntry dartEntry = sourceEntry;
      CacheState scanErrorsState = dartEntry.getState(DartEntry.SCAN_ERRORS);
      if (scanErrorsState == CacheState.INVALID ||
          (isPriority && scanErrorsState == CacheState.FLUSHED)) {
        return _createScanDartTask(source, dartEntry);
      }
      CacheState parseErrorsState = dartEntry.getState(DartEntry.PARSE_ERRORS);
      if (parseErrorsState == CacheState.INVALID ||
          (isPriority && parseErrorsState == CacheState.FLUSHED)) {
        return _createParseDartTask(source, dartEntry);
      }
      if (isPriority && parseErrorsState != CacheState.ERROR) {
        if (!dartEntry.hasResolvableCompilationUnit) {
          return _createParseDartTask(source, dartEntry);
        }
      }
      SourceKind kind = dartEntry.getValue(DartEntry.SOURCE_KIND);
      if (kind == SourceKind.UNKNOWN) {
        return _createParseDartTask(source, dartEntry);
      } else if (kind == SourceKind.LIBRARY) {
        CacheState elementState = dartEntry.getState(DartEntry.ELEMENT);
        if (elementState == CacheState.INVALID) {
          return _createResolveDartLibraryTask(source, dartEntry);
        }
      }
      List<Source> librariesContaining = dartEntry.containingLibraries;
      for (Source librarySource in librariesContaining) {
        SourceEntry librarySourceEntry = _cache.get(librarySource);
        if (librarySourceEntry is DartEntry) {
          DartEntry libraryEntry = librarySourceEntry;
          CacheState elementState = libraryEntry.getState(DartEntry.ELEMENT);
          if (elementState == CacheState.INVALID ||
              (isPriority && elementState == CacheState.FLUSHED)) {
//            return createResolveDartLibraryTask(librarySource, (DartEntry) libraryEntry);
            return new AnalysisContextImpl_TaskData(
                new ResolveDartLibraryTask(this, source, librarySource), false);
          }
          CacheState resolvedUnitState = dartEntry.getStateInLibrary(
              DartEntry.RESOLVED_UNIT, librarySource);
          if (resolvedUnitState == CacheState.INVALID ||
              (isPriority && resolvedUnitState == CacheState.FLUSHED)) {
            //
            // The commented out lines below are an optimization that doesn't
            // quite work yet. The problem is that if the source was not
            // resolved because it wasn't part of any library, then there won't
            // be any elements in the element model that we can use to resolve
            // it.
            //
//            LibraryElement libraryElement = libraryEntry.getValue(DartEntry.ELEMENT);
//            if (libraryElement != null) {
//              return new ResolveDartUnitTask(this, source, libraryElement);
//            }
            // Possibly replace with:
//             return createResolveDartLibraryTask(librarySource, (DartEntry) libraryEntry);
            return new AnalysisContextImpl_TaskData(
                new ResolveDartLibraryTask(this, source, librarySource), false);
          }
          if (shouldErrorsBeAnalyzed(source, dartEntry)) {
            CacheState verificationErrorsState = dartEntry.getStateInLibrary(
                DartEntry.VERIFICATION_ERRORS, librarySource);
            if (verificationErrorsState == CacheState.INVALID ||
                (isPriority && verificationErrorsState == CacheState.FLUSHED)) {
              return _createGenerateDartErrorsTask(
                  source, dartEntry, librarySource, libraryEntry);
            }
            if (hintsEnabled) {
              CacheState hintsState =
                  dartEntry.getStateInLibrary(DartEntry.HINTS, librarySource);
              if (hintsState == CacheState.INVALID ||
                  (isPriority && hintsState == CacheState.FLUSHED)) {
                return _createGenerateDartHintsTask(
                    source, dartEntry, librarySource, libraryEntry);
              }
            }
            if (lintsEnabled) {
              CacheState lintsState =
                  dartEntry.getStateInLibrary(DartEntry.LINTS, librarySource);
              if (lintsState == CacheState.INVALID ||
                  (isPriority && lintsState == CacheState.FLUSHED)) {
                return _createGenerateDartLintsTask(
                    source, dartEntry, librarySource, libraryEntry);
              }
            }
          }
        }
      }
    } else if (sourceEntry is HtmlEntry) {
      HtmlEntry htmlEntry = sourceEntry;
      CacheState parseErrorsState = htmlEntry.getState(HtmlEntry.PARSE_ERRORS);
      if (parseErrorsState == CacheState.INVALID ||
          (isPriority && parseErrorsState == CacheState.FLUSHED)) {
        return _createParseHtmlTask(source, htmlEntry);
      }
      if (isPriority && parseErrorsState != CacheState.ERROR) {
        ht.HtmlUnit parsedUnit = htmlEntry.anyParsedUnit;
        if (parsedUnit == null) {
          return _createParseHtmlTask(source, htmlEntry);
        }
      }
      CacheState resolvedUnitState =
          htmlEntry.getState(HtmlEntry.RESOLVED_UNIT);
      if (resolvedUnitState == CacheState.INVALID ||
          (isPriority && resolvedUnitState == CacheState.FLUSHED)) {
        return _createResolveHtmlTask(source, htmlEntry);
      }
    }
    return new AnalysisContextImpl_TaskData(null, false);
  }

  /**
   * Return the cache entry associated with the given [source], or `null` if the
   * source is not a Dart file.
   *
   * @param source the source for which a cache entry is being sought
   * @return the source cache entry associated with the given source
   */
  DartEntry _getReadableDartEntry(Source source) {
    SourceEntry sourceEntry = _cache.get(source);
    if (sourceEntry == null) {
      sourceEntry = _createSourceEntry(source, false);
    }
    if (sourceEntry is DartEntry) {
      return sourceEntry;
    }
    return null;
  }

  /**
   * Return the cache entry associated with the given [source], or `null` if the
   * source is not an HTML file.
   */
  HtmlEntry _getReadableHtmlEntry(Source source) {
    SourceEntry sourceEntry = _cache.get(source);
    if (sourceEntry == null) {
      sourceEntry = _createSourceEntry(source, false);
    }
    if (sourceEntry is HtmlEntry) {
      return sourceEntry;
    }
    return null;
  }

  /**
   * Return the cache entry associated with the given [source], creating it if
   * necessary.
   */
  SourceEntry _getReadableSourceEntry(Source source) {
    SourceEntry sourceEntry = _cache.get(source);
    if (sourceEntry == null) {
      sourceEntry = _createSourceEntry(source, false);
    }
    return sourceEntry;
  }

  /**
   * Return a resolved compilation unit corresponding to the given [element] in
   * the library defined by the given [librarySource], or `null` if the
   * information is not cached.
   */
  TimestampedData<CompilationUnit> _getResolvedUnit(
      CompilationUnitElement element, Source librarySource) {
    SourceEntry sourceEntry = _cache.get(element.source);
    if (sourceEntry is DartEntry) {
      DartEntry dartEntry = sourceEntry;
      if (dartEntry.getStateInLibrary(DartEntry.RESOLVED_UNIT, librarySource) ==
          CacheState.VALID) {
        return new TimestampedData<CompilationUnit>(
            dartEntry.modificationTime,
            dartEntry.getValueInLibrary(
                DartEntry.RESOLVED_UNIT, librarySource));
      }
    }
    return null;
  }

  /**
   * Return a list containing all of the sources known to this context that have
   * the given [kind].
   */
  List<Source> _getSources(SourceKind kind) {
    List<Source> sources = new List<Source>();
    MapIterator<Source, SourceEntry> iterator = _cache.iterator();
    while (iterator.moveNext()) {
      if (iterator.value.kind == kind) {
        sources.add(iterator.key);
      }
    }
    return sources;
  }

  /**
   * Look at the given [source] to see whether a task needs to be performed
   * related to it. If so, add the source to the set of sources that need to be
   * processed. This method duplicates, and must therefore be kept in sync with,
   * [_getNextAnalysisTaskForSource]. This method is intended to be used for
   * testing purposes only.
   */
  void _getSourcesNeedingProcessing(
      Source source,
      SourceEntry sourceEntry,
      bool isPriority,
      bool hintsEnabled,
      bool lintsEnabled,
      HashSet<Source> sources) {
    if (sourceEntry is DartEntry) {
      DartEntry dartEntry = sourceEntry;
      CacheState scanErrorsState = dartEntry.getState(DartEntry.SCAN_ERRORS);
      if (scanErrorsState == CacheState.INVALID ||
          (isPriority && scanErrorsState == CacheState.FLUSHED)) {
        sources.add(source);
        return;
      }
      CacheState parseErrorsState = dartEntry.getState(DartEntry.PARSE_ERRORS);
      if (parseErrorsState == CacheState.INVALID ||
          (isPriority && parseErrorsState == CacheState.FLUSHED)) {
        sources.add(source);
        return;
      }
      if (isPriority) {
        if (!dartEntry.hasResolvableCompilationUnit) {
          sources.add(source);
          return;
        }
      }
      for (Source librarySource in getLibrariesContaining(source)) {
        SourceEntry libraryEntry = _cache.get(librarySource);
        if (libraryEntry is DartEntry) {
          CacheState elementState = libraryEntry.getState(DartEntry.ELEMENT);
          if (elementState == CacheState.INVALID ||
              (isPriority && elementState == CacheState.FLUSHED)) {
            sources.add(source);
            return;
          }
          CacheState resolvedUnitState = dartEntry.getStateInLibrary(
              DartEntry.RESOLVED_UNIT, librarySource);
          if (resolvedUnitState == CacheState.INVALID ||
              (isPriority && resolvedUnitState == CacheState.FLUSHED)) {
            LibraryElement libraryElement =
                libraryEntry.getValue(DartEntry.ELEMENT);
            if (libraryElement != null) {
              sources.add(source);
              return;
            }
          }
          if (shouldErrorsBeAnalyzed(source, dartEntry)) {
            CacheState verificationErrorsState = dartEntry.getStateInLibrary(
                DartEntry.VERIFICATION_ERRORS, librarySource);
            if (verificationErrorsState == CacheState.INVALID ||
                (isPriority && verificationErrorsState == CacheState.FLUSHED)) {
              LibraryElement libraryElement =
                  libraryEntry.getValue(DartEntry.ELEMENT);
              if (libraryElement != null) {
                sources.add(source);
                return;
              }
            }
            if (hintsEnabled) {
              CacheState hintsState =
                  dartEntry.getStateInLibrary(DartEntry.HINTS, librarySource);
              if (hintsState == CacheState.INVALID ||
                  (isPriority && hintsState == CacheState.FLUSHED)) {
                LibraryElement libraryElement =
                    libraryEntry.getValue(DartEntry.ELEMENT);
                if (libraryElement != null) {
                  sources.add(source);
                  return;
                }
              }
            }
            if (lintsEnabled) {
              CacheState lintsState =
                  dartEntry.getStateInLibrary(DartEntry.LINTS, librarySource);
              if (lintsState == CacheState.INVALID ||
                  (isPriority && lintsState == CacheState.FLUSHED)) {
                LibraryElement libraryElement =
                    libraryEntry.getValue(DartEntry.ELEMENT);
                if (libraryElement != null) {
                  sources.add(source);
                  return;
                }
              }
            }
          }
        }
      }
    } else if (sourceEntry is HtmlEntry) {
      HtmlEntry htmlEntry = sourceEntry;
      CacheState parsedUnitState = htmlEntry.getState(HtmlEntry.PARSED_UNIT);
      if (parsedUnitState == CacheState.INVALID ||
          (isPriority && parsedUnitState == CacheState.FLUSHED)) {
        sources.add(source);
        return;
      }
      CacheState resolvedUnitState =
          htmlEntry.getState(HtmlEntry.RESOLVED_UNIT);
      if (resolvedUnitState == CacheState.INVALID ||
          (isPriority && resolvedUnitState == CacheState.FLUSHED)) {
        sources.add(source);
        return;
      }
    }
  }

  /**
   * Invalidate all of the resolution results computed by this context. The flag
   * [invalidateUris] should be `true` if the cached results of converting URIs
   * to source files should also be invalidated.
   */
  void _invalidateAllLocalResolutionInformation(bool invalidateUris) {
    HashMap<Source, List<Source>> oldPartMap =
        new HashMap<Source, List<Source>>();
    MapIterator<Source, SourceEntry> iterator = _privatePartition.iterator();
    while (iterator.moveNext()) {
      Source source = iterator.key;
      SourceEntry sourceEntry = iterator.value;
      if (sourceEntry is HtmlEntry) {
        HtmlEntry htmlEntry = sourceEntry;
        htmlEntry.invalidateAllResolutionInformation(invalidateUris);
        iterator.value = htmlEntry;
        _workManager.add(source, SourcePriority.HTML);
      } else if (sourceEntry is DartEntry) {
        DartEntry dartEntry = sourceEntry;
        oldPartMap[source] = dartEntry.getValue(DartEntry.INCLUDED_PARTS);
        dartEntry.invalidateAllResolutionInformation(invalidateUris);
        iterator.value = dartEntry;
        _workManager.add(source, _computePriority(dartEntry));
      }
    }
    _removeFromPartsUsingMap(oldPartMap);
  }

  /**
   * In response to a change to at least one of the compilation units in the
   * library defined by the given [librarySource], invalidate any results that
   * are dependent on the result of resolving that library.
   *
   * <b>Note:</b> Any cache entries that were accessed before this method was
   * invoked must be re-accessed after this method returns.
   */
  void _invalidateLibraryResolution(Source librarySource) {
    // TODO(brianwilkerson) This could be optimized. There's no need to flush
    // all of these entries if the public namespace hasn't changed, which will
    // be a fairly common case. The question is whether we can afford the time
    // to compute the namespace to look for differences.
    DartEntry libraryEntry = _getReadableDartEntry(librarySource);
    if (libraryEntry != null) {
      List<Source> includedParts =
          libraryEntry.getValue(DartEntry.INCLUDED_PARTS);
      libraryEntry.invalidateAllResolutionInformation(false);
      _workManager.add(librarySource, SourcePriority.LIBRARY);
      for (Source partSource in includedParts) {
        SourceEntry partEntry = _cache.get(partSource);
        if (partEntry is DartEntry) {
          partEntry.invalidateAllResolutionInformation(false);
        }
      }
    }
  }

  /**
   * Return `true` if the given [library] is, or depends on, 'dart:html'. The
   * [visitedLibraries] is a collection of the libraries that have been visited,
   * used to prevent infinite recursion.
   */
  bool _isClient(LibraryElement library, Source htmlSource,
      HashSet<LibraryElement> visitedLibraries) {
    if (visitedLibraries.contains(library)) {
      return false;
    }
    if (library.source == htmlSource) {
      return true;
    }
    visitedLibraries.add(library);
    for (LibraryElement imported in library.importedLibraries) {
      if (_isClient(imported, htmlSource, visitedLibraries)) {
        return true;
      }
    }
    for (LibraryElement exported in library.exportedLibraries) {
      if (_isClient(exported, htmlSource, visitedLibraries)) {
        return true;
      }
    }
    return false;
  }

  bool _isTooBigHtmlSourceEntry(Source source, SourceEntry sourceEntry) =>
      false;

//  /**
//   * Notify all of the analysis listeners that the given source is no longer included in the set of
//   * sources that are being analyzed.
//   *
//   * @param source the source that is no longer being analyzed
//   */
//  void _notifyExcludedSource(Source source) {
//    int count = _listeners.length;
//    for (int i = 0; i < count; i++) {
//      _listeners[i].excludedSource(this, source);
//    }
//  }

//  /**
//   * Notify all of the analysis listeners that the given source is now included in the set of
//   * sources that are being analyzed.
//   *
//   * @param source the source that is now being analyzed
//   */
//  void _notifyIncludedSource(Source source) {
//    int count = _listeners.length;
//    for (int i = 0; i < count; i++) {
//      _listeners[i].includedSource(this, source);
//    }
//  }

//  /**
//   * Notify all of the analysis listeners that the given Dart source was parsed.
//   *
//   * @param source the source that was parsed
//   * @param unit the result of parsing the source
//   */
//  void _notifyParsedDart(Source source, CompilationUnit unit) {
//    int count = _listeners.length;
//    for (int i = 0; i < count; i++) {
//      _listeners[i].parsedDart(this, source, unit);
//    }
//  }

//  /**
//   * Notify all of the analysis listeners that the given HTML source was parsed.
//   *
//   * @param source the source that was parsed
//   * @param unit the result of parsing the source
//   */
//  void _notifyParsedHtml(Source source, ht.HtmlUnit unit) {
//    int count = _listeners.length;
//    for (int i = 0; i < count; i++) {
//      _listeners[i].parsedHtml(this, source, unit);
//    }
//  }

//  /**
//   * Notify all of the analysis listeners that the given Dart source was resolved.
//   *
//   * @param source the source that was resolved
//   * @param unit the result of resolving the source
//   */
//  void _notifyResolvedDart(Source source, CompilationUnit unit) {
//    int count = _listeners.length;
//    for (int i = 0; i < count; i++) {
//      _listeners[i].resolvedDart(this, source, unit);
//    }
//  }

//  /**
//   * Notify all of the analysis listeners that the given HTML source was resolved.
//   *
//   * @param source the source that was resolved
//   * @param unit the result of resolving the source
//   */
//  void _notifyResolvedHtml(Source source, ht.HtmlUnit unit) {
//    int count = _listeners.length;
//    for (int i = 0; i < count; i++) {
//      _listeners[i].resolvedHtml(this, source, unit);
//    }
//  }

  /**
   * Log the given debugging [message].
   */
  void _logInformation(String message) {
    AnalysisEngine.instance.logger.logInformation(message);
  }

  /**
   * Notify all of the analysis listeners that a task is about to be performed.
   */
  void _notifyAboutToPerformTask(String taskDescription) {
    int count = _listeners.length;
    for (int i = 0; i < count; i++) {
      _listeners[i].aboutToPerformTask(this, taskDescription);
    }
  }

  /**
   * Notify all of the analysis listeners that the errors associated with the
   * given [source] has been updated to the given [errors].
   */
  void _notifyErrors(
      Source source, List<AnalysisError> errors, LineInfo lineInfo) {
    int count = _listeners.length;
    for (int i = 0; i < count; i++) {
      _listeners[i].computedErrors(this, source, errors, lineInfo);
    }
  }

  /**
   * Given that the given [source] (with the corresponding [sourceEntry]) has
   * been invalidated, invalidate all of the libraries that depend on it.
   */
  void _propagateInvalidation(Source source, SourceEntry sourceEntry) {
    if (sourceEntry is HtmlEntry) {
      HtmlEntry htmlEntry = sourceEntry;
      htmlEntry.modificationTime = getModificationStamp(source);
      htmlEntry.invalidateAllInformation();
      _cache.removedAst(source);
      _workManager.add(source, SourcePriority.HTML);
    } else if (sourceEntry is DartEntry) {
      List<Source> containingLibraries = getLibrariesContaining(source);
      List<Source> dependentLibraries = getLibrariesDependingOn(source);
      HashSet<Source> librariesToInvalidate = new HashSet<Source>();
      for (Source containingLibrary in containingLibraries) {
        _computeAllLibrariesDependingOn(
            containingLibrary, librariesToInvalidate);
      }
      for (Source dependentLibrary in dependentLibraries) {
        _computeAllLibrariesDependingOn(
            dependentLibrary, librariesToInvalidate);
      }
      for (Source library in librariesToInvalidate) {
        _invalidateLibraryResolution(library);
      }
      DartEntry dartEntry = _cache.get(source);
      _removeFromParts(source, dartEntry);
      dartEntry.modificationTime = getModificationStamp(source);
      dartEntry.invalidateAllInformation();
      _cache.removedAst(source);
      _workManager.add(source, SourcePriority.UNKNOWN);
    }
    // reset unit in the notification, it is out of date now
    ChangeNoticeImpl notice = _pendingNotices[source];
    if (notice != null) {
      notice.resolvedDartUnit = null;
      notice.resolvedHtmlUnit = null;
    }
  }

  /**
   * Given a [dartEntry] and a [library] element, record the library element and
   * other information gleaned from the element in the cache entry.
   */
  void _recordElementData(DartEntry dartEntry, LibraryElement library,
      Source librarySource, Source htmlSource) {
    dartEntry.setValue(DartEntry.ELEMENT, library);
    dartEntry.setValue(DartEntry.IS_LAUNCHABLE, library.entryPoint != null);
    dartEntry.setValue(DartEntry.IS_CLIENT,
        _isClient(library, htmlSource, new HashSet<LibraryElement>()));
  }

  /**
   * Record the results produced by performing a [task] and return the cache
   * entry associated with the results.
   */
  DartEntry _recordGenerateDartErrorsTask(GenerateDartErrorsTask task) {
    Source source = task.source;
    DartEntry dartEntry = _cache.get(source);
    Source librarySource = task.libraryElement.source;
    CaughtException thrownException = task.exception;
    if (thrownException != null) {
      dartEntry.recordVerificationErrorInLibrary(
          librarySource, thrownException);
      throw new AnalysisException('<rethrow>', thrownException);
    }
    dartEntry.setValueInLibrary(
        DartEntry.VERIFICATION_ERRORS, librarySource, task.errors);
    ChangeNoticeImpl notice = getNotice(source);
    LineInfo lineInfo = dartEntry.getValue(SourceEntry.LINE_INFO);
    notice.setErrors(dartEntry.allErrors, lineInfo);
    return dartEntry;
  }

  /**
   * Record the results produced by performing a [task] and return the cache
   * entry associated with the results.
   */
  DartEntry _recordGenerateDartHintsTask(GenerateDartHintsTask task) {
    Source librarySource = task.libraryElement.source;
    CaughtException thrownException = task.exception;
    DartEntry libraryEntry = null;
    HashMap<Source, List<AnalysisError>> hintMap = task.hintMap;
    if (hintMap == null) {
      // We don't have any information about which sources to mark as invalid
      // other than the library source.
      DartEntry libraryEntry = _cache.get(librarySource);
      if (thrownException == null) {
        String message = "GenerateDartHintsTask returned a null hint map "
            "without throwing an exception: ${librarySource.fullName}";
        thrownException =
            new CaughtException(new AnalysisException(message), null);
      }
      libraryEntry.recordHintErrorInLibrary(librarySource, thrownException);
      throw new AnalysisException('<rethrow>', thrownException);
    }
    hintMap.forEach((Source unitSource, List<AnalysisError> hints) {
      DartEntry dartEntry = _cache.get(unitSource);
      if (unitSource == librarySource) {
        libraryEntry = dartEntry;
      }
      if (thrownException == null) {
        dartEntry.setValueInLibrary(DartEntry.HINTS, librarySource, hints);
        ChangeNoticeImpl notice = getNotice(unitSource);
        LineInfo lineInfo = dartEntry.getValue(SourceEntry.LINE_INFO);
        notice.setErrors(dartEntry.allErrors, lineInfo);
      } else {
        dartEntry.recordHintErrorInLibrary(librarySource, thrownException);
      }
    });
    if (thrownException != null) {
      throw new AnalysisException('<rethrow>', thrownException);
    }
    return libraryEntry;
  }

  /**
   * Record the results produced by performing a [task] and return the cache
   * entry associated with the results.
   */
  DartEntry _recordGenerateDartLintsTask(GenerateDartLintsTask task) {
    Source librarySource = task.libraryElement.source;
    CaughtException thrownException = task.exception;
    DartEntry libraryEntry = null;
    HashMap<Source, List<AnalysisError>> lintMap = task.lintMap;
    if (lintMap == null) {
      // We don't have any information about which sources to mark as invalid
      // other than the library source.
      DartEntry libraryEntry = _cache.get(librarySource);
      if (thrownException == null) {
        String message = "GenerateDartLintsTask returned a null lint map "
            "without throwing an exception: ${librarySource.fullName}";
        thrownException =
            new CaughtException(new AnalysisException(message), null);
      }
      libraryEntry.recordLintErrorInLibrary(librarySource, thrownException);
      throw new AnalysisException('<rethrow>', thrownException);
    }
    lintMap.forEach((Source unitSource, List<AnalysisError> lints) {
      DartEntry dartEntry = _cache.get(unitSource);
      if (unitSource == librarySource) {
        libraryEntry = dartEntry;
      }
      if (thrownException == null) {
        dartEntry.setValueInLibrary(DartEntry.LINTS, librarySource, lints);
        ChangeNoticeImpl notice = getNotice(unitSource);
        LineInfo lineInfo = dartEntry.getValue(SourceEntry.LINE_INFO);
        notice.setErrors(dartEntry.allErrors, lineInfo);
      } else {
        dartEntry.recordLintErrorInLibrary(librarySource, thrownException);
      }
    });
    if (thrownException != null) {
      throw new AnalysisException('<rethrow>', thrownException);
    }
    return libraryEntry;
  }

  /**
   * Record the results produced by performing a [task] and return the cache
   * entry associated with the results.
   */
  SourceEntry _recordGetContentsTask(GetContentTask task) {
    if (!task.isComplete) {
      return null;
    }
    Source source = task.source;
    SourceEntry sourceEntry = _cache.get(source);
    CaughtException thrownException = task.exception;
    if (thrownException != null) {
      sourceEntry.recordContentError(thrownException);
      {
        sourceEntry.setValue(SourceEntry.CONTENT_ERRORS, task.errors);
        ChangeNoticeImpl notice = getNotice(source);
        notice.setErrors(sourceEntry.allErrors, null);
      }
      _workManager.remove(source);
      throw new AnalysisException('<rethrow>', thrownException);
    }
    sourceEntry.modificationTime = task.modificationTime;
    sourceEntry.setValue(SourceEntry.CONTENT, task.content);
    return sourceEntry;
  }

  /**
   * Record the results produced by performing a [task] and return the cache
   * entry associated with the results.
   */
  DartEntry _recordIncrementalAnalysisTaskResults(
      IncrementalAnalysisTask task) {
    CompilationUnit unit = task.compilationUnit;
    if (unit != null) {
      ChangeNoticeImpl notice = getNotice(task.source);
      notice.resolvedDartUnit = unit;
      _incrementalAnalysisCache =
          IncrementalAnalysisCache.cacheResult(task.cache, unit);
    }
    return null;
  }

  /**
   * Record the results produced by performing a [task] and return the cache
   * entry associated with the results.
   */
  DartEntry _recordParseDartTaskResults(ParseDartTask task) {
    Source source = task.source;
    DartEntry dartEntry = _cache.get(source);
    _removeFromParts(source, dartEntry);
    CaughtException thrownException = task.exception;
    if (thrownException != null) {
      _removeFromParts(source, dartEntry);
      dartEntry.recordParseError(thrownException);
      _cache.removedAst(source);
      throw new AnalysisException('<rethrow>', thrownException);
    }
    if (task.hasNonPartOfDirective) {
      dartEntry.setValue(DartEntry.SOURCE_KIND, SourceKind.LIBRARY);
      dartEntry.containingLibrary = source;
      _workManager.add(source, SourcePriority.LIBRARY);
    } else if (task.hasPartOfDirective) {
      dartEntry.setValue(DartEntry.SOURCE_KIND, SourceKind.PART);
      dartEntry.removeContainingLibrary(source);
      _workManager.add(source, SourcePriority.NORMAL_PART);
    } else {
      // The file contains no directives.
      List<Source> containingLibraries = dartEntry.containingLibraries;
      if (containingLibraries.length > 1 ||
          (containingLibraries.length == 1 &&
              containingLibraries[0] != source)) {
        dartEntry.setValue(DartEntry.SOURCE_KIND, SourceKind.PART);
        dartEntry.removeContainingLibrary(source);
        _workManager.add(source, SourcePriority.NORMAL_PART);
      } else {
        dartEntry.setValue(DartEntry.SOURCE_KIND, SourceKind.LIBRARY);
        dartEntry.containingLibrary = source;
        _workManager.add(source, SourcePriority.LIBRARY);
      }
    }
    List<Source> newParts = task.includedSources;
    for (int i = 0; i < newParts.length; i++) {
      Source partSource = newParts[i];
      DartEntry partEntry = _getReadableDartEntry(partSource);
      if (partEntry != null && !identical(partEntry, dartEntry)) {
        // TODO(brianwilkerson) Change the kind of the "part" if it was marked
        // as a library and it has no directives.
        partEntry.addContainingLibrary(source);
      }
    }
    dartEntry.setValue(DartEntry.PARSED_UNIT, task.compilationUnit);
    dartEntry.setValue(DartEntry.PARSE_ERRORS, task.errors);
    dartEntry.setValue(DartEntry.EXPORTED_LIBRARIES, task.exportedSources);
    dartEntry.setValue(DartEntry.IMPORTED_LIBRARIES, task.importedSources);
    dartEntry.setValue(DartEntry.INCLUDED_PARTS, newParts);
    _cache.storedAst(source);
    ChangeNoticeImpl notice = getNotice(source);
    if (notice.resolvedDartUnit == null) {
      notice.parsedDartUnit = task.compilationUnit;
    }
    notice.setErrors(dartEntry.allErrors, task.lineInfo);
    // Verify that the incrementally parsed and resolved unit in the incremental
    // cache is structurally equivalent to the fully parsed unit
    _incrementalAnalysisCache = IncrementalAnalysisCache.verifyStructure(
        _incrementalAnalysisCache, source, task.compilationUnit);
    return dartEntry;
  }

  /**
   * Record the results produced by performing a [task] and return the cache
   * entry associated with the results.
   */
  HtmlEntry _recordParseHtmlTaskResults(ParseHtmlTask task) {
    Source source = task.source;
    HtmlEntry htmlEntry = _cache.get(source);
    CaughtException thrownException = task.exception;
    if (thrownException != null) {
      htmlEntry.recordParseError(thrownException);
      _cache.removedAst(source);
      throw new AnalysisException('<rethrow>', thrownException);
    }
    LineInfo lineInfo = task.lineInfo;
    htmlEntry.setValue(SourceEntry.LINE_INFO, lineInfo);
    htmlEntry.setValue(HtmlEntry.PARSED_UNIT, task.htmlUnit);
    htmlEntry.setValue(HtmlEntry.PARSE_ERRORS, task.errors);
    htmlEntry.setValue(
        HtmlEntry.REFERENCED_LIBRARIES, task.referencedLibraries);
    _cache.storedAst(source);
    ChangeNoticeImpl notice = getNotice(source);
    notice.setErrors(htmlEntry.allErrors, lineInfo);
    return htmlEntry;
  }

  /**
   * Record the results produced by performing a [task] and return the cache
   * entry associated with the results.
   */
  DartEntry _recordResolveDartUnitTaskResults(ResolveDartUnitTask task) {
    Source unitSource = task.source;
    DartEntry dartEntry = _cache.get(unitSource);
    Source librarySource = task.librarySource;
    CaughtException thrownException = task.exception;
    if (thrownException != null) {
      dartEntry.recordResolutionErrorInLibrary(librarySource, thrownException);
      _cache.removedAst(unitSource);
      throw new AnalysisException('<rethrow>', thrownException);
    }
    dartEntry.setValueInLibrary(
        DartEntry.RESOLVED_UNIT, librarySource, task.resolvedUnit);
    _cache.storedAst(unitSource);
    return dartEntry;
  }

  /**
   * Record the results produced by performing a [task] and return the cache
   * entry associated with the results.
   */
  HtmlEntry _recordResolveHtmlTaskResults(ResolveHtmlTask task) {
    Source source = task.source;
    HtmlEntry htmlEntry = _cache.get(source);
    CaughtException thrownException = task.exception;
    if (thrownException != null) {
      htmlEntry.recordResolutionError(thrownException);
      _cache.removedAst(source);
      throw new AnalysisException('<rethrow>', thrownException);
    }
    htmlEntry.setState(HtmlEntry.PARSED_UNIT, CacheState.FLUSHED);
    htmlEntry.setValue(HtmlEntry.RESOLVED_UNIT, task.resolvedUnit);
    htmlEntry.setValue(HtmlEntry.ELEMENT, task.element);
    htmlEntry.setValue(HtmlEntry.RESOLUTION_ERRORS, task.resolutionErrors);
    _cache.storedAst(source);
    ChangeNoticeImpl notice = getNotice(source);
    notice.resolvedHtmlUnit = task.resolvedUnit;
    LineInfo lineInfo = htmlEntry.getValue(SourceEntry.LINE_INFO);
    notice.setErrors(htmlEntry.allErrors, lineInfo);
    return htmlEntry;
  }

  /**
   * Record the results produced by performing a [task] and return the cache
   * entry associated with the results.
   */
  DartEntry _recordScanDartTaskResults(ScanDartTask task) {
    Source source = task.source;
    DartEntry dartEntry = _cache.get(source);
    CaughtException thrownException = task.exception;
    if (thrownException != null) {
      _removeFromParts(source, dartEntry);
      dartEntry.recordScanError(thrownException);
      _cache.removedAst(source);
      throw new AnalysisException('<rethrow>', thrownException);
    }
    LineInfo lineInfo = task.lineInfo;
    dartEntry.setValue(SourceEntry.LINE_INFO, lineInfo);
    dartEntry.setValue(DartEntry.TOKEN_STREAM, task.tokenStream);
    dartEntry.setValue(DartEntry.SCAN_ERRORS, task.errors);
    _cache.storedAst(source);
    ChangeNoticeImpl notice = getNotice(source);
    notice.setErrors(dartEntry.allErrors, lineInfo);
    return dartEntry;
  }

  void _removeFromCache(Source source) {
    SourceEntry entry = _cache.remove(source);
    if (entry != null && !entry.explicitlyAdded) {
      _implicitAnalysisEventsController
          .add(new ImplicitAnalysisEvent(source, false));
    }
  }

  /**
   * Remove the given [librarySource] from the list of containing libraries for
   * all of the parts referenced by the given [dartEntry].
   */
  void _removeFromParts(Source librarySource, DartEntry dartEntry) {
    List<Source> oldParts = dartEntry.getValue(DartEntry.INCLUDED_PARTS);
    for (int i = 0; i < oldParts.length; i++) {
      Source partSource = oldParts[i];
      DartEntry partEntry = _getReadableDartEntry(partSource);
      if (partEntry != null && !identical(partEntry, dartEntry)) {
        partEntry.removeContainingLibrary(librarySource);
        if (partEntry.containingLibraries.length == 0 && !exists(partSource)) {
          _removeFromCache(partSource);
        }
      }
    }
  }

  /**
   * Remove the given libraries that are keys in the given map from the list of
   * containing libraries for each of the parts in the corresponding value.
   */
  void _removeFromPartsUsingMap(HashMap<Source, List<Source>> oldPartMap) {
    oldPartMap.forEach((Source librarySource, List<Source> oldParts) {
      for (int i = 0; i < oldParts.length; i++) {
        Source partSource = oldParts[i];
        if (partSource != librarySource) {
          DartEntry partEntry = _getReadableDartEntry(partSource);
          if (partEntry != null) {
            partEntry.removeContainingLibrary(librarySource);
            if (partEntry.containingLibraries.length == 0 &&
                !exists(partSource)) {
              _removeFromCache(partSource);
            }
          }
        }
      }
    });
  }

  /**
   * Remove the given [source] from the priority order if it is in the list.
   */
  void _removeFromPriorityOrder(Source source) {
    int count = _priorityOrder.length;
    List<Source> newOrder = new List<Source>();
    for (int i = 0; i < count; i++) {
      if (_priorityOrder[i] != source) {
        newOrder.add(_priorityOrder[i]);
      }
    }
    if (newOrder.length < count) {
      analysisPriorityOrder = newOrder;
    }
  }

  /**
   * Create an entry for the newly added [source] and invalidate any sources
   * that referenced the source before it existed.
   */
  void _sourceAvailable(Source source) {
    // TODO(brianwilkerson) This method needs to check whether the source was
    // previously being implicitly analyzed. If so, the cache entry needs to be
    // update to reflect the new status and an event needs to be generated to
    // inform clients that it is no longer being implicitly analyzed.
    SourceEntry sourceEntry = _cache.get(source);
    if (sourceEntry == null) {
      sourceEntry = _createSourceEntry(source, true);
    } else {
      _propagateInvalidation(source, sourceEntry);
      sourceEntry = _cache.get(source);
    }
    if (sourceEntry is HtmlEntry) {
      _workManager.add(source, SourcePriority.HTML);
    } else if (sourceEntry is DartEntry) {
      _workManager.add(source, _computePriority(sourceEntry));
    }
  }

  /**
   * Invalidate the [source] that was changed and any sources that referenced
   * the source before it existed.
   */
  void _sourceChanged(Source source) {
    SourceEntry sourceEntry = _cache.get(source);
    // If the source is removed, we don't care about it.
    if (sourceEntry == null) {
      return;
    }
    // Check if the content of the source is the same as it was the last time.
    String sourceContent = sourceEntry.getValue(SourceEntry.CONTENT);
    if (sourceContent != null) {
      sourceEntry.setState(SourceEntry.CONTENT, CacheState.FLUSHED);
      try {
        TimestampedData<String> fileContents = getContents(source);
        if (fileContents.data == sourceContent) {
          return;
        }
      } catch (e) {}
    }
    // We have to invalidate the cache.
    _propagateInvalidation(source, sourceEntry);
  }

  /**
   * Record that the give [source] has been deleted.
   */
  void _sourceDeleted(Source source) {
    SourceEntry sourceEntry = _cache.get(source);
    if (sourceEntry is HtmlEntry) {
      HtmlEntry htmlEntry = sourceEntry;
      htmlEntry.recordContentError(new CaughtException(
          new AnalysisException("This source was marked as being deleted"),
          null));
    } else if (sourceEntry is DartEntry) {
      DartEntry dartEntry = sourceEntry;
      HashSet<Source> libraries = new HashSet<Source>();
      for (Source librarySource in getLibrariesContaining(source)) {
        libraries.add(librarySource);
        for (Source dependentLibrary
            in getLibrariesDependingOn(librarySource)) {
          libraries.add(dependentLibrary);
        }
      }
      for (Source librarySource in libraries) {
        _invalidateLibraryResolution(librarySource);
      }
      dartEntry.recordContentError(new CaughtException(
          new AnalysisException("This source was marked as being deleted"),
          null));
    }
    _workManager.remove(source);
    _removeFromPriorityOrder(source);
  }

  /**
   * Record that the given [source] has been removed.
   */
  void _sourceRemoved(Source source) {
    SourceEntry sourceEntry = _cache.get(source);
    if (sourceEntry is HtmlEntry) {} else if (sourceEntry is DartEntry) {
      HashSet<Source> libraries = new HashSet<Source>();
      for (Source librarySource in getLibrariesContaining(source)) {
        libraries.add(librarySource);
        for (Source dependentLibrary
            in getLibrariesDependingOn(librarySource)) {
          libraries.add(dependentLibrary);
        }
      }
      for (Source librarySource in libraries) {
        _invalidateLibraryResolution(librarySource);
      }
    }
    _removeFromCache(source);
    _workManager.remove(source);
    _removeFromPriorityOrder(source);
  }

  /**
   * TODO(scheglov) A hackish, limited incremental resolution implementation.
   */
  bool _tryPoorMansIncrementalResolution(Source unitSource, String newCode) {
    return PerformanceStatistics.incrementalAnalysis.makeCurrentWhile(() {
      incrementalResolutionValidation_lastUnitSource = null;
      incrementalResolutionValidation_lastLibrarySource = null;
      incrementalResolutionValidation_lastUnit = null;
      // prepare the entry
      DartEntry dartEntry = _cache.get(unitSource);
      if (dartEntry == null) {
        return false;
      }
      // prepare the (only) library source
      List<Source> librarySources = getLibrariesContaining(unitSource);
      if (librarySources.length != 1) {
        return false;
      }
      Source librarySource = librarySources[0];
      // prepare the library element
      LibraryElement libraryElement = getLibraryElement(librarySource);
      if (libraryElement == null) {
        return false;
      }
      // prepare the existing unit
      CompilationUnit oldUnit =
          getResolvedCompilationUnit2(unitSource, librarySource);
      if (oldUnit == null) {
        return false;
      }
      // do resolution
      Stopwatch perfCounter = new Stopwatch()..start();
      PoorMansIncrementalResolver resolver = new PoorMansIncrementalResolver(
          typeProvider,
          unitSource,
          getReadableSourceEntryOrNull(unitSource),
          null,
          null,
          oldUnit,
          analysisOptions.incrementalApi);
      bool success = resolver.resolve(newCode);
      AnalysisEngine.instance.instrumentationService.logPerformance(
          AnalysisPerformanceKind.INCREMENTAL,
          perfCounter,
          'success=$success,context_id=$_id,code_length=${newCode.length}');
      if (!success) {
        return false;
      }
      // if validation, remember the result, but throw it away
      if (analysisOptions.incrementalValidation) {
        incrementalResolutionValidation_lastUnitSource = oldUnit.element.source;
        incrementalResolutionValidation_lastLibrarySource =
            oldUnit.element.library.source;
        incrementalResolutionValidation_lastUnit = oldUnit;
        return false;
      }
      // prepare notice
      {
        LineInfo lineInfo = getLineInfo(unitSource);
        ChangeNoticeImpl notice = getNotice(unitSource);
        notice.resolvedDartUnit = oldUnit;
        notice.setErrors(dartEntry.allErrors, lineInfo);
      }
      // OK
      return true;
    });
  }

  void _validateLastIncrementalResolutionResult() {
    if (incrementalResolutionValidation_lastUnitSource == null ||
        incrementalResolutionValidation_lastLibrarySource == null ||
        incrementalResolutionValidation_lastUnit == null) {
      return;
    }
    CompilationUnit fullUnit = getResolvedCompilationUnit2(
        incrementalResolutionValidation_lastUnitSource,
        incrementalResolutionValidation_lastLibrarySource);
    if (fullUnit != null) {
      try {
        assertSameResolution(
            incrementalResolutionValidation_lastUnit, fullUnit);
      } on IncrementalResolutionMismatch catch (mismatch, stack) {
        String failure = mismatch.message;
        String message =
            'Incremental resolution mismatch:\n$failure\nat\n$stack';
        AnalysisEngine.instance.logger.logError(message);
      }
    }
    incrementalResolutionValidation_lastUnitSource = null;
    incrementalResolutionValidation_lastLibrarySource = null;
    incrementalResolutionValidation_lastUnit = null;
  }
}

/**
 * An object used by an analysis context to record the results of a task.
 */
class AnalysisContextImpl_AnalysisTaskResultRecorder
    implements AnalysisTaskVisitor<SourceEntry> {
  final AnalysisContextImpl AnalysisContextImpl_this;

  AnalysisContextImpl_AnalysisTaskResultRecorder(this.AnalysisContextImpl_this);

  @override
  DartEntry visitGenerateDartErrorsTask(GenerateDartErrorsTask task) =>
      AnalysisContextImpl_this._recordGenerateDartErrorsTask(task);

  @override
  DartEntry visitGenerateDartHintsTask(GenerateDartHintsTask task) =>
      AnalysisContextImpl_this._recordGenerateDartHintsTask(task);

  @override
  DartEntry visitGenerateDartLintsTask(GenerateDartLintsTask task) =>
      AnalysisContextImpl_this._recordGenerateDartLintsTask(task);

  @override
  SourceEntry visitGetContentTask(GetContentTask task) =>
      AnalysisContextImpl_this._recordGetContentsTask(task);

  @override
  DartEntry visitIncrementalAnalysisTask(IncrementalAnalysisTask task) =>
      AnalysisContextImpl_this._recordIncrementalAnalysisTaskResults(task);

  @override
  DartEntry visitParseDartTask(ParseDartTask task) =>
      AnalysisContextImpl_this._recordParseDartTaskResults(task);

  @override
  HtmlEntry visitParseHtmlTask(ParseHtmlTask task) =>
      AnalysisContextImpl_this._recordParseHtmlTaskResults(task);

  @override
  DartEntry visitResolveDartLibraryCycleTask(
          ResolveDartLibraryCycleTask task) =>
      AnalysisContextImpl_this.recordResolveDartLibraryCycleTaskResults(task);

  @override
  DartEntry visitResolveDartLibraryTask(ResolveDartLibraryTask task) =>
      AnalysisContextImpl_this.recordResolveDartLibraryTaskResults(task);

  @override
  DartEntry visitResolveDartUnitTask(ResolveDartUnitTask task) =>
      AnalysisContextImpl_this._recordResolveDartUnitTaskResults(task);

  @override
  HtmlEntry visitResolveHtmlTask(ResolveHtmlTask task) =>
      AnalysisContextImpl_this._recordResolveHtmlTaskResults(task);

  @override
  DartEntry visitScanDartTask(ScanDartTask task) =>
      AnalysisContextImpl_this._recordScanDartTaskResults(task);
}

class AnalysisContextImpl_ContextRetentionPolicy
    implements CacheRetentionPolicy {
  final AnalysisContextImpl AnalysisContextImpl_this;

  AnalysisContextImpl_ContextRetentionPolicy(this.AnalysisContextImpl_this);

  @override
  RetentionPriority getAstPriority(Source source, SourceEntry sourceEntry) {
    int priorityCount = AnalysisContextImpl_this._priorityOrder.length;
    for (int i = 0; i < priorityCount; i++) {
      if (source == AnalysisContextImpl_this._priorityOrder[i]) {
        return RetentionPriority.HIGH;
      }
    }
    if (AnalysisContextImpl_this._neededForResolution != null &&
        AnalysisContextImpl_this._neededForResolution.contains(source)) {
      return RetentionPriority.HIGH;
    }
    if (sourceEntry is DartEntry) {
      DartEntry dartEntry = sourceEntry;
      if (_astIsNeeded(dartEntry)) {
        return RetentionPriority.MEDIUM;
      }
    }
    return RetentionPriority.LOW;
  }

  bool _astIsNeeded(DartEntry dartEntry) =>
      dartEntry.hasInvalidData(DartEntry.HINTS) ||
          dartEntry.hasInvalidData(DartEntry.LINTS) ||
          dartEntry.hasInvalidData(DartEntry.VERIFICATION_ERRORS) ||
          dartEntry.hasInvalidData(DartEntry.RESOLUTION_ERRORS);
}

/**
 * An object used to construct a list of the libraries that must be resolved
 * together in order to resolve any one of the libraries.
 */
class AnalysisContextImpl_CycleBuilder {
  final AnalysisContextImpl AnalysisContextImpl_this;

  /**
   * A table mapping the sources of the defining compilation units of libraries
   * to the representation of the library that has the information needed to
   * resolve the library.
   */
  HashMap<Source, ResolvableLibrary> _libraryMap =
      new HashMap<Source, ResolvableLibrary>();

  /**
   * The dependency graph used to compute the libraries in the cycle.
   */
  DirectedGraph<ResolvableLibrary> _dependencyGraph;

  /**
   * A list containing the libraries that are ready to be resolved.
   */
  List<ResolvableLibrary> _librariesInCycle;

  /**
   * The analysis task that needs to be performed before the cycle of libraries
   * can be resolved, or `null` if the libraries are ready to be resolved.
   */
  AnalysisContextImpl_TaskData _taskData;

  /**
   * Initialize a newly created cycle builder.
   */
  AnalysisContextImpl_CycleBuilder(this.AnalysisContextImpl_this) : super();

  /**
   * Return a list containing the libraries that are ready to be resolved
   * (assuming that [getTaskData] returns `null`).
   */
  List<ResolvableLibrary> get librariesInCycle => _librariesInCycle;

  /**
   * Return a representation of an analysis task that needs to be performed
   * before the cycle of libraries can be resolved, or `null` if the libraries
   * are ready to be resolved.
   */
  AnalysisContextImpl_TaskData get taskData => _taskData;

  /**
   * Compute a list of the libraries that need to be resolved together in orde
   *  to resolve the given [librarySource].
   */
  void computeCycleContaining(Source librarySource) {
    //
    // Create the object representing the library being resolved.
    //
    ResolvableLibrary targetLibrary = _createLibrary(librarySource);
    //
    // Compute the set of libraries that need to be resolved together.
    //
    _dependencyGraph = new DirectedGraph<ResolvableLibrary>();
    _computeLibraryDependencies(targetLibrary);
    if (_taskData != null) {
      return;
    }
    _librariesInCycle = _dependencyGraph.findCycleContaining(targetLibrary);
    //
    // Ensure that all of the data needed to resolve them has been computed.
    //
    _ensureImportsAndExports();
    if (_taskData != null) {
      // At least one imported library needs to be resolved before the target
      // library.
      AnalysisTask task = _taskData.task;
      if (task is ResolveDartLibraryTask) {
        AnalysisContextImpl_this._workManager
            .addFirst(task.librarySource, SourcePriority.LIBRARY);
      }
      return;
    }
    _computePartsInCycle(librarySource);
    if (_taskData != null) {
      // At least one part needs to be parsed.
      return;
    }
    // All of the AST's necessary to perform a resolution of the library cycle
    // have been gathered, so it is no longer necessary to retain them in the
    // cache.
    AnalysisContextImpl_this._neededForResolution = null;
  }

  bool _addDependency(ResolvableLibrary dependant, Source dependency,
      List<ResolvableLibrary> dependencyList) {
    if (dependant.librarySource == dependency) {
      // Don't add a dependency of a library on itself; there's no point.
      return true;
    }
    ResolvableLibrary importedLibrary = _libraryMap[dependency];
    if (importedLibrary == null) {
      importedLibrary = _createLibraryOrNull(dependency);
      if (importedLibrary != null) {
        _computeLibraryDependencies(importedLibrary);
        if (_taskData != null) {
          return false;
        }
      }
    }
    if (importedLibrary != null) {
      if (dependencyList != null) {
        dependencyList.add(importedLibrary);
      }
      _dependencyGraph.addEdge(dependant, importedLibrary);
    }
    return true;
  }

  /**
   * Recursively traverse the libraries reachable from the given [library],
   * creating instances of the class [Library] to represent them, and record the
   * references in the library objects.
   *
   * Throws an [AnalysisException] if some portion of the library graph could
   * not be traversed.
   */
  void _computeLibraryDependencies(ResolvableLibrary library) {
    Source librarySource = library.librarySource;
    DartEntry dartEntry =
        AnalysisContextImpl_this._getReadableDartEntry(librarySource);
    List<Source> importedSources =
        _getSources(librarySource, dartEntry, DartEntry.IMPORTED_LIBRARIES);
    if (_taskData != null) {
      return;
    }
    List<Source> exportedSources =
        _getSources(librarySource, dartEntry, DartEntry.EXPORTED_LIBRARIES);
    if (_taskData != null) {
      return;
    }
    _computeLibraryDependenciesFromDirectives(
        library, importedSources, exportedSources);
  }

  /**
   * Recursively traverse the libraries reachable from the given [library],
   * creating instances of the class [Library] to represent them, and record the
   * references in the library objects. The [importedSources] is a list
   * containing the sources that are imported into the given library. The
   * [exportedSources] is a list containing the sources that are exported from
   * the given library.
   */
  void _computeLibraryDependenciesFromDirectives(ResolvableLibrary library,
      List<Source> importedSources, List<Source> exportedSources) {
    int importCount = importedSources.length;
    List<ResolvableLibrary> importedLibraries = new List<ResolvableLibrary>();
    bool explicitlyImportsCore = false;
    bool importsAsync = false;
    for (int i = 0; i < importCount; i++) {
      Source importedSource = importedSources[i];
      if (importedSource == AnalysisContextImpl_this._coreLibrarySource) {
        explicitlyImportsCore = true;
      } else if (importedSource ==
          AnalysisContextImpl_this._asyncLibrarySource) {
        importsAsync = true;
      }
      if (!_addDependency(library, importedSource, importedLibraries)) {
        return;
      }
    }
    library.explicitlyImportsCore = explicitlyImportsCore;
    if (!explicitlyImportsCore) {
      if (!_addDependency(library, AnalysisContextImpl_this._coreLibrarySource,
          importedLibraries)) {
        return;
      }
    }
    if (!importsAsync) {
      // Add a dependency on async to ensure that the Future element will be
      // built before we generate errors and warnings for async methods.  Also
      // include it in importedLibraries, so that it will be picked up by
      // LibraryResolver2._buildLibraryMap().
      // TODO(paulberry): this is a bit of a hack, since the async library
      // isn't actually being imported.  Also, it's not clear whether it should
      // be necessary: in theory, dart:core already (indirectly) imports
      // dart:async, so if core has been built, async should have been built
      // too.  However, removing this code causes unit test failures.
      if (!_addDependency(library, AnalysisContextImpl_this._asyncLibrarySource,
          importedLibraries)) {
        return;
      }
    }
    library.importedLibraries = importedLibraries;
    int exportCount = exportedSources.length;
    if (exportCount > 0) {
      List<ResolvableLibrary> exportedLibraries = new List<ResolvableLibrary>();
      for (int i = 0; i < exportCount; i++) {
        Source exportedSource = exportedSources[i];
        if (!_addDependency(library, exportedSource, exportedLibraries)) {
          return;
        }
      }
      library.exportedLibraries = exportedLibraries;
    }
  }

  /**
   * Gather the resolvable AST structures for each of the compilation units in
   * each of the libraries in the cycle. This is done in two phases: first we
   * ensure that we have cached an AST structure for each compilation unit, then
   * we gather them. We split the work this way because getting the AST
   * structures can change the state of the cache in such a way that we would
   * have more work to do if any compilation unit didn't have a resolvable AST
   * structure.
   */
  void _computePartsInCycle(Source librarySource) {
    int count = _librariesInCycle.length;
    List<CycleBuilder_LibraryPair> libraryData =
        new List<CycleBuilder_LibraryPair>();
    for (int i = 0; i < count; i++) {
      ResolvableLibrary library = _librariesInCycle[i];
      libraryData.add(new CycleBuilder_LibraryPair(
          library, _ensurePartsInLibrary(library)));
    }
    AnalysisContextImpl_this._neededForResolution = _gatherSources(libraryData);
    if (AnalysisContextImpl._TRACE_PERFORM_TASK) {
      print(
          "  preserve resolution data for ${AnalysisContextImpl_this._neededForResolution.length} sources while resolving ${librarySource.fullName}");
    }
    if (_taskData != null) {
      return;
    }
    for (int i = 0; i < count; i++) {
      _computePartsInLibrary(libraryData[i]);
    }
  }

  /**
   * Gather the resolvable compilation units for each of the compilation units
   * in the library represented by the [libraryPair].
   */
  void _computePartsInLibrary(CycleBuilder_LibraryPair libraryPair) {
    ResolvableLibrary library = libraryPair.library;
    List<CycleBuilder_SourceEntryPair> entryPairs = libraryPair.entryPairs;
    int count = entryPairs.length;
    List<ResolvableCompilationUnit> units =
        new List<ResolvableCompilationUnit>(count);
    for (int i = 0; i < count; i++) {
      CycleBuilder_SourceEntryPair entryPair = entryPairs[i];
      Source source = entryPair.source;
      DartEntry dartEntry = entryPair.entry;
      units[i] = new ResolvableCompilationUnit(
          source, dartEntry.resolvableCompilationUnit);
    }
    library.resolvableCompilationUnits = units;
  }

  /**
   * Create an object to represent the information about the library defined by
   * the compilation unit with the given [librarySource].
   */
  ResolvableLibrary _createLibrary(Source librarySource) {
    ResolvableLibrary library = new ResolvableLibrary(librarySource);
    SourceEntry sourceEntry =
        AnalysisContextImpl_this._cache.get(librarySource);
    if (sourceEntry is DartEntry) {
      LibraryElementImpl libraryElement =
          sourceEntry.getValue(DartEntry.ELEMENT) as LibraryElementImpl;
      if (libraryElement != null) {
        library.libraryElement = libraryElement;
      }
    }
    _libraryMap[librarySource] = library;
    return library;
  }

  /**
   * Create an object to represent the information about the library defined by
   * the compilation unit with the given [librarySource].
   */
  ResolvableLibrary _createLibraryOrNull(Source librarySource) {
    ResolvableLibrary library = new ResolvableLibrary(librarySource);
    SourceEntry sourceEntry =
        AnalysisContextImpl_this._cache.get(librarySource);
    if (sourceEntry is DartEntry) {
      LibraryElementImpl libraryElement =
          sourceEntry.getValue(DartEntry.ELEMENT) as LibraryElementImpl;
      if (libraryElement != null) {
        library.libraryElement = libraryElement;
      }
    }
    _libraryMap[librarySource] = library;
    return library;
  }

  /**
   * Ensure that the given [library] has an element model built for it. If
   * another task needs to be executed first in order to build the element
   * model, that task is placed in [taskData].
   */
  void _ensureElementModel(ResolvableLibrary library) {
    Source librarySource = library.librarySource;
    DartEntry libraryEntry =
        AnalysisContextImpl_this._getReadableDartEntry(librarySource);
    if (libraryEntry != null &&
        libraryEntry.getState(DartEntry.PARSED_UNIT) != CacheState.ERROR) {
      AnalysisContextImpl_this._workManager
          .addFirst(librarySource, SourcePriority.LIBRARY);
      if (_taskData == null) {
        _taskData = AnalysisContextImpl_this._createResolveDartLibraryTask(
            librarySource, libraryEntry);
      }
    }
  }

  /**
   * Ensure that all of the libraries that are exported by the given [library]
   * (but are not themselves in the cycle) have element models built for them.
   * If another task needs to be executed first in order to build the element
   * model, that task is placed in [taskData].
   */
  void _ensureExports(
      ResolvableLibrary library, HashSet<Source> visitedLibraries) {
    List<ResolvableLibrary> dependencies = library.exports;
    int dependencyCount = dependencies.length;
    for (int i = 0; i < dependencyCount; i++) {
      ResolvableLibrary dependency = dependencies[i];
      if (!_librariesInCycle.contains(dependency) &&
          visitedLibraries.add(dependency.librarySource)) {
        if (dependency.libraryElement == null) {
          _ensureElementModel(dependency);
        } else {
          _ensureExports(dependency, visitedLibraries);
        }
        if (_taskData != null) {
          return;
        }
      }
    }
  }

  /**
   * Ensure that all of the libraries that are exported by the given [library]
   * (but are not themselves in the cycle) have element models built for them.
   * If another task needs to be executed first in order to build the element
   * model, that task is placed in [taskData].
   */
  void _ensureImports(ResolvableLibrary library) {
    List<ResolvableLibrary> dependencies = library.imports;
    int dependencyCount = dependencies.length;
    for (int i = 0; i < dependencyCount; i++) {
      ResolvableLibrary dependency = dependencies[i];
      if (!_librariesInCycle.contains(dependency) &&
          dependency.libraryElement == null) {
        _ensureElementModel(dependency);
        if (_taskData != null) {
          return;
        }
      }
    }
  }

  /**
   * Ensure that all of the libraries that are either imported or exported by
   * libraries in the cycle (but are not themselves in the cycle) have element
   * models built for them.
   */
  void _ensureImportsAndExports() {
    HashSet<Source> visitedLibraries = new HashSet<Source>();
    int libraryCount = _librariesInCycle.length;
    for (int i = 0; i < libraryCount; i++) {
      ResolvableLibrary library = _librariesInCycle[i];
      _ensureImports(library);
      if (_taskData != null) {
        return;
      }
      _ensureExports(library, visitedLibraries);
      if (_taskData != null) {
        return;
      }
    }
  }

  /**
   * Ensure that there is a resolvable compilation unit available for all of the
   * compilation units in the given [library].
   */
  List<CycleBuilder_SourceEntryPair> _ensurePartsInLibrary(
      ResolvableLibrary library) {
    List<CycleBuilder_SourceEntryPair> pairs =
        new List<CycleBuilder_SourceEntryPair>();
    Source librarySource = library.librarySource;
    DartEntry libraryEntry =
        AnalysisContextImpl_this._getReadableDartEntry(librarySource);
    if (libraryEntry == null) {
      throw new AnalysisException(
          "Cannot find entry for ${librarySource.fullName}");
    } else if (libraryEntry.getState(DartEntry.PARSED_UNIT) ==
        CacheState.ERROR) {
      String message =
          "Cannot compute parsed unit for ${librarySource.fullName}";
      CaughtException exception = libraryEntry.exception;
      if (exception == null) {
        throw new AnalysisException(message);
      }
      throw new AnalysisException(
          message, new CaughtException(exception, null));
    }
    _ensureResolvableCompilationUnit(librarySource, libraryEntry);
    pairs.add(new CycleBuilder_SourceEntryPair(librarySource, libraryEntry));
    List<Source> partSources =
        _getSources(librarySource, libraryEntry, DartEntry.INCLUDED_PARTS);
    int count = partSources.length;
    for (int i = 0; i < count; i++) {
      Source partSource = partSources[i];
      DartEntry partEntry =
          AnalysisContextImpl_this._getReadableDartEntry(partSource);
      if (partEntry != null &&
          partEntry.getState(DartEntry.PARSED_UNIT) != CacheState.ERROR) {
        _ensureResolvableCompilationUnit(partSource, partEntry);
        pairs.add(new CycleBuilder_SourceEntryPair(partSource, partEntry));
      }
    }
    return pairs;
  }

  /**
   * Ensure that there is a resolvable compilation unit available for the given
   * [source].
   */
  void _ensureResolvableCompilationUnit(Source source, DartEntry dartEntry) {
    // The entry will be null if the source represents a non-Dart file.
    if (dartEntry != null && !dartEntry.hasResolvableCompilationUnit) {
      if (_taskData == null) {
        _taskData =
            AnalysisContextImpl_this._createParseDartTask(source, dartEntry);
      }
    }
  }

  HashSet<Source> _gatherSources(List<CycleBuilder_LibraryPair> libraryData) {
    int libraryCount = libraryData.length;
    HashSet<Source> sources = new HashSet<Source>();
    for (int i = 0; i < libraryCount; i++) {
      List<CycleBuilder_SourceEntryPair> entryPairs = libraryData[i].entryPairs;
      int entryCount = entryPairs.length;
      for (int j = 0; j < entryCount; j++) {
        sources.add(entryPairs[j].source);
      }
    }
    return sources;
  }

  /**
   * Return the sources described by the given [descriptor].
   */
  List<Source> _getSources(Source source, DartEntry dartEntry,
      DataDescriptor<List<Source>> descriptor) {
    if (dartEntry == null) {
      return Source.EMPTY_LIST;
    }
    CacheState exportState = dartEntry.getState(descriptor);
    if (exportState == CacheState.ERROR) {
      return Source.EMPTY_LIST;
    } else if (exportState != CacheState.VALID) {
      if (_taskData == null) {
        _taskData =
            AnalysisContextImpl_this._createParseDartTask(source, dartEntry);
      }
      return Source.EMPTY_LIST;
    }
    return dartEntry.getValue(descriptor);
  }
}

/**
 * Information about the next task to be performed. Each data has an implicit
 * associated source: the source that might need to be analyzed. There are
 * essentially three states that can be represented:
 *
 * * If [getTask] returns a non-`null` value, then that is the task that should
 *   be executed to further analyze the associated source.
 * * Otherwise, if [isBlocked] returns `true`, then there is no work that can be
 *   done, but analysis for the associated source is not complete.
 * * Otherwise, [getDependentSource] should return a source that needs to be
 *   analyzed before the analysis of the associated source can be completed.
 */
class AnalysisContextImpl_TaskData {
  /**
   * The task that is to be performed.
   */
  final AnalysisTask task;

  /**
   * A flag indicating whether the associated source is blocked waiting for its
   * contents to be loaded.
   */
  final bool _blocked;

  /**
   * Initialize a newly created data holder.
   */
  AnalysisContextImpl_TaskData(this.task, this._blocked);

  /**
   * Return `true` if the associated source is blocked waiting for its contents
   * to be loaded.
   */
  bool get isBlocked => _blocked;

  @override
  String toString() {
    if (task == null) {
      return "blocked: $_blocked";
    }
    return task.toString();
  }
}

/**
 * Statistics and information about a single [AnalysisContext].
 */
abstract class AnalysisContextStatistics {
  /**
   * Return the statistics for each kind of cached data.
   */
  List<AnalysisContextStatistics_CacheRow> get cacheRows;

  /**
   * Return the exceptions that caused some entries to have a state of
   * [CacheState.ERROR].
   */
  List<CaughtException> get exceptions;

  /**
   * Return information about each of the partitions in the cache.
   */
  List<AnalysisContextStatistics_PartitionData> get partitionData;

  /**
   * Return a list containing all of the sources in the cache.
   */
  List<Source> get sources;
}

/**
 * Information about single piece of data in the cache.
 */
abstract class AnalysisContextStatistics_CacheRow {
  /**
   * List of possible states which can be queried.
   */
  static const List<CacheState> STATES = const <CacheState>[
    CacheState.ERROR,
    CacheState.FLUSHED,
    CacheState.IN_PROCESS,
    CacheState.INVALID,
    CacheState.VALID
  ];

  /**
   * Return the number of entries whose state is [CacheState.ERROR].
   */
  int get errorCount;

  /**
   * Return the number of entries whose state is [CacheState.FLUSHED].
   */
  int get flushedCount;

  /**
   * Return the number of entries whose state is [CacheState.IN_PROCESS].
   */
  int get inProcessCount;

  /**
   * Return the number of entries whose state is [CacheState.INVALID].
   */
  int get invalidCount;

  /**
   * Return the name of the data represented by this object.
   */
  String get name;

  /**
   * Return the number of entries whose state is [CacheState.VALID].
   */
  int get validCount;

  /**
   * Return the number of entries whose state is [state].
   */
  int getCount(CacheState state);
}

/**
 * Information about a single partition in the cache.
 */
abstract class AnalysisContextStatistics_PartitionData {
  /**
   * Return the number of entries in the partition that have an AST structure in
   * one state or another.
   */
  int get astCount;

  /**
   * Return the total number of entries in the partition.
   */
  int get totalCount;
}

/**
 * Implementation of the [AnalysisContextStatistics].
 */
class AnalysisContextStatisticsImpl implements AnalysisContextStatistics {
  Map<String, AnalysisContextStatistics_CacheRow> _dataMap =
      new HashMap<String, AnalysisContextStatistics_CacheRow>();

  List<Source> _sources = new List<Source>();

  HashSet<CaughtException> _exceptions = new HashSet<CaughtException>();

  List<AnalysisContextStatistics_PartitionData> _partitionData;

  @override
  List<AnalysisContextStatistics_CacheRow> get cacheRows =>
      _dataMap.values.toList();

  @override
  List<CaughtException> get exceptions => new List.from(_exceptions);

  @override
  List<AnalysisContextStatistics_PartitionData> get partitionData =>
      _partitionData;

  /**
   * Set the partition data returned by this object to the given data.
   */
  void set partitionData(List<AnalysisContextStatistics_PartitionData> data) {
    _partitionData = data;
  }

  @override
  List<Source> get sources => _sources;

  void addSource(Source source) {
    _sources.add(source);
  }

  void _internalPutCacheItem(Source source, SourceEntry dartEntry,
      DataDescriptor rowDesc, CacheState state) {
    String rowName = rowDesc.toString();
    AnalysisContextStatisticsImpl_CacheRowImpl row =
        _dataMap[rowName] as AnalysisContextStatisticsImpl_CacheRowImpl;
    if (row == null) {
      row = new AnalysisContextStatisticsImpl_CacheRowImpl(rowName);
      _dataMap[rowName] = row;
    }
    row._incState(state);
    if (state == CacheState.ERROR) {
      CaughtException exception = dartEntry.exception;
      if (exception != null) {
        _exceptions.add(exception);
      }
    }
  }
}

class AnalysisContextStatisticsImpl_CacheRowImpl
    implements AnalysisContextStatistics_CacheRow {
  final String name;

  Map<CacheState, int> _counts = <CacheState, int>{};

  AnalysisContextStatisticsImpl_CacheRowImpl(this.name);

  @override
  int get errorCount => getCount(CacheState.ERROR);

  @override
  int get flushedCount => getCount(CacheState.FLUSHED);

  @override
  int get hashCode => name.hashCode;

  @override
  int get inProcessCount => getCount(CacheState.IN_PROCESS);

  @override
  int get invalidCount => getCount(CacheState.INVALID);

  @override
  int get validCount => getCount(CacheState.VALID);

  @override
  bool operator ==(Object obj) =>
      obj is AnalysisContextStatisticsImpl_CacheRowImpl && obj.name == name;

  @override
  int getCount(CacheState state) {
    int count = _counts[state];
    if (count != null) {
      return count;
    } else {
      return 0;
    }
  }

  void _incState(CacheState state) {
    if (_counts[state] == null) {
      _counts[state] = 1;
    } else {
      _counts[state]++;
    }
  }
}

class AnalysisContextStatisticsImpl_PartitionDataImpl
    implements AnalysisContextStatistics_PartitionData {
  final int astCount;

  final int totalCount;

  AnalysisContextStatisticsImpl_PartitionDataImpl(
      this.astCount, this.totalCount);
}

/**
 * A representation of changes to the types of analysis that should be
 * performed.
 */
class AnalysisDelta {
  /**
   * A mapping from source to what type of analysis should be performed on that
   * source.
   */
  HashMap<Source, AnalysisLevel> _analysisMap =
      new HashMap<Source, AnalysisLevel>();

  /**
   * Return a collection of the sources that have been added. This is equivalent
   * to calling [getAnalysisLevels] and collecting all sources that do not have
   * an analysis level of [AnalysisLevel.NONE].
   */
  List<Source> get addedSources {
    List<Source> result = new List<Source>();
    _analysisMap.forEach((Source source, AnalysisLevel level) {
      if (level != AnalysisLevel.NONE) {
        result.add(source);
      }
    });
    return result;
  }

  /**
   * Return a mapping of sources to the level of analysis that should be
   * performed.
   */
  Map<Source, AnalysisLevel> get analysisLevels => _analysisMap;

  /**
   * Record that the given [source] should be analyzed at the given [level].
   */
  void setAnalysisLevel(Source source, AnalysisLevel level) {
    _analysisMap[source] = level;
  }

  @override
  String toString() {
    StringBuffer buffer = new StringBuffer();
    bool needsSeparator = _appendSources(buffer, false, AnalysisLevel.ALL);
    needsSeparator =
        _appendSources(buffer, needsSeparator, AnalysisLevel.RESOLVED);
    _appendSources(buffer, needsSeparator, AnalysisLevel.NONE);
    return buffer.toString();
  }

  /**
   * Appendto the given [buffer] all sources with the given analysis [level],
   * prefixed with a label and a separator if [needsSeparator] is `true`.
   */
  bool _appendSources(
      StringBuffer buffer, bool needsSeparator, AnalysisLevel level) {
    bool first = true;
    _analysisMap.forEach((Source source, AnalysisLevel sourceLevel) {
      if (sourceLevel == level) {
        if (first) {
          first = false;
          if (needsSeparator) {
            buffer.write("; ");
          }
          buffer.write(level);
          buffer.write(" ");
        } else {
          buffer.write(", ");
        }
        buffer.write(source.fullName);
      }
    });
    return needsSeparator || !first;
  }
}

/**
 * The entry point for the functionality provided by the analysis engine. There
 * is a single instance of this class.
 */
class AnalysisEngine {
  /**
   * The suffix used for Dart source files.
   */
  static const String SUFFIX_DART = "dart";

  /**
   * The short suffix used for HTML files.
   */
  static const String SUFFIX_HTM = "htm";

  /**
   * The long suffix used for HTML files.
   */
  static const String SUFFIX_HTML = "html";

  /**
   * The file name used for analysis options files.
   */
  static const String ANALYSIS_OPTIONS_FILE = '.analysis_options';

  /**
   * The unique instance of this class.
   */
  static final AnalysisEngine instance = new AnalysisEngine._();

  /**
   * The logger that should receive information about errors within the analysis
   * engine.
   */
  Logger _logger = Logger.NULL;

  /**
   * The plugin that defines the extension points and extensions that are defined by
   * command-line applications using the analysis engine.
   */
  final CommandLinePlugin commandLinePlugin = new CommandLinePlugin();

  /**
   * The plugin that defines the extension points and extensions that are
   * inherently defined by the analysis engine.
   */
  final EnginePlugin enginePlugin = new EnginePlugin();

  /***
   * The plugin that defines the extension points and extensions that are defined
   * by applications that want to consume options defined in the analysis
   * options file.
   */
  final OptionsPlugin optionsPlugin = new OptionsPlugin();

  /**
   * The instrumentation service that is to be used by this analysis engine.
   */
  InstrumentationService _instrumentationService =
      InstrumentationService.NULL_SERVICE;

  /**
   * The list of supported plugins for processing by clients.
   */
  List<Plugin> _supportedPlugins;

  /**
   * The partition manager being used to manage the shared partitions.
   */
  final PartitionManager partitionManager = new PartitionManager();

  /**
   * The partition manager being used to manage the shared partitions.
   */
  final newContext.PartitionManager partitionManager_new =
      new newContext.PartitionManager();

  /**
   * A flag indicating whether the (new) task model should be used to perform
   * analysis.
   */
  bool useTaskModel = true;

  /**
   * A flag indicating whether the task model should attempt to limit
   * invalidation after a change.
   */
  bool limitInvalidationInTaskModel = false;

  /**
   * The plugins that are defined outside the `analyzer` package.
   */
  List<Plugin> _userDefinedPlugins = <Plugin>[];

  /**
   * The task manager used to manage the tasks used to analyze code.
   */
  TaskManager _taskManager;

  AnalysisEngine._();

  /**
   * Return the instrumentation service that is to be used by this analysis
   * engine.
   */
  InstrumentationService get instrumentationService => _instrumentationService;

  /**
   * Set the instrumentation service that is to be used by this analysis engine
   * to the given [service].
   */
  void set instrumentationService(InstrumentationService service) {
    if (service == null) {
      _instrumentationService = InstrumentationService.NULL_SERVICE;
    } else {
      _instrumentationService = service;
    }
  }

  /**
   * Return the logger that should receive information about errors within the
   * analysis engine.
   */
  Logger get logger => _logger;

  /**
   * Set the logger that should receive information about errors within the
   * analysis engine to the given [logger].
   */
  void set logger(Logger logger) {
    this._logger = logger == null ? Logger.NULL : logger;
  }

  /**
   * Return the list of supported plugins for processing by clients.
   */
  List<Plugin> get supportedPlugins {
    if (_supportedPlugins == null) {
      _supportedPlugins = <Plugin>[
        enginePlugin,
        commandLinePlugin,
        optionsPlugin
      ];
      _supportedPlugins.addAll(_userDefinedPlugins);
    }
    return _supportedPlugins;
  }

  /**
   * Return the task manager used to manage the tasks used to analyze code.
   */
  TaskManager get taskManager {
    if (_taskManager == null) {
      new ExtensionManager().processPlugins(supportedPlugins);
      _taskManager = new TaskManager();
      _taskManager.addTaskDescriptors(enginePlugin.taskDescriptors);
      // TODO(brianwilkerson) Create a way to associate different results with
      // different file suffixes, then make this pluggable.
      _taskManager.addGeneralResult(DART_ERRORS);
    }
    return _taskManager;
  }

  /**
   * Set plugins that are defined outside the `analyzer` package.
   */
  void set userDefinedPlugins(List<Plugin> plugins) {
    if (plugins == null) {
      plugins = <Plugin>[];
    }
    _userDefinedPlugins = plugins;
    _supportedPlugins = null;
    _taskManager = null;
  }

  /**
   * Clear any caches holding on to analysis results so that a full re-analysis
   * will be performed the next time an analysis context is created.
   */
  void clearCaches() {
    partitionManager.clearCache();
  }

  /**
   * Create and return a new context in which analysis can be performed.
   */
  AnalysisContext createAnalysisContext() {
    if (useTaskModel) {
      return new newContext.AnalysisContextImpl();
    }
    return new AnalysisContextImpl();
  }

  /**
   * Return `true` if the given [fileName] is an analysis options file.
   */
  static bool isAnalysisOptionsFileName(String fileName,
      [pathos.Context context]) {
    if (fileName == null) {
      return false;
    }
    return (context ?? pathos.posix).basename(fileName) ==
        ANALYSIS_OPTIONS_FILE;
  }

  /**
   * Return `true` if the given [fileName] is assumed to contain Dart source
   * code.
   */
  static bool isDartFileName(String fileName) {
    if (fileName == null) {
      return false;
    }
    return javaStringEqualsIgnoreCase(
        FileNameUtilities.getExtension(fileName), SUFFIX_DART);
  }

  /**
   * Return `true` if the given [fileName] is assumed to contain HTML.
   */
  static bool isHtmlFileName(String fileName) {
    if (fileName == null) {
      return false;
    }
    String extension = FileNameUtilities.getExtension(fileName);
    return javaStringEqualsIgnoreCase(extension, SUFFIX_HTML) ||
        javaStringEqualsIgnoreCase(extension, SUFFIX_HTM);
  }
}

/**
 * The analysis errors and line information for the errors.
 */
abstract class AnalysisErrorInfo {
  /**
   * Return the errors that as a result of the analysis, or `null` if there were
   * no errors.
   */
  List<AnalysisError> get errors;

  /**
   * Return the line information associated with the errors, or `null` if there
   * were no errors.
   */
  LineInfo get lineInfo;
}

/**
 * The analysis errors and line info associated with a source.
 */
class AnalysisErrorInfoImpl implements AnalysisErrorInfo {
  /**
   * The analysis errors associated with a source, or `null` if there are no
   * errors.
   */
  final List<AnalysisError> errors;

  /**
   * The line information associated with the errors, or `null` if there are no
   * errors.
   */
  final LineInfo lineInfo;

  /**
   * Initialize an newly created error info with the given [errors] and
   * [lineInfo].
   */
  AnalysisErrorInfoImpl(this.errors, this.lineInfo);
}

/**
 * The levels at which a source can be analyzed.
 */
class AnalysisLevel extends Enum<AnalysisLevel> {
  /**
   * Indicates a source should be fully analyzed.
   */
  static const AnalysisLevel ALL = const AnalysisLevel('ALL', 0);

  /**
   * Indicates a source should be resolved and that errors, warnings and hints are needed.
   */
  static const AnalysisLevel ERRORS = const AnalysisLevel('ERRORS', 1);

  /**
   * Indicates a source should be resolved, but that errors, warnings and hints are not needed.
   */
  static const AnalysisLevel RESOLVED = const AnalysisLevel('RESOLVED', 2);

  /**
   * Indicates a source is not of interest to the client.
   */
  static const AnalysisLevel NONE = const AnalysisLevel('NONE', 3);

  static const List<AnalysisLevel> values = const [ALL, ERRORS, RESOLVED, NONE];

  const AnalysisLevel(String name, int ordinal) : super(name, ordinal);
}

/**
 * An object that is listening for results being produced by an analysis
 * context.
 */
abstract class AnalysisListener {
  /**
   * Reports that a task, described by the given [taskDescription] is about to
   * be performed by the given [context].
   */
  void aboutToPerformTask(AnalysisContext context, String taskDescription);

  /**
   * Reports that the [errors] associated with the given [source] in the given
   * [context] has been updated to the given errors. The [lineInfo] is the line
   * information associated with the source.
   */
  void computedErrors(AnalysisContext context, Source source,
      List<AnalysisError> errors, LineInfo lineInfo);

  /**
   * Reports that the given [source] is no longer included in the set of sources
   * that are being analyzed by the given analysis [context].
   */
  void excludedSource(AnalysisContext context, Source source);

  /**
   * Reports that the given [source] is now included in the set of sources that
   * are being analyzed by the given analysis [context].
   */
  void includedSource(AnalysisContext context, Source source);

  /**
   * Reports that the given Dart [source] was parsed in the given [context],
   * producing the given [unit].
   */
  void parsedDart(AnalysisContext context, Source source, CompilationUnit unit);

  /**
   * Reports that the given HTML [source] was parsed in the given [context].
   */
  @deprecated
  void parsedHtml(AnalysisContext context, Source source, ht.HtmlUnit unit);

  /**
   * Reports that the given Dart [source] was resolved in the given [context].
   */
  void resolvedDart(
      AnalysisContext context, Source source, CompilationUnit unit);

  /**
   * Reports that the given HTML [source] was resolved in the given [context].
   */
  @deprecated
  void resolvedHtml(AnalysisContext context, Source source, ht.HtmlUnit unit);
}

/**
 * Futures returned by [AnalysisContext] for pending analysis results will
 * complete with this error if it is determined that analysis results will
 * never become available (e.g. because the requested source is not subject to
 * analysis, or because the requested source is a part file which is not a part
 * of any known library).
 */
class AnalysisNotScheduledError implements Exception {}

/**
 * A set of analysis options used to control the behavior of an analysis
 * context.
 */
abstract class AnalysisOptions {
  /**
   * If analysis is to parse and analyze all function bodies, return `true`.
   * If analysis is to skip all function bodies, return `false`.  If analysis
   * is to parse and analyze function bodies in some sources and not in others,
   * throw an exception.
   *
   * This getter is deprecated; consider using [analyzeFunctionBodiesPredicate]
   * instead.
   */
  @deprecated // Use this.analyzeFunctionBodiesPredicate
  bool get analyzeFunctionBodies;

  /**
   * Function that returns `true` if analysis is to parse and analyze function
   * bodies for a given source.
   */
  AnalyzeFunctionBodiesPredicate get analyzeFunctionBodiesPredicate;

  /**
   * Return the maximum number of sources for which AST structures should be
   * kept in the cache.
   */
  int get cacheSize;

  /**
   * Return `true` if analysis is to generate dart2js related hint results.
   */
  bool get dart2jsHint;

  /**
   * Return `true` if analysis is to include the new async support.
   */
  @deprecated // Always true
  bool get enableAsync;

  /**
   * Return `true` if analysis is to include the new deferred loading support.
   */
  @deprecated // Always true
  bool get enableDeferredLoading;

  /**
   * Return `true` if analysis is to include the new enum support.
   */
  @deprecated // Always true
  bool get enableEnum;

  /**
   * Return `true` to enable generic methods (DEP 22).
   */
  bool get enableGenericMethods => null;

  /**
   * Return `true` to enable null-aware operators (DEP 9).
   */
  @deprecated // Always true
  bool get enableNullAwareOperators;

  /**
   * Return `true` to strictly follow the specification when generating
   * warnings on "call" methods (fixes dartbug.com/21938).
   */
  bool get enableStrictCallChecks;

  /**
   * Return `true` if mixins are allowed to inherit from types other than
   * Object, and are allowed to reference `super`.
   */
  bool get enableSuperMixins;

  /**
   * Return `true` if errors, warnings and hints should be generated for sources
   * that are implicitly being analyzed. The default value is `true`.
   */
  bool get generateImplicitErrors;

  /**
   * Return `true` if errors, warnings and hints should be generated for sources
   * in the SDK. The default value is `false`.
   */
  bool get generateSdkErrors;

  /**
   * Return `true` if analysis is to generate hint results (e.g. type inference
   * based information and pub best practices).
   */
  bool get hint;

  /**
   * Return `true` if incremental analysis should be used.
   */
  bool get incremental;

  /**
   * A flag indicating whether incremental analysis should be used for API
   * changes.
   */
  bool get incrementalApi;

  /**
   * A flag indicating whether validation should be performed after incremental
   * analysis.
   */
  bool get incrementalValidation;

  /**
   * Return `true` if analysis is to generate lint warnings.
   */
  bool get lint;

  /**
   * Return `true` if analysis is to parse comments.
   */
  bool get preserveComments;

  /**
   * Return `true` if strong mode analysis should be used.
   */
  bool get strongMode;
}

/**
 * A set of analysis options used to control the behavior of an analysis
 * context.
 */
class AnalysisOptionsImpl implements AnalysisOptions {
  /**
   * The maximum number of sources for which data should be kept in the cache.
   */
  static const int DEFAULT_CACHE_SIZE = 64;

  /**
   * The default value for enabling deferred loading.
   */
  @deprecated
  static bool DEFAULT_ENABLE_DEFERRED_LOADING = true;

  /**
   * The default value for enabling enum support.
   */
  @deprecated
  static bool DEFAULT_ENABLE_ENUM = true;

  /**
   * A predicate indicating whether analysis is to parse and analyze function
   * bodies.
   */
  AnalyzeFunctionBodiesPredicate _analyzeFunctionBodiesPredicate =
      _analyzeAllFunctionBodies;

  /**
   * The maximum number of sources for which AST structures should be kept in
   * the cache.
   */
  int cacheSize = DEFAULT_CACHE_SIZE;

  /**
   * A flag indicating whether analysis is to generate dart2js related hint
   * results.
   */
  bool dart2jsHint = false;

  /**
   * A flag indicating whether generic methods are to be supported (DEP 22).
   */
  bool enableGenericMethods = false;

  /**
   * A flag indicating whether analysis is to strictly follow the specification
   * when generating warnings on "call" methods (fixes dartbug.com/21938).
   */
  bool enableStrictCallChecks = false;

  /**
   * A flag indicating whether mixins are allowed to inherit from types other
   * than Object, and are allowed to reference `super`.
   */
  bool enableSuperMixins = false;

  /**
   * A flag indicating whether errors, warnings and hints should be generated
   * for sources that are implicitly being analyzed.
   */
  bool generateImplicitErrors = true;

  /**
   * A flag indicating whether errors, warnings and hints should be generated
   * for sources in the SDK.
   */
  bool generateSdkErrors = false;

  /**
   * A flag indicating whether analysis is to generate hint results (e.g. type
   * inference based information and pub best practices).
   */
  bool hint = true;

  /**
   * A flag indicating whether incremental analysis should be used.
   */
  bool incremental = false;

  /**
   * A flag indicating whether incremental analysis should be used for API
   * changes.
   */
  bool incrementalApi = false;

  /**
   * A flag indicating whether validation should be performed after incremental
   * analysis.
   */
  bool incrementalValidation = false;

  /**
   * A flag indicating whether analysis is to generate lint warnings.
   */
  bool lint = false;

  /**
   * A flag indicating whether analysis is to parse comments.
   */
  bool preserveComments = true;

  /**
   * A flag indicating whether strong-mode analysis should be used.
   */
  bool strongMode = false;

  /**
   * Initialize a newly created set of analysis options to have their default
   * values.
   */
  AnalysisOptionsImpl();

  /**
   * Initialize a newly created set of analysis options to have the same values
   * as those in the given set of analysis [options].
   */
  @deprecated // Use new AnalysisOptionsImpl.from(options)
  AnalysisOptionsImpl.con1(AnalysisOptions options) {
    analyzeFunctionBodiesPredicate = options.analyzeFunctionBodiesPredicate;
    cacheSize = options.cacheSize;
    dart2jsHint = options.dart2jsHint;
    enableStrictCallChecks = options.enableStrictCallChecks;
    enableGenericMethods = options.enableGenericMethods;
    enableSuperMixins = options.enableSuperMixins;
    generateImplicitErrors = options.generateImplicitErrors;
    generateSdkErrors = options.generateSdkErrors;
    hint = options.hint;
    incremental = options.incremental;
    incrementalApi = options.incrementalApi;
    incrementalValidation = options.incrementalValidation;
    lint = options.lint;
    preserveComments = options.preserveComments;
    strongMode = options.strongMode;
  }

  /**
   * Initialize a newly created set of analysis options to have the same values
   * as those in the given set of analysis [options].
   */
  AnalysisOptionsImpl.from(AnalysisOptions options) {
    analyzeFunctionBodiesPredicate = options.analyzeFunctionBodiesPredicate;
    cacheSize = options.cacheSize;
    dart2jsHint = options.dart2jsHint;
    enableStrictCallChecks = options.enableStrictCallChecks;
    enableGenericMethods = options.enableGenericMethods;
    enableSuperMixins = options.enableSuperMixins;
    generateImplicitErrors = options.generateImplicitErrors;
    generateSdkErrors = options.generateSdkErrors;
    hint = options.hint;
    incremental = options.incremental;
    incrementalApi = options.incrementalApi;
    incrementalValidation = options.incrementalValidation;
    lint = options.lint;
    preserveComments = options.preserveComments;
    strongMode = options.strongMode;
  }

  bool get analyzeFunctionBodies {
    if (identical(analyzeFunctionBodiesPredicate, _analyzeAllFunctionBodies)) {
      return true;
    } else if (identical(
        analyzeFunctionBodiesPredicate, _analyzeNoFunctionBodies)) {
      return false;
    } else {
      throw new StateError('analyzeFunctionBodiesPredicate in use');
    }
  }

  set analyzeFunctionBodies(bool value) {
    if (value) {
      analyzeFunctionBodiesPredicate = _analyzeAllFunctionBodies;
    } else {
      analyzeFunctionBodiesPredicate = _analyzeNoFunctionBodies;
    }
  }

  @override
  AnalyzeFunctionBodiesPredicate get analyzeFunctionBodiesPredicate =>
      _analyzeFunctionBodiesPredicate;

  set analyzeFunctionBodiesPredicate(AnalyzeFunctionBodiesPredicate value) {
    if (value == null) {
      throw new ArgumentError.notNull('analyzeFunctionBodiesPredicate');
    }
    _analyzeFunctionBodiesPredicate = value;
  }

  @deprecated
  @override
  bool get enableAsync => true;

  @deprecated
  void set enableAsync(bool enable) {
    // Async support cannot be disabled
  }

  @deprecated
  @override
  bool get enableDeferredLoading => true;

  @deprecated
  void set enableDeferredLoading(bool enable) {
    // Deferred loading support cannot be disabled
  }

  @deprecated
  @override
  bool get enableEnum => true;

  @deprecated
  void set enableEnum(bool enable) {
    // Enum support cannot be disabled
  }

  @deprecated
  @override
  bool get enableNullAwareOperators => true;

  @deprecated
  void set enableNullAwareOperators(bool enable) {
    // Null-aware operator support cannot be disabled
  }

  /**
   * Predicate used for [analyzeFunctionBodiesPredicate] when
   * [analyzeFunctionBodies] is set to `true`.
   */
  static bool _analyzeAllFunctionBodies(Source _) => true;

  /**
   * Predicate used for [analyzeFunctionBodiesPredicate] when
   * [analyzeFunctionBodies] is set to `false`.
   */
  static bool _analyzeNoFunctionBodies(Source _) => false;
}

/**
 *
 */
class AnalysisResult {
  /**
   * The change notices associated with this result, or `null` if there were no
   * changes and there is no more work to be done.
   */
  final List<ChangeNotice> _notices;

  /**
   * The number of milliseconds required to determine which task was to be
   * performed.
   */
  final int getTime;

  /**
   * The name of the class of the task that was performed.
   */
  final String taskClassName;

  /**
   * The number of milliseconds required to perform the task.
   */
  final int performTime;

  /**
   * Initialize a newly created analysis result to have the given values. The
   * [notices] is the change notices associated with this result. The [getTime]
   * is the number of milliseconds required to determine which task was to be
   * performed. The [taskClassName] is the name of the class of the task that
   * was performed. The [performTime] is the number of milliseconds required to
   * perform the task.
   */
  AnalysisResult(
      this._notices, this.getTime, this.taskClassName, this.performTime);

  /**
   * Return the change notices associated with this result, or `null` if there
   * were no changes and there is no more work to be done.
   */
  List<ChangeNotice> get changeNotices => _notices;

  /**
   * Return `true` if there is more to be performed after the task that was
   * performed.
   */
  bool get hasMoreWork => _notices != null;
}

/**
 * An analysis task.
 */
abstract class AnalysisTask {
  /**
   * The context in which the task is to be performed.
   */
  final InternalAnalysisContext context;

  /**
   * The exception that was thrown while performing this task, or `null` if the
   * task completed successfully.
   */
  CaughtException _thrownException;

  /**
   * Initialize a newly created task to perform analysis within the given
   * [context].
   */
  AnalysisTask(this.context);

  /**
   * Return the exception that was thrown while performing this task, or `null`
   * if the task completed successfully.
   */
  CaughtException get exception => _thrownException;

  /**
   * Return a textual description of this task.
   */
  String get taskDescription;

  /**
   * Use the given [visitor] to visit this task. Throws an [AnalysisException]
   * if the visitor throws the exception.
   */
  accept(AnalysisTaskVisitor visitor);

  /**
   * Perform this analysis task, protected by an exception handler. Throws an
   * [AnalysisException] if an exception occurs while performing the task.
   */
  void internalPerform();

  /**
   * Perform this analysis task and use the given [visitor] to visit this task
   * after it has completed. Throws an [AnalysisException] if the visitor throws
   * the exception.
   */
  Object perform(AnalysisTaskVisitor visitor) {
    try {
      _safelyPerform();
    } on AnalysisException catch (exception, stackTrace) {
      _thrownException = new CaughtException(exception, stackTrace);
      AnalysisEngine.instance.logger.logInformation(
          "Task failed: $taskDescription",
          new CaughtException(exception, stackTrace));
    }
    return PerformanceStatistics.analysisTaskVisitor
        .makeCurrentWhile(() => accept(visitor));
  }

  @override
  String toString() => taskDescription;

  /**
   * Perform this analysis task, ensuring that all exceptions are wrapped in an
   * [AnalysisException]. Throws an [AnalysisException] if any exception occurs
   * while performing the task
   */
  void _safelyPerform() {
    try {
      String contextName = context.name;
      if (contextName == null) {
        contextName = 'unnamed';
      }
      AnalysisEngine.instance.instrumentationService
          .logAnalysisTask(contextName, taskDescription);
      internalPerform();
    } on AnalysisException {
      rethrow;
    } catch (exception, stackTrace) {
      throw new AnalysisException(
          exception.toString(), new CaughtException(exception, stackTrace));
    }
  }
}

/**
 * An object used to visit tasks. While tasks are not structured in any
 * interesting way, this class provides the ability to dispatch to an
 * appropriate method.
 */
abstract class AnalysisTaskVisitor<E> {
  /**
   * Visit the given [task], returning the result of the visit. This method will
   * throw an AnalysisException if the visitor throws an exception.
   */
  E visitGenerateDartErrorsTask(GenerateDartErrorsTask task);

  /**
   * Visit the given [task], returning the result of the visit. This method will
   * throw an AnalysisException if the visitor throws an exception.
   */
  E visitGenerateDartHintsTask(GenerateDartHintsTask task);

  /**
   * Visit the given [task], returning the result of the visit. This method will
   * throw an AnalysisException if the visitor throws an exception.
   */
  E visitGenerateDartLintsTask(GenerateDartLintsTask task);

  /**
   * Visit the given [task], returning the result of the visit. This method will
   * throw an AnalysisException if the visitor throws an exception.
   */
  E visitGetContentTask(GetContentTask task);

  /**
   * Visit the given [task], returning the result of the visit. This method will
   * throw an AnalysisException if the visitor throws an exception.
   */
  E visitIncrementalAnalysisTask(
      IncrementalAnalysisTask incrementalAnalysisTask);

  /**
   * Visit the given [task], returning the result of the visit. This method will
   * throw an AnalysisException if the visitor throws an exception.
   */
  E visitParseDartTask(ParseDartTask task);

  /**
   * Visit the given [task], returning the result of the visit. This method will
   * throw an AnalysisException if the visitor throws an exception.
   */
  E visitParseHtmlTask(ParseHtmlTask task);

  /**
   * Visit the given [task], returning the result of the visit. This method will
   * throw an AnalysisException if the visitor throws an exception.
   */
  E visitResolveDartLibraryCycleTask(ResolveDartLibraryCycleTask task);

  /**
   * Visit the given [task], returning the result of the visit. This method will
   * throw an AnalysisException if the visitor throws an exception.
   */
  E visitResolveDartLibraryTask(ResolveDartLibraryTask task);

  /**
   * Visit the given [task], returning the result of the visit. This method will
   * throw an AnalysisException if the visitor throws an exception.
   */
  E visitResolveDartUnitTask(ResolveDartUnitTask task);

  /**
   * Visit the given [task], returning the result of the visit. This method will
   * throw an AnalysisException if the visitor throws an exception.
   */
  E visitResolveHtmlTask(ResolveHtmlTask task);

  /**
   * Visit the given [task], returning the result of the visit. This method will
   * throw an AnalysisException if the visitor throws an exception.
   */
  E visitScanDartTask(ScanDartTask task);
}

/**
 * The result of applying a [ChangeSet] to a [AnalysisContext].
 */
class ApplyChangesStatus {
  /**
   * Is `true` if the given [ChangeSet] caused any changes in the context.
   */
  final bool hasChanges;

  ApplyChangesStatus(this.hasChanges);
}

/**
 * A `CachedResult` is a single analysis result that is stored in a
 * [SourceEntry].
 */
class CachedResult<E> {
  /**
   * The state of the cached value.
   */
  CacheState state;

  /**
   * The value being cached, or `null` if there is no value (for example, when
   * the [state] is [CacheState.INVALID].
   */
  E value;

  /**
   * Initialize a newly created result holder to represent the value of data
   * described by the given [descriptor].
   */
  CachedResult(DataDescriptor descriptor) {
    state = CacheState.INVALID;
    value = descriptor.defaultValue;
  }
}

/**
 * A single partition in an LRU cache of information related to analysis.
 */
abstract class CachePartition {
  /**
   * The context that owns this partition. Multiple contexts can reference a
   * partition, but only one context can own it.
   */
  final InternalAnalysisContext context;

  /**
   * The maximum number of sources for which AST structures should be kept in
   * the cache.
   */
  int _maxCacheSize = 0;

  /**
   * The policy used to determine which pieces of data to remove from the cache.
   */
  final CacheRetentionPolicy _retentionPolicy;

  /**
   * A table mapping the sources belonging to this partition to the information
   * known about those sources.
   */
  HashMap<Source, SourceEntry> _sourceMap = new HashMap<Source, SourceEntry>();

  /**
   * A list containing the most recently accessed sources with the most recently
   * used at the end of the list. When more sources are added than the maximum
   * allowed then the least recently used source will be removed and will have
   * it's cached AST structure flushed.
   */
  List<Source> _recentlyUsed;

  /**
   * Initialize a newly created cache to maintain at most [maxCacheSize] AST
   * structures in the cache. The cache is owned by the give [context], and the
   * [retentionPolicy] will be used to determine which pieces of data to remove
   * from the cache.
   */
  CachePartition(this.context, this._maxCacheSize, this._retentionPolicy) {
    _recentlyUsed = new List<Source>();
  }

  /**
   * Return the number of entries in this partition that have an AST associated
   * with them.
   */
  int get astSize {
    int astSize = 0;
    int count = _recentlyUsed.length;
    for (int i = 0; i < count; i++) {
      Source source = _recentlyUsed[i];
      SourceEntry sourceEntry = _sourceMap[source];
      if (sourceEntry is DartEntry) {
        if (sourceEntry.anyParsedCompilationUnit != null) {
          astSize++;
        }
      } else if (sourceEntry is HtmlEntry) {
        if (sourceEntry.anyParsedUnit != null) {
          astSize++;
        }
      }
    }
    return astSize;
  }

  /**
   * Return a table mapping the sources known to the context to the information
   * known about the source.
   *
   * <b>Note:</b> This method is only visible for use by [AnalysisCache] and
   * should not be used for any other purpose.
   */
  Map<Source, SourceEntry> get map => _sourceMap;

  /**
   * Set the maximum size of the cache to the given [size].
   */
  void set maxCacheSize(int size) {
    _maxCacheSize = size;
    while (_recentlyUsed.length > _maxCacheSize) {
      if (!_flushAstFromCache()) {
        break;
      }
    }
  }

  /**
   * Record that the AST associated with the given source was just read from the
   * cache.
   */
  void accessedAst(Source source) {
    if (_recentlyUsed.remove(source)) {
      _recentlyUsed.add(source);
      return;
    }
    while (_recentlyUsed.length >= _maxCacheSize) {
      if (!_flushAstFromCache()) {
        break;
      }
    }
    _recentlyUsed.add(source);
  }

  /**
   * Return `true` if the given [source] is contained in this partition.
   */
  bool contains(Source source);

  /**
   * Return the entry associated with the given [source].
   */
  SourceEntry get(Source source) => _sourceMap[source];

  /**
   * Return an iterator returning all of the map entries mapping sources to
   * cache entries.
   */
  MapIterator<Source, SourceEntry> iterator() =>
      new SingleMapIterator<Source, SourceEntry>(_sourceMap);

  /**
   * Associate the given [entry] with the given [source].
   */
  void put(Source source, SourceEntry entry) {
    entry.fixExceptionState();
    _sourceMap[source] = entry;
  }

  /**
   * Remove all information related to the given [source] from this partition.
   * Return the entry associated with the source, or `null` if there was cache
   * entry for the source.
   */
  SourceEntry remove(Source source) {
    _recentlyUsed.remove(source);
    return _sourceMap.remove(source);
  }

  /**
   * Record that the AST associated with the given [source] was just removed
   * from the cache.
   */
  void removedAst(Source source) {
    _recentlyUsed.remove(source);
  }

  /**
   * Return the number of sources that are mapped to cache entries.
   */
  int size() => _sourceMap.length;

  /**
   * Record that the AST associated with the given [source] was just stored to
   * the cache.
   */
  void storedAst(Source source) {
    if (_recentlyUsed.contains(source)) {
      return;
    }
    while (_recentlyUsed.length >= _maxCacheSize) {
      if (!_flushAstFromCache()) {
        break;
      }
    }
    _recentlyUsed.add(source);
  }

  /**
   * Attempt to flush one AST structure from the cache. Return `true` if a
   * structure was flushed.
   */
  bool _flushAstFromCache() {
    Source removedSource = _removeAstToFlush();
    if (removedSource == null) {
      return false;
    }
    SourceEntry sourceEntry = _sourceMap[removedSource];
    if (sourceEntry is HtmlEntry) {
      HtmlEntry htmlEntry = sourceEntry;
      htmlEntry.flushAstStructures();
    } else if (sourceEntry is DartEntry) {
      DartEntry dartEntry = sourceEntry;
      dartEntry.flushAstStructures();
    }
    return true;
  }

  /**
   * Remove and return one source from the list of recently used sources whose
   * AST structure can be flushed from the cache. The source that will be
   * returned will be the source that has been unreferenced for the longest
   * period of time but that is not a priority for analysis.
   */
  Source _removeAstToFlush() {
    int sourceToRemove = -1;
    for (int i = 0; i < _recentlyUsed.length; i++) {
      Source source = _recentlyUsed[i];
      RetentionPriority priority =
          _retentionPolicy.getAstPriority(source, _sourceMap[source]);
      if (priority == RetentionPriority.LOW) {
        return _recentlyUsed.removeAt(i);
      } else if (priority == RetentionPriority.MEDIUM && sourceToRemove < 0) {
        sourceToRemove = i;
      }
    }
    if (sourceToRemove < 0) {
      // This happens if the retention policy returns a priority of HIGH for all
      // of the sources that have been recently used. This is the case, for
      // example, when the list of priority sources is bigger than the current
      // cache size.
      return null;
    }
    return _recentlyUsed.removeAt(sourceToRemove);
  }
}

/**
 * An object used to determine how important it is for data to be retained in
 * the analysis cache.
 */
abstract class CacheRetentionPolicy {
  /**
   * Return the priority of retaining the AST structure for the given [source].
   */
  RetentionPriority getAstPriority(Source source, SourceEntry sourceEntry);
}

/**
 * The possible states of cached data.
 */
class CacheState extends Enum<CacheState> {
  /**
   * The data is not in the cache and the last time an attempt was made to
   * compute the data an exception occurred, making it pointless to attempt to
   * compute the data again.
   *
   * Valid Transitions:
   * * [INVALID] if a source was modified that might cause the data to be
   *   computable
   */
  static const CacheState ERROR = const CacheState('ERROR', 0);

  /**
   * The data is not in the cache because it was flushed from the cache in order
   * to control memory usage. If the data is recomputed, results do not need to
   * be reported.
   *
   * Valid Transitions:
   * * [IN_PROCESS] if the data is being recomputed
   * * [INVALID] if a source was modified that causes the data to need to be
   *   recomputed
   */
  static const CacheState FLUSHED = const CacheState('FLUSHED', 1);

  /**
   * The data might or might not be in the cache but is in the process of being
   * recomputed.
   *
   * Valid Transitions:
   * * [ERROR] if an exception occurred while trying to compute the data
   * * [VALID] if the data was successfully computed and stored in the cache
   */
  static const CacheState IN_PROCESS = const CacheState('IN_PROCESS', 2);

  /**
   * The data is not in the cache and needs to be recomputed so that results can
   * be reported.
   *
   * Valid Transitions:
   * * [IN_PROCESS] if an attempt is being made to recompute the data
   */
  static const CacheState INVALID = const CacheState('INVALID', 3);

  /**
   * The data is in the cache and up-to-date.
   *
   * Valid Transitions:
   * * [FLUSHED] if the data is removed in order to manage memory usage
   * * [INVALID] if a source was modified in such a way as to invalidate the
   *   previous data
   */
  static const CacheState VALID = const CacheState('VALID', 4);

  static const List<CacheState> values = const [
    ERROR,
    FLUSHED,
    IN_PROCESS,
    INVALID,
    VALID
  ];

  const CacheState(String name, int ordinal) : super(name, ordinal);
}

/**
 * An object that represents a change to the analysis results associated with a
 * given source.
 */
abstract class ChangeNotice implements AnalysisErrorInfo {
  /**
   * The parsed, but maybe not resolved Dart AST that changed as a result of
   * the analysis, or `null` if the AST was not changed.
   */
  CompilationUnit get parsedDartUnit;

  /**
   * The fully resolved Dart AST that changed as a result of the analysis, or
   * `null` if the AST was not changed.
   */
  CompilationUnit get resolvedDartUnit;

  /**
   * The fully resolved HTML AST that changed as a result of the analysis, or
   * `null` if the AST was not changed.
   */
  @deprecated
  ht.HtmlUnit get resolvedHtmlUnit;

  /**
   * Return the source for which the result is being reported.
   */
  Source get source;
}

/**
 * An implementation of a [ChangeNotice].
 */
class ChangeNoticeImpl implements ChangeNotice {
  /**
   * An empty list of change notices.
   */
  static const List<ChangeNoticeImpl> EMPTY_LIST = const <ChangeNoticeImpl>[];

  /**
   * The source for which the result is being reported.
   */
  final Source source;

  /**
   * The parsed, but maybe not resolved Dart AST that changed as a result of
   * the analysis, or `null` if the AST was not changed.
   */
  CompilationUnit parsedDartUnit;

  /**
   * The fully resolved Dart AST that changed as a result of the analysis, or
   * `null` if the AST was not changed.
   */
  CompilationUnit resolvedDartUnit;

  /**
   * The fully resolved HTML AST that changed as a result of the analysis, or
   * `null` if the AST was not changed.
   */
  @deprecated
  ht.HtmlUnit resolvedHtmlUnit;

  /**
   * The errors that changed as a result of the analysis, or `null` if errors
   * were not changed.
   */
  List<AnalysisError> _errors;

  /**
   * The line information associated with the source, or `null` if errors were
   * not changed.
   */
  LineInfo _lineInfo;

  /**
   * Initialize a newly created notice associated with the given source.
   *
   * @param source the source for which the change is being reported
   */
  ChangeNoticeImpl(this.source);

  @override
  List<AnalysisError> get errors => _errors;

  @override
  LineInfo get lineInfo => _lineInfo;

  /**
   * Set the errors that changed as a result of the analysis to the given
   * [errors] and set the line information to the given [lineInfo].
   */
  void setErrors(List<AnalysisError> errors, LineInfo lineInfo) {
    this._errors = errors;
    this._lineInfo = lineInfo;
    if (lineInfo == null) {
      AnalysisEngine.instance.logger.logInformation("No line info: $source",
          new CaughtException(new AnalysisException(), null));
    }
  }

  @override
  String toString() => "Changes for ${source.fullName}";
}

/**
 * An indication of which sources have been added, changed, removed, or deleted.
 * In the case of a changed source, there are multiple ways of indicating the
 * nature of the change.
 *
 * No source should be added to the change set more than once, either with the
 * same or a different kind of change. It does not make sense, for example, for
 * a source to be both added and removed, and it is redundant for a source to be
 * marked as changed in its entirety and changed in some specific range.
 */
class ChangeSet {
  /**
   * A list containing the sources that have been added.
   */
  final List<Source> addedSources = new List<Source>();

  /**
   * A list containing the sources that have been changed.
   */
  final List<Source> changedSources = new List<Source>();

  /**
   * A table mapping the sources whose content has been changed to the current
   * content of those sources.
   */
  HashMap<Source, String> _changedContent = new HashMap<Source, String>();

  /**
   * A table mapping the sources whose content has been changed within a single
   * range to the current content of those sources and information about the
   * affected range.
   */
  final HashMap<Source, ChangeSet_ContentChange> changedRanges =
      new HashMap<Source, ChangeSet_ContentChange>();

  /**
   * A list containing the sources that have been removed.
   */
  final List<Source> removedSources = new List<Source>();

  /**
   * A list containing the source containers specifying additional sources that
   * have been removed.
   */
  final List<SourceContainer> removedContainers = new List<SourceContainer>();

  /**
   * A list containing the sources that have been deleted.
   */
  final List<Source> deletedSources = new List<Source>();

  /**
   * Return a table mapping the sources whose content has been changed to the
   * current content of those sources.
   */
  Map<Source, String> get changedContents => _changedContent;

  /**
   * Return `true` if this change set does not contain any changes.
   */
  bool get isEmpty => addedSources.isEmpty &&
      changedSources.isEmpty &&
      _changedContent.isEmpty &&
      changedRanges.isEmpty &&
      removedSources.isEmpty &&
      removedContainers.isEmpty &&
      deletedSources.isEmpty;

  /**
   * Record that the specified [source] has been added and that its content is
   * the default contents of the source.
   */
  void addedSource(Source source) {
    addedSources.add(source);
  }

  /**
   * Record that the specified [source] has been changed and that its content is
   * the given [contents].
   */
  void changedContent(Source source, String contents) {
    _changedContent[source] = contents;
  }

  /**
   * Record that the specified [source] has been changed and that its content is
   * the given [contents]. The [offset] is the offset into the current contents.
   * The [oldLength] is the number of characters in the original contents that
   * were replaced. The [newLength] is the number of characters in the
   * replacement text.
   */
  void changedRange(Source source, String contents, int offset, int oldLength,
      int newLength) {
    changedRanges[source] =
        new ChangeSet_ContentChange(contents, offset, oldLength, newLength);
  }

  /**
   * Record that the specified [source] has been changed. If the content of the
   * source was previously overridden, this has no effect (the content remains
   * overridden). To cancel (or change) the override, use [changedContent]
   * instead.
   */
  void changedSource(Source source) {
    changedSources.add(source);
  }

  /**
   * Record that the specified [source] has been deleted.
   */
  void deletedSource(Source source) {
    deletedSources.add(source);
  }

  /**
   * Record that the specified source [container] has been removed.
   */
  void removedContainer(SourceContainer container) {
    if (container != null) {
      removedContainers.add(container);
    }
  }

  /**
   * Record that the specified [source] has been removed.
   */
  void removedSource(Source source) {
    if (source != null) {
      removedSources.add(source);
    }
  }

  @override
  String toString() {
    StringBuffer buffer = new StringBuffer();
    bool needsSeparator =
        _appendSources(buffer, addedSources, false, "addedSources");
    needsSeparator = _appendSources(
        buffer, changedSources, needsSeparator, "changedSources");
    needsSeparator = _appendSources2(
        buffer, _changedContent, needsSeparator, "changedContent");
    needsSeparator =
        _appendSources2(buffer, changedRanges, needsSeparator, "changedRanges");
    needsSeparator = _appendSources(
        buffer, deletedSources, needsSeparator, "deletedSources");
    needsSeparator = _appendSources(
        buffer, removedSources, needsSeparator, "removedSources");
    int count = removedContainers.length;
    if (count > 0) {
      if (removedSources.isEmpty) {
        if (needsSeparator) {
          buffer.write("; ");
        }
        buffer.write("removed: from ");
        buffer.write(count);
        buffer.write(" containers");
      } else {
        buffer.write(", and more from ");
        buffer.write(count);
        buffer.write(" containers");
      }
    }
    return buffer.toString();
  }

  /**
   * Append the given [sources] to the given [buffer], prefixed with the given
   * [label] and a separator if [needsSeparator] is `true`. Return `true` if
   * future lists of sources will need a separator.
   */
  bool _appendSources(StringBuffer buffer, List<Source> sources,
      bool needsSeparator, String label) {
    if (sources.isEmpty) {
      return needsSeparator;
    }
    if (needsSeparator) {
      buffer.write("; ");
    }
    buffer.write(label);
    String prefix = " ";
    for (Source source in sources) {
      buffer.write(prefix);
      buffer.write(source.fullName);
      prefix = ", ";
    }
    return true;
  }

  /**
   * Append the given [sources] to the given [builder], prefixed with the given
   * [label] and a separator if [needsSeparator] is `true`. Return `true` if
   * future lists of sources will need a separator.
   */
  bool _appendSources2(StringBuffer buffer, HashMap<Source, dynamic> sources,
      bool needsSeparator, String label) {
    if (sources.isEmpty) {
      return needsSeparator;
    }
    if (needsSeparator) {
      buffer.write("; ");
    }
    buffer.write(label);
    String prefix = " ";
    for (Source source in sources.keys.toSet()) {
      buffer.write(prefix);
      buffer.write(source.fullName);
      prefix = ", ";
    }
    return true;
  }
}

/**
 * A change to the content of a source.
 */
class ChangeSet_ContentChange {
  /**
   * The new contents of the source.
   */
  final String contents;

  /**
   * The offset into the current contents.
   */
  final int offset;

  /**
   * The number of characters in the original contents that were replaced
   */
  final int oldLength;

  /**
   * The number of characters in the replacement text.
   */
  final int newLength;

  /**
   * Initialize a newly created change object to represent a change to the
   * content of a source. The [contents] is the new contents of the source. The
   * [offse] ist the offset into the current contents. The [oldLength] is the
   * number of characters in the original contents that were replaced. The
   * [newLength] is the number of characters in the replacement text.
   */
  ChangeSet_ContentChange(
      this.contents, this.offset, this.oldLength, this.newLength);
}

/**
 * [ComputedResult] describes a value computed for a [ResultDescriptor].
 */
class ComputedResult<V> {
  /**
   * The context in which the value was computed.
   */
  final AnalysisContext context;

  /**
   * The descriptor of the result which was computed.
   */
  final ResultDescriptor<V> descriptor;

  /**
   * The target for which the result was computed.
   */
  final AnalysisTarget target;

  /**
   * The computed value.
   */
  final V value;

  ComputedResult(this.context, this.descriptor, this.target, this.value);

  @override
  String toString() => '$descriptor of $target in $context';
}

/**
 * A pair containing a library and a list of the (source, entry) pairs for
 * compilation units in the library.
 */
class CycleBuilder_LibraryPair {
  /**
   * The library containing the compilation units.
   */
  ResolvableLibrary library;

  /**
   * The (source, entry) pairs representing the compilation units in the
   * library.
   */
  List<CycleBuilder_SourceEntryPair> entryPairs;

  /**
   * Initialize a newly created pair from the given [library] and [entryPairs].
   */
  CycleBuilder_LibraryPair(this.library, this.entryPairs);
}

/**
 * A pair containing a source and the cache entry associated with that source.
 * They are used to reduce the number of times an entry must be looked up in the
 * cache.
 */
class CycleBuilder_SourceEntryPair {
  /**
   * The source associated with the entry.
   */
  Source source;

  /**
   * The entry associated with the source.
   */
  DartEntry entry;

  /**
   * Initialize a newly created pair from the given [source] and [entry].
   */
  CycleBuilder_SourceEntryPair(this.source, this.entry);
}

/**
 * The information cached by an analysis context about an individual Dart file.
 */
class DartEntry extends SourceEntry {
  /**
   * The data descriptor representing the element model representing a single
   * compilation unit. This model is incomplete and should not be used except as
   * input to another task.
   */
  static final DataDescriptor<List<AnalysisError>> BUILT_ELEMENT =
      new DataDescriptor<List<AnalysisError>>("DartEntry.BUILT_ELEMENT");

  /**
   * The data descriptor representing the AST structure after the element model
   * has been built (and declarations are resolved) but before other resolution
   * has been performed.
   */
  static final DataDescriptor<CompilationUnit> BUILT_UNIT =
      new DataDescriptor<CompilationUnit>("DartEntry.BUILT_UNIT");

  /**
   * The data descriptor representing the list of libraries that contain this
   * compilation unit.
   */
  static final DataDescriptor<List<Source>> CONTAINING_LIBRARIES =
      new DataDescriptor<List<Source>>(
          "DartEntry.CONTAINING_LIBRARIES", Source.EMPTY_LIST);

  /**
   * The data descriptor representing the library element for the library. This
   * data is only available for Dart files that are the defining compilation
   * unit of a library.
   */
  static final DataDescriptor<LibraryElement> ELEMENT =
      new DataDescriptor<LibraryElement>("DartEntry.ELEMENT");

  /**
   * The data descriptor representing the list of exported libraries. This data
   * is only available for Dart files that are the defining compilation unit of
   * a library.
   */
  static final DataDescriptor<List<Source>> EXPORTED_LIBRARIES =
      new DataDescriptor<List<Source>>(
          "DartEntry.EXPORTED_LIBRARIES", Source.EMPTY_LIST);

  /**
   * The data descriptor representing the hints resulting from auditing the
   * source.
   */
  static final DataDescriptor<List<AnalysisError>> HINTS =
      new DataDescriptor<List<AnalysisError>>(
          "DartEntry.HINTS", AnalysisError.NO_ERRORS);

  /**
   * The data descriptor representing the list of imported libraries. This data
   * is only available for Dart files that are the defining compilation unit of
   * a library.
   */
  static final DataDescriptor<List<Source>> IMPORTED_LIBRARIES =
      new DataDescriptor<List<Source>>(
          "DartEntry.IMPORTED_LIBRARIES", Source.EMPTY_LIST);

  /**
   * The data descriptor representing the list of included parts. This data is
   * only available for Dart files that are the defining compilation unit of a
   * library.
   */
  static final DataDescriptor<List<Source>> INCLUDED_PARTS =
      new DataDescriptor<List<Source>>(
          "DartEntry.INCLUDED_PARTS", Source.EMPTY_LIST);

  /**
   * The data descriptor representing the client flag. This data is only
   * available for Dart files that are the defining compilation unit of a
   * library.
   */
  static final DataDescriptor<bool> IS_CLIENT =
      new DataDescriptor<bool>("DartEntry.IS_CLIENT", false);

  /**
   * The data descriptor representing the launchable flag. This data is only
   * available for Dart files that are the defining compilation unit of a
   * library.
   */
  static final DataDescriptor<bool> IS_LAUNCHABLE =
      new DataDescriptor<bool>("DartEntry.IS_LAUNCHABLE", false);

  /**
   * The data descriptor representing lint warnings resulting from auditing the
   * source.
   */
  static final DataDescriptor<List<AnalysisError>> LINTS =
      new DataDescriptor<List<AnalysisError>>(
          "DartEntry.LINTS", AnalysisError.NO_ERRORS);

  /**
   * The data descriptor representing the errors resulting from parsing the
   * source.
   */
  static final DataDescriptor<List<AnalysisError>> PARSE_ERRORS =
      new DataDescriptor<List<AnalysisError>>(
          "DartEntry.PARSE_ERRORS", AnalysisError.NO_ERRORS);

  /**
   * The data descriptor representing the parsed AST structure.
   */
  static final DataDescriptor<CompilationUnit> PARSED_UNIT =
      new DataDescriptor<CompilationUnit>("DartEntry.PARSED_UNIT");

  /**
   * The data descriptor representing the public namespace of the library. This
   * data is only available for Dart files that are the defining compilation
   * unit of a library.
   */
  static final DataDescriptor<Namespace> PUBLIC_NAMESPACE =
      new DataDescriptor<Namespace>("DartEntry.PUBLIC_NAMESPACE");

  /**
   * The data descriptor representing the errors resulting from resolving the
   * source.
   */
  static final DataDescriptor<List<AnalysisError>> RESOLUTION_ERRORS =
      new DataDescriptor<List<AnalysisError>>(
          "DartEntry.RESOLUTION_ERRORS", AnalysisError.NO_ERRORS);

  /**
   * The data descriptor representing the resolved AST structure.
   */
  static final DataDescriptor<CompilationUnit> RESOLVED_UNIT =
      new DataDescriptor<CompilationUnit>("DartEntry.RESOLVED_UNIT");

  /**
   * The data descriptor representing the errors resulting from scanning the
   * source.
   */
  static final DataDescriptor<List<AnalysisError>> SCAN_ERRORS =
      new DataDescriptor<List<AnalysisError>>(
          "DartEntry.SCAN_ERRORS", AnalysisError.NO_ERRORS);

  /**
   * The data descriptor representing the source kind.
   */
  static final DataDescriptor<SourceKind> SOURCE_KIND =
      new DataDescriptor<SourceKind>(
          "DartEntry.SOURCE_KIND", SourceKind.UNKNOWN);

  /**
   * The data descriptor representing the token stream.
   */
  static final DataDescriptor<Token> TOKEN_STREAM =
      new DataDescriptor<Token>("DartEntry.TOKEN_STREAM");

  /**
   * The data descriptor representing the errors resulting from verifying the
   * source.
   */
  static final DataDescriptor<List<AnalysisError>> VERIFICATION_ERRORS =
      new DataDescriptor<List<AnalysisError>>(
          "DartEntry.VERIFICATION_ERRORS", AnalysisError.NO_ERRORS);

  /**
   * The list of libraries that contain this compilation unit. The list will be
   * empty if there are no known libraries that contain this compilation unit.
   */
  List<Source> _containingLibraries = new List<Source>();

  /**
   * The information known as a result of resolving this compilation unit as
   * part of the library that contains this unit. This field will never be
   * `null`.
   */
  ResolutionState _resolutionState = new ResolutionState();

  /**
   * Return all of the errors associated with the compilation unit that are
   * currently cached.
   */
  List<AnalysisError> get allErrors {
    List<AnalysisError> errors = new List<AnalysisError>();
    errors.addAll(super.allErrors);
    errors.addAll(getValue(SCAN_ERRORS));
    errors.addAll(getValue(PARSE_ERRORS));
    ResolutionState state = _resolutionState;
    while (state != null) {
      errors.addAll(state.getValue(RESOLUTION_ERRORS));
      errors.addAll(state.getValue(VERIFICATION_ERRORS));
      errors.addAll(state.getValue(HINTS));
      errors.addAll(state.getValue(LINTS));
      state = state._nextState;
    }
    if (errors.length == 0) {
      return AnalysisError.NO_ERRORS;
    }
    return errors;
  }

  /**
   * Return a valid parsed compilation unit, either an unresolved AST structure
   * or the result of resolving the AST structure in the context of some
   * library, or `null` if there is no parsed compilation unit available.
   */
  CompilationUnit get anyParsedCompilationUnit {
    if (getState(PARSED_UNIT) == CacheState.VALID) {
      return getValue(PARSED_UNIT);
    }
    ResolutionState state = _resolutionState;
    while (state != null) {
      if (state.getState(BUILT_UNIT) == CacheState.VALID) {
        return state.getValue(BUILT_UNIT);
      }
      state = state._nextState;
    }

    return anyResolvedCompilationUnit;
  }

  /**
   * Return the result of resolving the compilation unit as part of any library,
   * or `null` if there is no cached resolved compilation unit.
   */
  CompilationUnit get anyResolvedCompilationUnit {
    ResolutionState state = _resolutionState;
    while (state != null) {
      if (state.getState(RESOLVED_UNIT) == CacheState.VALID) {
        return state.getValue(RESOLVED_UNIT);
      }
      state = state._nextState;
    }
    return null;
  }

  /**
   * The libraries that are known to contain this part.
   */
  List<Source> get containingLibraries => _containingLibraries;

  /**
   * Set the list of libraries that contain this compilation unit to contain
   * only the given [librarySource]. This method should only be invoked on
   * entries that represent a library.
   */
  void set containingLibrary(Source librarySource) {
    _containingLibraries.clear();
    _containingLibraries.add(librarySource);
  }

  @override
  List<DataDescriptor> get descriptors {
    List<DataDescriptor> result = super.descriptors;
    result.addAll(<DataDescriptor>[
      DartEntry.SOURCE_KIND,
      DartEntry.CONTAINING_LIBRARIES,
      DartEntry.PARSE_ERRORS,
      DartEntry.PARSED_UNIT,
      DartEntry.SCAN_ERRORS,
      DartEntry.SOURCE_KIND,
      DartEntry.TOKEN_STREAM
    ]);
    SourceKind kind = getValue(DartEntry.SOURCE_KIND);
    if (kind == SourceKind.LIBRARY) {
      result.addAll(<DataDescriptor>[
        DartEntry.ELEMENT,
        DartEntry.EXPORTED_LIBRARIES,
        DartEntry.IMPORTED_LIBRARIES,
        DartEntry.INCLUDED_PARTS,
        DartEntry.IS_CLIENT,
        DartEntry.IS_LAUNCHABLE,
        DartEntry.PUBLIC_NAMESPACE
      ]);
    }
    return result;
  }

  /**
   * Return `true` if this entry has an AST structure that can be resolved, even
   * if it needs to be copied. Returning `true` implies that the method
   * [resolvableCompilationUnit] will return a non-`null` result.
   */
  bool get hasResolvableCompilationUnit {
    if (getState(PARSED_UNIT) == CacheState.VALID) {
      return true;
    }
    ResolutionState state = _resolutionState;
    while (state != null) {
      if (state.getState(BUILT_UNIT) == CacheState.VALID ||
          state.getState(RESOLVED_UNIT) == CacheState.VALID) {
        return true;
      }
      state = state._nextState;
    }

    return false;
  }

  @override
  SourceKind get kind => getValue(SOURCE_KIND);

  /**
   * The library sources containing the receiver's source.
   */
  List<Source> get librariesContaining {
    ResolutionState state = _resolutionState;
    List<Source> result = new List<Source>();
    while (state != null) {
      if (state._librarySource != null) {
        result.add(state._librarySource);
      }
      state = state._nextState;
    }
    return result;
  }

  /**
   * Get a list of all the library-dependent descriptors for which values may
   * be stored in this SourceEntry.
   */
  List<DataDescriptor> get libraryDescriptors {
    return <DataDescriptor>[
      DartEntry.BUILT_ELEMENT,
      DartEntry.BUILT_UNIT,
      DartEntry.RESOLUTION_ERRORS,
      DartEntry.RESOLVED_UNIT,
      DartEntry.VERIFICATION_ERRORS,
      DartEntry.HINTS,
      DartEntry.LINTS
    ];
  }

  /**
   * A compilation unit that has not been accessed by any other client and can
   * therefore safely be modified by the reconciler, or `null` if the source has
   * not been parsed.
   */
  CompilationUnit get resolvableCompilationUnit {
    if (getState(PARSED_UNIT) == CacheState.VALID) {
      CompilationUnit unit = getValue(PARSED_UNIT);
      setState(PARSED_UNIT, CacheState.FLUSHED);
      return unit;
    }
    ResolutionState state = _resolutionState;
    while (state != null) {
      if (state.getState(BUILT_UNIT) == CacheState.VALID) {
        // TODO(brianwilkerson) We're cloning the structure to remove any
        // previous resolution data, but I'm not sure that's necessary.
        return state.getValue(BUILT_UNIT).accept(new AstCloner());
      }
      if (state.getState(RESOLVED_UNIT) == CacheState.VALID) {
        return state.getValue(RESOLVED_UNIT).accept(new AstCloner());
      }
      state = state._nextState;
    }
    return null;
  }

  /**
   * Add the given [librarySource] to the list of libraries that contain this
   * part. This method should only be invoked on entries that represent a part.
   */
  void addContainingLibrary(Source librarySource) {
    _containingLibraries.add(librarySource);
  }

  /**
   * Flush any AST structures being maintained by this entry.
   */
  void flushAstStructures() {
    _flush(TOKEN_STREAM);
    _flush(PARSED_UNIT);
    _resolutionState.flushAstStructures();
  }

  /**
   * Return the state of the data represented by the given [descriptor] in the
   * context of the given [librarySource].
   */
  CacheState getStateInLibrary(
      DataDescriptor descriptor, Source librarySource) {
    if (!_isValidLibraryDescriptor(descriptor)) {
      throw new ArgumentError("Invalid descriptor: $descriptor");
    }
    ResolutionState state = _resolutionState;
    while (state != null) {
      if (librarySource == state._librarySource) {
        return state.getState(descriptor);
      }
      state = state._nextState;
    }
    return CacheState.INVALID;
  }

  /**
   * Return the value of the data represented by the given [descriptor] in the
   * context of the given [librarySource], or `null` if the data represented by
   * the descriptor is not in the cache.
   */
  Object getValueInLibrary(DataDescriptor descriptor, Source librarySource) {
    if (!_isValidLibraryDescriptor(descriptor)) {
      throw new ArgumentError("Invalid descriptor: $descriptor");
    }
    ResolutionState state = _resolutionState;
    while (state != null) {
      if (librarySource == state._librarySource) {
        return state.getValue(descriptor);
      }
      state = state._nextState;
    }
    return descriptor.defaultValue;
  }

  /**
   * Return `true` if the data represented by the given [descriptor] is marked
   * as being invalid. If the descriptor represents library-specific data then
   * this method will return `true` if the data associated with any library it
   * marked as invalid.
   */
  bool hasInvalidData(DataDescriptor descriptor) {
    if (_isValidDescriptor(descriptor)) {
      return getState(descriptor) == CacheState.INVALID;
    } else if (_isValidLibraryDescriptor(descriptor)) {
      ResolutionState state = _resolutionState;
      while (state != null) {
        if (state.getState(descriptor) == CacheState.INVALID) {
          return true;
        }
        state = state._nextState;
      }
    }
    return false;
  }

  @override
  void invalidateAllInformation() {
    super.invalidateAllInformation();
    setState(SCAN_ERRORS, CacheState.INVALID);
    setState(TOKEN_STREAM, CacheState.INVALID);
    setState(SOURCE_KIND, CacheState.INVALID);
    setState(PARSE_ERRORS, CacheState.INVALID);
    setState(PARSED_UNIT, CacheState.INVALID);
    _discardCachedResolutionInformation(true);
  }

  /**
   * Invalidate all of the resolution information associated with the
   * compilation unit. The flag [invalidateUris] should be `true` if the cached
   * results of converting URIs to source files should also be invalidated.
   */
  void invalidateAllResolutionInformation(bool invalidateUris) {
    if (getState(PARSED_UNIT) == CacheState.FLUSHED) {
      ResolutionState state = _resolutionState;
      while (state != null) {
        if (state.getState(BUILT_UNIT) == CacheState.VALID) {
          CompilationUnit unit = state.getValue(BUILT_UNIT);
          setValue(PARSED_UNIT, unit.accept(new AstCloner()));
          break;
        } else if (state.getState(RESOLVED_UNIT) == CacheState.VALID) {
          CompilationUnit unit = state.getValue(RESOLVED_UNIT);
          setValue(PARSED_UNIT, unit.accept(new AstCloner()));
          break;
        }
        state = state._nextState;
      }
    }
    _discardCachedResolutionInformation(invalidateUris);
  }

  /**
   * Invalidate all of the parse and resolution information associated with
   * this source.
   */
  void invalidateParseInformation() {
    setState(SOURCE_KIND, CacheState.INVALID);
    setState(PARSE_ERRORS, CacheState.INVALID);
    setState(PARSED_UNIT, CacheState.INVALID);
    _containingLibraries.clear();
    _discardCachedResolutionInformation(true);
  }

  /**
   * Record that an [exception] occurred while attempting to build the element
   * model for the source represented by this entry in the context of the given
   * [library]. This will set the state of all resolution-based information as
   * being in error, but will not change the state of any parse results.
   */
  void recordBuildElementErrorInLibrary(
      Source librarySource, CaughtException exception) {
    setStateInLibrary(BUILT_ELEMENT, librarySource, CacheState.ERROR);
    setStateInLibrary(BUILT_UNIT, librarySource, CacheState.ERROR);
    recordResolutionErrorInLibrary(librarySource, exception);
  }

  @override
  void recordContentError(CaughtException exception) {
    super.recordContentError(exception);
    recordScanError(exception);
  }

  /**
   * Record that an error occurred while attempting to generate hints for the
   * source represented by this entry. This will set the state of all
   * verification information as being in error. The [librarySource] is the
   * source of the library in which hints were being generated. The [exception]
   * is the exception that shows where the error occurred.
   */
  void recordHintErrorInLibrary(
      Source librarySource, CaughtException exception) {
    this.exception = exception;
    ResolutionState state = _getOrCreateResolutionState(librarySource);
    state.recordHintError();
  }

  /**
   * Record that an error occurred while attempting to generate lints for the
   * source represented by this entry. This will set the state of all
   * verification information as being in error. The [librarySource] is the
   * source of the library in which lints were being generated. The [exception]
   * is the exception that shows where the error occurred.
   */
  void recordLintErrorInLibrary(
      Source librarySource, CaughtException exception) {
    this.exception = exception;
    ResolutionState state = _getOrCreateResolutionState(librarySource);
    state.recordLintError();
  }

  /**
   * Record that an [exception] occurred while attempting to scan or parse the
   * entry represented by this entry. This will set the state of all information,
   * including any resolution-based information, as being in error.
   */
  void recordParseError(CaughtException exception) {
    setState(SOURCE_KIND, CacheState.ERROR);
    setState(PARSE_ERRORS, CacheState.ERROR);
    setState(PARSED_UNIT, CacheState.ERROR);
    setState(EXPORTED_LIBRARIES, CacheState.ERROR);
    setState(IMPORTED_LIBRARIES, CacheState.ERROR);
    setState(INCLUDED_PARTS, CacheState.ERROR);
    recordResolutionError(exception);
  }

  /**
   * Record that an [exception] occurred while attempting to resolve the source
   * represented by this entry. This will set the state of all resolution-based
   * information as being in error, but will not change the state of any parse
   * results.
   */
  void recordResolutionError(CaughtException exception) {
    this.exception = exception;
    setState(ELEMENT, CacheState.ERROR);
    setState(IS_CLIENT, CacheState.ERROR);
    setState(IS_LAUNCHABLE, CacheState.ERROR);
    setState(PUBLIC_NAMESPACE, CacheState.ERROR);
    _resolutionState.recordResolutionErrorsInAllLibraries();
  }

  /**
   * Record that an error occurred while attempting to resolve the source
   * represented by this entry. This will set the state of all resolution-based
   * information as being in error, but will not change the state of any parse
   * results. The [librarySource] is the source of the library in which
   * resolution was being performed. The [exception] is the exception that shows
   * where the error occurred.
   */
  void recordResolutionErrorInLibrary(
      Source librarySource, CaughtException exception) {
    this.exception = exception;
    setState(ELEMENT, CacheState.ERROR);
    setState(IS_CLIENT, CacheState.ERROR);
    setState(IS_LAUNCHABLE, CacheState.ERROR);
    setState(PUBLIC_NAMESPACE, CacheState.ERROR);
    ResolutionState state = _getOrCreateResolutionState(librarySource);
    state.recordResolutionError();
  }

  /**
   * Record that an [exception] occurred while attempting to scan or parse the
   * entry represented by this entry. This will set the state of all
   * information, including any resolution-based information, as being in error.
   */
  @override
  void recordScanError(CaughtException exception) {
    super.recordScanError(exception);
    setState(SCAN_ERRORS, CacheState.ERROR);
    setState(TOKEN_STREAM, CacheState.ERROR);
    recordParseError(exception);
  }

  /**
   * Record that an [exception] occurred while attempting to generate errors and
   * warnings for the source represented by this entry. This will set the state
   * of all verification information as being in error. The [librarySource] is
   * the source of the library in which verification was being performed. The
   * [exception] is the exception that shows where the error occurred.
   */
  void recordVerificationErrorInLibrary(
      Source librarySource, CaughtException exception) {
    this.exception = exception;
    ResolutionState state = _getOrCreateResolutionState(librarySource);
    state.recordVerificationError();
  }

  /**
   * Remove the given [library] from the list of libraries that contain this
   * part. This method should only be invoked on entries that represent a part.
   */
  void removeContainingLibrary(Source library) {
    _containingLibraries.remove(library);
  }

  /**
   * Remove any resolution information associated with this compilation unit
   * being part of the given [library], presumably because it is no longer part
   * of the library.
   */
  void removeResolution(Source library) {
    if (library != null) {
      if (library == _resolutionState._librarySource) {
        if (_resolutionState._nextState == null) {
          _resolutionState.invalidateAllResolutionInformation();
        } else {
          _resolutionState = _resolutionState._nextState;
        }
      } else {
        ResolutionState priorState = _resolutionState;
        ResolutionState state = _resolutionState._nextState;
        while (state != null) {
          if (library == state._librarySource) {
            priorState._nextState = state._nextState;
            break;
          }
          priorState = state;
          state = state._nextState;
        }
      }
    }
  }

  /**
   * Set the state of the data represented by the given [descriptor] in the
   * context of the given [library] to the given [state].
   */
  void setStateInLibrary(
      DataDescriptor descriptor, Source library, CacheState state) {
    if (!_isValidLibraryDescriptor(descriptor)) {
      throw new ArgumentError("Invalid descriptor: $descriptor");
    }
    ResolutionState resolutionState = _getOrCreateResolutionState(library);
    resolutionState.setState(descriptor, state);
  }

  /**
   * Set the value of the data represented by the given [descriptor] in the
   * context of the given [library] to the given [value], and set the state of
   * that data to [CacheState.VALID].
   */
  void setValueInLibrary(
      DataDescriptor descriptor, Source library, Object value) {
    if (!_isValidLibraryDescriptor(descriptor)) {
      throw new ArgumentError("Invalid descriptor: $descriptor");
    }
    ResolutionState state = _getOrCreateResolutionState(library);
    state.setValue(descriptor, value);
  }

  /**
   * Invalidate all of the resolution information associated with the
   * compilation unit. The flag [invalidateUris] should be `true` if the cached
   * results of converting URIs to source files should also be invalidated.
   */
  void _discardCachedResolutionInformation(bool invalidateUris) {
    setState(ELEMENT, CacheState.INVALID);
    setState(IS_CLIENT, CacheState.INVALID);
    setState(IS_LAUNCHABLE, CacheState.INVALID);
    setState(PUBLIC_NAMESPACE, CacheState.INVALID);
    _resolutionState.invalidateAllResolutionInformation();
    if (invalidateUris) {
      setState(EXPORTED_LIBRARIES, CacheState.INVALID);
      setState(IMPORTED_LIBRARIES, CacheState.INVALID);
      setState(INCLUDED_PARTS, CacheState.INVALID);
    }
  }

  /**
   * Return a resolution state for the specified [library], creating one as
   * necessary.
   */
  ResolutionState _getOrCreateResolutionState(Source library) {
    ResolutionState state = _resolutionState;
    if (state._librarySource == null) {
      state._librarySource = library;
      return state;
    }
    while (state._librarySource != library) {
      if (state._nextState == null) {
        ResolutionState newState = new ResolutionState();
        newState._librarySource = library;
        state._nextState = newState;
        return newState;
      }
      state = state._nextState;
    }
    return state;
  }

  @override
  bool _isValidDescriptor(DataDescriptor descriptor) {
    return descriptor == CONTAINING_LIBRARIES ||
        descriptor == ELEMENT ||
        descriptor == EXPORTED_LIBRARIES ||
        descriptor == IMPORTED_LIBRARIES ||
        descriptor == INCLUDED_PARTS ||
        descriptor == IS_CLIENT ||
        descriptor == IS_LAUNCHABLE ||
        descriptor == PARSED_UNIT ||
        descriptor == PARSE_ERRORS ||
        descriptor == PUBLIC_NAMESPACE ||
        descriptor == SCAN_ERRORS ||
        descriptor == SOURCE_KIND ||
        descriptor == TOKEN_STREAM ||
        super._isValidDescriptor(descriptor);
  }

  /**
   * Return `true` if the [descriptor] is valid for this entry when the data is
   * relative to a library.
   */
  bool _isValidLibraryDescriptor(DataDescriptor descriptor) {
    return descriptor == BUILT_ELEMENT ||
        descriptor == BUILT_UNIT ||
        descriptor == HINTS ||
        descriptor == LINTS ||
        descriptor == RESOLUTION_ERRORS ||
        descriptor == RESOLVED_UNIT ||
        descriptor == VERIFICATION_ERRORS;
  }

  @override
  bool _writeDiffOn(StringBuffer buffer, SourceEntry oldEntry) {
    bool needsSeparator = super._writeDiffOn(buffer, oldEntry);
    if (oldEntry is! DartEntry) {
      if (needsSeparator) {
        buffer.write("; ");
      }
      buffer.write("entry type changed; was ");
      buffer.write(oldEntry.runtimeType.toString());
      return true;
    }
    needsSeparator = _writeStateDiffOn(buffer, needsSeparator, "tokenStream",
        DartEntry.TOKEN_STREAM, oldEntry);
    needsSeparator = _writeStateDiffOn(
        buffer, needsSeparator, "scanErrors", DartEntry.SCAN_ERRORS, oldEntry);
    needsSeparator = _writeStateDiffOn(
        buffer, needsSeparator, "sourceKind", DartEntry.SOURCE_KIND, oldEntry);
    needsSeparator = _writeStateDiffOn(
        buffer, needsSeparator, "parsedUnit", DartEntry.PARSED_UNIT, oldEntry);
    needsSeparator = _writeStateDiffOn(buffer, needsSeparator, "parseErrors",
        DartEntry.PARSE_ERRORS, oldEntry);
    needsSeparator = _writeStateDiffOn(buffer, needsSeparator,
        "importedLibraries", DartEntry.IMPORTED_LIBRARIES, oldEntry);
    needsSeparator = _writeStateDiffOn(buffer, needsSeparator,
        "exportedLibraries", DartEntry.EXPORTED_LIBRARIES, oldEntry);
    needsSeparator = _writeStateDiffOn(buffer, needsSeparator, "includedParts",
        DartEntry.INCLUDED_PARTS, oldEntry);
    needsSeparator = _writeStateDiffOn(
        buffer, needsSeparator, "element", DartEntry.ELEMENT, oldEntry);
    needsSeparator = _writeStateDiffOn(buffer, needsSeparator,
        "publicNamespace", DartEntry.PUBLIC_NAMESPACE, oldEntry);
    needsSeparator = _writeStateDiffOn(
        buffer, needsSeparator, "clientServer", DartEntry.IS_CLIENT, oldEntry);
    needsSeparator = _writeStateDiffOn(buffer, needsSeparator, "launchable",
        DartEntry.IS_LAUNCHABLE, oldEntry);
    // TODO(brianwilkerson) Add better support for containingLibraries.
    // It would be nice to be able to report on size-preserving changes.
    int oldLibraryCount = (oldEntry as DartEntry)._containingLibraries.length;
    int libraryCount = _containingLibraries.length;
    if (oldLibraryCount != libraryCount) {
      if (needsSeparator) {
        buffer.write("; ");
      }
      buffer.write("containingLibraryCount = ");
      buffer.write(oldLibraryCount);
      buffer.write(" -> ");
      buffer.write(libraryCount);
      needsSeparator = true;
    }
    //
    // Report change to the per-library state.
    //
    HashMap<Source, ResolutionState> oldStateMap =
        new HashMap<Source, ResolutionState>();
    ResolutionState state = (oldEntry as DartEntry)._resolutionState;
    while (state != null) {
      Source librarySource = state._librarySource;
      if (librarySource != null) {
        oldStateMap[librarySource] = state;
      }
      state = state._nextState;
    }
    state = _resolutionState;
    while (state != null) {
      Source librarySource = state._librarySource;
      if (librarySource != null) {
        ResolutionState oldState = oldStateMap.remove(librarySource);
        if (oldState == null) {
          if (needsSeparator) {
            buffer.write("; ");
          }
          buffer.write("added resolution for ");
          buffer.write(librarySource.fullName);
          needsSeparator = true;
        } else {
          needsSeparator = oldState._writeDiffOn(
              buffer, needsSeparator, oldEntry as DartEntry);
        }
      }
      state = state._nextState;
    }
    for (Source librarySource in oldStateMap.keys.toSet()) {
      if (needsSeparator) {
        buffer.write("; ");
      }
      buffer.write("removed resolution for ");
      buffer.write(librarySource.fullName);
      needsSeparator = true;
    }
    return needsSeparator;
  }

  @override
  void _writeOn(StringBuffer buffer) {
    buffer.write("Dart: ");
    super._writeOn(buffer);
    _writeStateOn(buffer, "tokenStream", TOKEN_STREAM);
    _writeStateOn(buffer, "scanErrors", SCAN_ERRORS);
    _writeStateOn(buffer, "sourceKind", SOURCE_KIND);
    _writeStateOn(buffer, "parsedUnit", PARSED_UNIT);
    _writeStateOn(buffer, "parseErrors", PARSE_ERRORS);
    _writeStateOn(buffer, "exportedLibraries", EXPORTED_LIBRARIES);
    _writeStateOn(buffer, "importedLibraries", IMPORTED_LIBRARIES);
    _writeStateOn(buffer, "includedParts", INCLUDED_PARTS);
    _writeStateOn(buffer, "element", ELEMENT);
    _writeStateOn(buffer, "publicNamespace", PUBLIC_NAMESPACE);
    _writeStateOn(buffer, "clientServer", IS_CLIENT);
    _writeStateOn(buffer, "launchable", IS_LAUNCHABLE);
    _resolutionState._writeOn(buffer);
  }
}

/**
 * An immutable constant representing data that can be stored in the cache.
 */
class DataDescriptor<E> {
  /**
   * The next artificial hash code.
   */
  static int _NEXT_HASH_CODE = 0;

  /**
   * The artifitial hash code for this object.
   */
  final int _hashCode = _NEXT_HASH_CODE++;

  /**
   * The name of the descriptor, used for debugging purposes.
   */
  final String _name;

  /**
   * The default value used when the data does not exist.
   */
  final E defaultValue;

  /**
   * Initialize a newly created descriptor to have the given [name] and
   * [defaultValue].
   */
  DataDescriptor(this._name, [this.defaultValue = null]);

  @override
  int get hashCode => _hashCode;

  @override
  String toString() => _name;
}

/**
 * A retention policy that will keep AST's in the cache if there is analysis
 * information that needs to be computed for a source, where the computation is
 * dependent on having the AST.
 */
class DefaultRetentionPolicy implements CacheRetentionPolicy {
  /**
   * An instance of this class that can be shared.
   */
  static DefaultRetentionPolicy POLICY = new DefaultRetentionPolicy();

  /**
   * Return `true` if there is analysis information in the given [dartEntry]
   * that needs to be computed, where the computation is dependent on having the
   * AST.
   */
  bool astIsNeeded(DartEntry dartEntry) =>
      dartEntry.hasInvalidData(DartEntry.HINTS) ||
          dartEntry.hasInvalidData(DartEntry.LINTS) ||
          dartEntry.hasInvalidData(DartEntry.VERIFICATION_ERRORS) ||
          dartEntry.hasInvalidData(DartEntry.RESOLUTION_ERRORS);

  @override
  RetentionPriority getAstPriority(Source source, SourceEntry sourceEntry) {
    if (sourceEntry is DartEntry) {
      DartEntry dartEntry = sourceEntry;
      if (astIsNeeded(dartEntry)) {
        return RetentionPriority.MEDIUM;
      }
    }
    return RetentionPriority.LOW;
  }
}

/**
 * Instances of the class `GenerateDartErrorsTask` generate errors and warnings for a single
 * Dart source.
 */
class GenerateDartErrorsTask extends AnalysisTask {
  /**
   * The source for which errors and warnings are to be produced.
   */
  final Source source;

  /**
   * The compilation unit used to resolve the dependencies.
   */
  final CompilationUnit _unit;

  /**
   * The element model for the library containing the source.
   */
  final LibraryElement libraryElement;

  /**
   * The errors that were generated for the source.
   */
  List<AnalysisError> _errors;

  /**
   * Initialize a newly created task to perform analysis within the given context.
   *
   * @param context the context in which the task is to be performed
   * @param source the source for which errors and warnings are to be produced
   * @param unit the compilation unit used to resolve the dependencies
   * @param libraryElement the element model for the library containing the source
   */
  GenerateDartErrorsTask(InternalAnalysisContext context, this.source,
      this._unit, this.libraryElement)
      : super(context);

  /**
   * Return the errors that were generated for the source.
   *
   * @return the errors that were generated for the source
   */
  List<AnalysisError> get errors => _errors;

  @override
  String get taskDescription =>
      "generate errors and warnings for ${source.fullName}";

  @override
  accept(AnalysisTaskVisitor visitor) =>
      visitor.visitGenerateDartErrorsTask(this);

  @override
  void internalPerform() {
    PerformanceStatistics.errors.makeCurrentWhile(() {
      RecordingErrorListener errorListener = new RecordingErrorListener();
      ErrorReporter errorReporter = new ErrorReporter(errorListener, source);
      TypeProvider typeProvider = context.typeProvider;
      //
      // Validate the directives
      //
      validateDirectives(context, source, _unit, errorListener);
      //
      // Use the ConstantVerifier to verify the use of constants.
      // This needs to happen before using the ErrorVerifier because some error
      // codes need the computed constant values.
      //
      // TODO(paulberry): as a temporary workaround for issue 21572,
      // ConstantVerifier is being run right after ConstantValueComputer, so we
      // don't need to run it here.  Once issue 21572 is fixed, re-enable the
      // call to ConstantVerifier.
//      ConstantVerifier constantVerifier = new ConstantVerifier(errorReporter, libraryElement, typeProvider);
//      _unit.accept(constantVerifier);
      //
      // Use the ErrorVerifier to compute the rest of the errors.
      //
      ErrorVerifier errorVerifier = new ErrorVerifier(
          errorReporter,
          libraryElement,
          typeProvider,
          new InheritanceManager(libraryElement),
          context.analysisOptions.enableSuperMixins);
      _unit.accept(errorVerifier);
      _errors = errorListener.getErrorsForSource(source);
    });
  }

  /**
   * Check each directive in the given compilation unit to see if the referenced source exists and
   * report an error if it does not.
   *
   * @param context the context in which the library exists
   * @param librarySource the source representing the library containing the directives
   * @param unit the compilation unit containing the directives to be validated
   * @param errorListener the error listener to which errors should be reported
   */
  static void validateDirectives(AnalysisContext context, Source librarySource,
      CompilationUnit unit, AnalysisErrorListener errorListener) {
    for (Directive directive in unit.directives) {
      if (directive is UriBasedDirective) {
        validateReferencedSource(
            context, librarySource, directive, errorListener);
      }
    }
  }

  /**
   * Check the given directive to see if the referenced source exists and report an error if it does
   * not.
   *
   * @param context the context in which the library exists
   * @param librarySource the source representing the library containing the directive
   * @param directive the directive to be verified
   * @param errorListener the error listener to which errors should be reported
   */
  static void validateReferencedSource(
      AnalysisContext context,
      Source librarySource,
      UriBasedDirective directive,
      AnalysisErrorListener errorListener) {
    Source source = directive.source;
    if (source != null) {
      if (context.exists(source)) {
        return;
      }
    } else {
      // Don't report errors already reported by ParseDartTask.resolveDirective
      if (directive.validate() != null) {
        return;
      }
    }
    StringLiteral uriLiteral = directive.uri;
    errorListener.onError(new AnalysisError(
        librarySource,
        uriLiteral.offset,
        uriLiteral.length,
        CompileTimeErrorCode.URI_DOES_NOT_EXIST,
        [directive.uriContent]));
  }
}

/**
 * Instances of the class `GenerateDartHintsTask` generate hints for a single Dart library.
 */
class GenerateDartHintsTask extends AnalysisTask {
  /**
   * The compilation units that comprise the library, with the defining compilation unit appearing
   * first in the list.
   */
  final List<TimestampedData<CompilationUnit>> _units;

  /**
   * The element model for the library being analyzed.
   */
  final LibraryElement libraryElement;

  /**
   * A table mapping the sources that were analyzed to the hints that were
   * generated for the sources.
   */
  HashMap<Source, List<AnalysisError>> _hintMap;

  /**
   * Initialize a newly created task to perform analysis within the given context.
   *
   * @param context the context in which the task is to be performed
   * @param units the compilation units that comprise the library, with the defining compilation
   *          unit appearing first in the list
   * @param libraryElement the element model for the library being analyzed
   */
  GenerateDartHintsTask(
      InternalAnalysisContext context, this._units, this.libraryElement)
      : super(context);

  /**
   * Return a table mapping the sources that were analyzed to the hints that were generated for the
   * sources, or `null` if the task has not been performed or if the analysis did not complete
   * normally.
   *
   * @return a table mapping the sources that were analyzed to the hints that were generated for the
   *         sources
   */
  HashMap<Source, List<AnalysisError>> get hintMap => _hintMap;

  @override
  String get taskDescription {
    Source librarySource = libraryElement.source;
    if (librarySource == null) {
      return "generate Dart hints for library without source";
    }
    return "generate Dart hints for ${librarySource.fullName}";
  }

  @override
  accept(AnalysisTaskVisitor visitor) =>
      visitor.visitGenerateDartHintsTask(this);

  @override
  void internalPerform() {
    //
    // Gather the compilation units.
    //
    int unitCount = _units.length;
    List<CompilationUnit> compilationUnits =
        new List<CompilationUnit>(unitCount);
    for (int i = 0; i < unitCount; i++) {
      compilationUnits[i] = _units[i].data;
    }
    //
    // Analyze all of the units.
    //
    RecordingErrorListener errorListener = new RecordingErrorListener();
    HintGenerator hintGenerator =
        new HintGenerator(compilationUnits, context, errorListener);
    hintGenerator.generateForLibrary();
    //
    // Store the results.
    //
    _hintMap = new HashMap<Source, List<AnalysisError>>();
    for (int i = 0; i < unitCount; i++) {
      Source source = _units[i].data.element.source;
      _hintMap[source] = errorListener.getErrorsForSource(source);
    }
  }
}

/// Generates lint feedback for a single Dart library.
class GenerateDartLintsTask extends AnalysisTask {
  ///The compilation units that comprise the library, with the defining
  ///compilation unit appearing first in the list.
  final List<TimestampedData<CompilationUnit>> _units;

  /// The element model for the library being analyzed.
  final LibraryElement libraryElement;

  /// A mapping of analyzed sources to their associated lint warnings.
  /// May be [null] if the task has not been performed or if analysis did not
  /// complete normally.
  HashMap<Source, List<AnalysisError>> lintMap;

  /// Initialize a newly created task to perform lint checking over these
  /// [_units] belonging to this [libraryElement] within the given [context].
  GenerateDartLintsTask(context, this._units, this.libraryElement)
      : super(context);

  @override
  String get taskDescription {
    Source librarySource = libraryElement.source;
    return (librarySource == null)
        ? "generate Dart lints for library without source"
        : "generate Dart lints for ${librarySource.fullName}";
  }

  @override
  accept(AnalysisTaskVisitor visitor) =>
      visitor.visitGenerateDartLintsTask(this);

  @override
  void internalPerform() {
    Iterable<CompilationUnit> compilationUnits =
        _units.map((TimestampedData<CompilationUnit> unit) => unit.data);
    RecordingErrorListener errorListener = new RecordingErrorListener();
    LintGenerator lintGenerator =
        new LintGenerator(compilationUnits, errorListener);
    lintGenerator.generate();

    lintMap = new HashMap<Source, List<AnalysisError>>();
    compilationUnits.forEach((CompilationUnit unit) {
      Source source = unit.element.source;
      lintMap[source] = errorListener.getErrorsForSource(source);
    });
  }
}

/**
 * Instances of the class `GetContentTask` get the contents of a source.
 */
class GetContentTask extends AnalysisTask {
  /**
   * The source to be read.
   */
  final Source source;

  /**
   * A flag indicating whether this task is complete.
   */
  bool _complete = false;

  /**
   * The contents of the source.
   */
  String _content;

  /**
   * The errors that were produced by getting the source content.
   */
  final List<AnalysisError> errors = <AnalysisError>[];

  /**
   * The time at which the contents of the source were last modified.
   */
  int _modificationTime = -1;

  /**
   * Initialize a newly created task to perform analysis within the given context.
   *
   * @param context the context in which the task is to be performed
   * @param source the source to be parsed
   * @param contentData the time-stamped contents of the source
   */
  GetContentTask(InternalAnalysisContext context, this.source)
      : super(context) {
    if (source == null) {
      throw new IllegalArgumentException("Cannot get contents of null source");
    }
  }

  /**
   * Return the contents of the source, or `null` if the task has not completed or if there
   * was an exception while getting the contents.
   *
   * @return the contents of the source
   */
  String get content => _content;

  /**
   * Return `true` if this task is complete. Unlike most tasks, this task is allowed to be
   * visited more than once in order to support asynchronous IO. If the task is not complete when it
   * is visited synchronously as part of the [AnalysisTask.perform]
   * method, it will be visited again, using the same visitor, when the IO operation has been
   * performed.
   *
   * @return `true` if this task is complete
   */
  bool get isComplete => _complete;

  /**
   * Return the time at which the contents of the source that was parsed were last modified, or a
   * negative value if the task has not yet been performed or if an exception occurred.
   *
   * @return the time at which the contents of the source that was parsed were last modified
   */
  int get modificationTime => _modificationTime;

  @override
  String get taskDescription => "get contents of ${source.fullName}";

  @override
  accept(AnalysisTaskVisitor visitor) => visitor.visitGetContentTask(this);

  @override
  void internalPerform() {
    _complete = true;
    try {
      TimestampedData<String> data = context.getContents(source);
      _content = data.data;
      _modificationTime = data.modificationTime;
      AnalysisEngine.instance.instrumentationService
          .logFileRead(source.fullName, _modificationTime, _content);
    } catch (exception, stackTrace) {
      if (source.exists()) {
        errors.add(new AnalysisError(
            source, 0, 0, ScannerErrorCode.UNABLE_GET_CONTENT, [exception]));
      }
      throw new AnalysisException("Could not get contents of $source",
          new CaughtException(exception, stackTrace));
    }
  }
}

/**
 * The information cached by an analysis context about an individual HTML file.
 */
class HtmlEntry extends SourceEntry {
  /**
   * The data descriptor representing the HTML element.
   */
  static final DataDescriptor<HtmlElement> ELEMENT =
      new DataDescriptor<HtmlElement>("HtmlEntry.ELEMENT");

  /**
   * The data descriptor representing the hints resulting from auditing the
   * source.
   */
  static final DataDescriptor<List<AnalysisError>> HINTS =
      new DataDescriptor<List<AnalysisError>>(
          "HtmlEntry.HINTS", AnalysisError.NO_ERRORS);

  /**
   * The data descriptor representing the errors resulting from parsing the
   * source.
   */
  static final DataDescriptor<List<AnalysisError>> PARSE_ERRORS =
      new DataDescriptor<List<AnalysisError>>(
          "HtmlEntry.PARSE_ERRORS", AnalysisError.NO_ERRORS);

  /**
   * The data descriptor representing the parsed AST structure.
   */
  static final DataDescriptor<ht.HtmlUnit> PARSED_UNIT =
      new DataDescriptor<ht.HtmlUnit>("HtmlEntry.PARSED_UNIT");

  /**
   * The data descriptor representing the resolved AST structure.
   */
  static final DataDescriptor<ht.HtmlUnit> RESOLVED_UNIT =
      new DataDescriptor<ht.HtmlUnit>("HtmlEntry.RESOLVED_UNIT");

  /**
   * The data descriptor representing the list of referenced libraries.
   */
  static final DataDescriptor<List<Source>> REFERENCED_LIBRARIES =
      new DataDescriptor<List<Source>>(
          "HtmlEntry.REFERENCED_LIBRARIES", Source.EMPTY_LIST);

  /**
   * The data descriptor representing the errors resulting from resolving the
   * source.
   */
  static final DataDescriptor<List<AnalysisError>> RESOLUTION_ERRORS =
      new DataDescriptor<List<AnalysisError>>(
          "HtmlEntry.RESOLUTION_ERRORS", AnalysisError.NO_ERRORS);

  /**
   * Return all of the errors associated with the HTML file that are currently
   * cached.
   */
  List<AnalysisError> get allErrors {
    List<AnalysisError> errors = new List<AnalysisError>();
    errors.addAll(super.allErrors);
    errors.addAll(getValue(PARSE_ERRORS));
    errors.addAll(getValue(RESOLUTION_ERRORS));
    errors.addAll(getValue(HINTS));
    if (errors.length == 0) {
      return AnalysisError.NO_ERRORS;
    }
    return errors;
  }

  /**
   * Return a valid parsed unit, either an unresolved AST structure or the
   * result of resolving the AST structure, or `null` if there is no parsed unit
   * available.
   */
  ht.HtmlUnit get anyParsedUnit {
    if (getState(PARSED_UNIT) == CacheState.VALID) {
      return getValue(PARSED_UNIT);
    }
    if (getState(RESOLVED_UNIT) == CacheState.VALID) {
      return getValue(RESOLVED_UNIT);
    }
    return null;
  }

  @override
  List<DataDescriptor> get descriptors {
    List<DataDescriptor> result = super.descriptors;
    result.addAll([
      HtmlEntry.ELEMENT,
      HtmlEntry.PARSE_ERRORS,
      HtmlEntry.PARSED_UNIT,
      HtmlEntry.RESOLUTION_ERRORS,
      HtmlEntry.RESOLVED_UNIT,
      HtmlEntry.HINTS
    ]);
    return result;
  }

  @override
  SourceKind get kind => SourceKind.HTML;

  /**
   * Flush any AST structures being maintained by this entry.
   */
  void flushAstStructures() {
    _flush(PARSED_UNIT);
    _flush(RESOLVED_UNIT);
  }

  @override
  void invalidateAllInformation() {
    super.invalidateAllInformation();
    setState(PARSE_ERRORS, CacheState.INVALID);
    setState(PARSED_UNIT, CacheState.INVALID);
    setState(RESOLVED_UNIT, CacheState.INVALID);
    invalidateAllResolutionInformation(true);
  }

  /**
   * Invalidate all of the resolution information associated with the HTML file.
   * If [invalidateUris] is `true`, the cached results of converting URIs to
   * source files should also be invalidated.
   */
  void invalidateAllResolutionInformation(bool invalidateUris) {
    setState(RESOLVED_UNIT, CacheState.INVALID);
    setState(ELEMENT, CacheState.INVALID);
    setState(RESOLUTION_ERRORS, CacheState.INVALID);
    setState(HINTS, CacheState.INVALID);
    if (invalidateUris) {
      setState(REFERENCED_LIBRARIES, CacheState.INVALID);
    }
  }

  /**
   * Invalidate all of the parse and resolution information associated with
   * this source.
   */
  void invalidateParseInformation() {
    setState(PARSE_ERRORS, CacheState.INVALID);
    setState(PARSED_UNIT, CacheState.INVALID);
    invalidateAllResolutionInformation(true);
  }

  @override
  void recordContentError(CaughtException exception) {
    super.recordContentError(exception);
    recordParseError(exception);
  }

  /**
   * Record that an [exception] was encountered while attempting to parse the
   * source associated with this entry.
   */
  void recordParseError(CaughtException exception) {
    // If the scanning and parsing of HTML are separated,
    // the following line can be removed.
    recordScanError(exception);
    setState(PARSE_ERRORS, CacheState.ERROR);
    setState(PARSED_UNIT, CacheState.ERROR);
    setState(REFERENCED_LIBRARIES, CacheState.ERROR);
    recordResolutionError(exception);
  }

  /**
   * Record that an [exception] was encountered while attempting to resolve the
   * source associated with this entry.
   */
  void recordResolutionError(CaughtException exception) {
    this.exception = exception;
    setState(RESOLVED_UNIT, CacheState.ERROR);
    setState(ELEMENT, CacheState.ERROR);
    setState(RESOLUTION_ERRORS, CacheState.ERROR);
    setState(HINTS, CacheState.ERROR);
  }

  @override
  bool _isValidDescriptor(DataDescriptor descriptor) {
    return descriptor == ELEMENT ||
        descriptor == HINTS ||
        descriptor == PARSED_UNIT ||
        descriptor == PARSE_ERRORS ||
        descriptor == REFERENCED_LIBRARIES ||
        descriptor == RESOLUTION_ERRORS ||
        descriptor == RESOLVED_UNIT ||
        super._isValidDescriptor(descriptor);
  }

  @override
  bool _writeDiffOn(StringBuffer buffer, SourceEntry oldEntry) {
    bool needsSeparator = super._writeDiffOn(buffer, oldEntry);
    if (oldEntry is! HtmlEntry) {
      if (needsSeparator) {
        buffer.write("; ");
      }
      buffer.write("entry type changed; was ");
      buffer.write(oldEntry.runtimeType);
      return true;
    }
    needsSeparator = _writeStateDiffOn(buffer, needsSeparator, "parseErrors",
        HtmlEntry.PARSE_ERRORS, oldEntry);
    needsSeparator = _writeStateDiffOn(
        buffer, needsSeparator, "parsedUnit", HtmlEntry.PARSED_UNIT, oldEntry);
    needsSeparator = _writeStateDiffOn(buffer, needsSeparator, "resolvedUnit",
        HtmlEntry.RESOLVED_UNIT, oldEntry);
    needsSeparator = _writeStateDiffOn(buffer, needsSeparator,
        "resolutionErrors", HtmlEntry.RESOLUTION_ERRORS, oldEntry);
    needsSeparator = _writeStateDiffOn(buffer, needsSeparator,
        "referencedLibraries", HtmlEntry.REFERENCED_LIBRARIES, oldEntry);
    needsSeparator = _writeStateDiffOn(
        buffer, needsSeparator, "element", HtmlEntry.ELEMENT, oldEntry);
    return needsSeparator;
  }

  @override
  void _writeOn(StringBuffer buffer) {
    buffer.write("Html: ");
    super._writeOn(buffer);
    _writeStateOn(buffer, "parseErrors", PARSE_ERRORS);
    _writeStateOn(buffer, "parsedUnit", PARSED_UNIT);
    _writeStateOn(buffer, "resolvedUnit", RESOLVED_UNIT);
    _writeStateOn(buffer, "resolutionErrors", RESOLUTION_ERRORS);
    _writeStateOn(buffer, "referencedLibraries", REFERENCED_LIBRARIES);
    _writeStateOn(buffer, "element", ELEMENT);
  }
}

/**
 * An event indicating when a source either starts or stops being implicitly
 * analyzed.
 */
class ImplicitAnalysisEvent {
  /**
   * The source whose status has changed.
   */
  final Source source;

  /**
   * A flag indicating whether the source is now being analyzed.
   */
  final bool isAnalyzed;

  /**
   * Initialize a newly created event to indicate that the given [source] has
   * changed it status to match the [isAnalyzed] flag.
   */
  ImplicitAnalysisEvent(this.source, this.isAnalyzed);

  @override
  String toString() =>
      '${isAnalyzed ? '' : 'not '}analyzing ${source.fullName}';
}

/**
 * Instances of the class `IncrementalAnalysisCache` hold information used to perform
 * incremental analysis.
 *
 * See [AnalysisContextImpl.setChangedContents].
 */
class IncrementalAnalysisCache {
  final Source librarySource;

  final Source source;

  final String oldContents;

  final CompilationUnit resolvedUnit;

  String _newContents;

  int _offset = 0;

  int _oldLength = 0;

  int _newLength = 0;

  IncrementalAnalysisCache(
      this.librarySource,
      this.source,
      this.resolvedUnit,
      this.oldContents,
      this._newContents,
      this._offset,
      this._oldLength,
      this._newLength);

  /**
   * Determine if the cache contains source changes that need to be analyzed
   *
   * @return `true` if the cache contains changes to be analyzed, else `false`
   */
  bool get hasWork => _oldLength > 0 || _newLength > 0;

  /**
   * Return the current contents for the receiver's source.
   *
   * @return the contents (not `null`)
   */
  String get newContents => _newContents;

  /**
   * Return the number of characters in the replacement text.
   *
   * @return the replacement length (zero or greater)
   */
  int get newLength => _newLength;

  /**
   * Return the character position of the first changed character.
   *
   * @return the offset (zero or greater)
   */
  int get offset => _offset;

  /**
   * Return the number of characters that were replaced.
   *
   * @return the replaced length (zero or greater)
   */
  int get oldLength => _oldLength;

  /**
   * Determine if the incremental analysis result can be cached for the next incremental analysis.
   *
   * @param cache the prior incremental analysis cache
   * @param unit the incrementally updated compilation unit
   * @return the cache used for incremental analysis or `null` if incremental analysis results
   *         cannot be cached for the next incremental analysis
   */
  static IncrementalAnalysisCache cacheResult(
      IncrementalAnalysisCache cache, CompilationUnit unit) {
    if (cache != null && unit != null) {
      return new IncrementalAnalysisCache(cache.librarySource, cache.source,
          unit, cache._newContents, cache._newContents, 0, 0, 0);
    }
    return null;
  }

  /**
   * Determine if the cache should be cleared.
   *
   * @param cache the prior cache or `null` if none
   * @param source the source being updated (not `null`)
   * @return the cache used for incremental analysis or `null` if incremental analysis cannot
   *         be performed
   */
  static IncrementalAnalysisCache clear(
      IncrementalAnalysisCache cache, Source source) {
    if (cache == null || cache.source == source) {
      return null;
    }
    return cache;
  }

  /**
   * Determine if incremental analysis can be performed from the given information.
   *
   * @param cache the prior cache or `null` if none
   * @param source the source being updated (not `null`)
   * @param oldContents the original source contents prior to this update (may be `null`)
   * @param newContents the new contents after this incremental change (not `null`)
   * @param offset the offset at which the change occurred
   * @param oldLength the length of the text being replaced
   * @param newLength the length of the replacement text
   * @param sourceEntry the cached entry for the given source or `null` if none
   * @return the cache used for incremental analysis or `null` if incremental analysis cannot
   *         be performed
   */
  static IncrementalAnalysisCache update(
      IncrementalAnalysisCache cache,
      Source source,
      String oldContents,
      String newContents,
      int offset,
      int oldLength,
      int newLength,
      SourceEntry sourceEntry) {
    // Determine the cache resolved unit
    Source librarySource = null;
    CompilationUnit unit = null;
    if (sourceEntry is DartEntry) {
      DartEntry dartEntry = sourceEntry;
      List<Source> librarySources = dartEntry.librariesContaining;
      if (librarySources.length == 1) {
        librarySource = librarySources[0];
        if (librarySource != null) {
          unit = dartEntry.getValueInLibrary(
              DartEntry.RESOLVED_UNIT, librarySource);
        }
      }
    }
    // Create a new cache if there is not an existing cache or the source is
    // different or a new resolved compilation unit is available.
    if (cache == null || cache.source != source || unit != null) {
      if (unit == null) {
        return null;
      }
      if (oldContents == null) {
        if (oldLength != 0) {
          return null;
        }
        oldContents =
            "${newContents.substring(0, offset)}${newContents.substring(offset + newLength)}";
      }
      return new IncrementalAnalysisCache(librarySource, source, unit,
          oldContents, newContents, offset, oldLength, newLength);
    }
    // Update the existing cache if the change is contiguous
    if (cache._oldLength == 0 && cache._newLength == 0) {
      cache._offset = offset;
      cache._oldLength = oldLength;
      cache._newLength = newLength;
    } else {
      if (cache._offset > offset || offset > cache._offset + cache._newLength) {
        return null;
      }
      cache._newLength += newLength - oldLength;
    }
    cache._newContents = newContents;
    return cache;
  }

  /**
   * Verify that the incrementally parsed and resolved unit in the incremental cache is structurally
   * equivalent to the fully parsed unit.
   *
   * @param cache the prior cache or `null` if none
   * @param source the source of the compilation unit that was parsed (not `null`)
   * @param unit the compilation unit that was just parsed
   * @return the cache used for incremental analysis or `null` if incremental analysis results
   *         cannot be cached for the next incremental analysis
   */
  static IncrementalAnalysisCache verifyStructure(
      IncrementalAnalysisCache cache, Source source, CompilationUnit unit) {
    if (cache != null && unit != null && cache.source == source) {
      if (!AstComparator.equalNodes(cache.resolvedUnit, unit)) {
        return null;
      }
    }
    return cache;
  }
}

/**
 * Instances of the class `IncrementalAnalysisTask` incrementally update existing analysis.
 */
class IncrementalAnalysisTask extends AnalysisTask {
  /**
   * The information used to perform incremental analysis.
   */
  final IncrementalAnalysisCache cache;

  /**
   * The compilation unit that was produced by incrementally updating the existing unit.
   */
  CompilationUnit _updatedUnit;

  /**
   * Initialize a newly created task to perform analysis within the given context.
   *
   * @param context the context in which the task is to be performed
   * @param cache the incremental analysis cache used to perform the analysis
   */
  IncrementalAnalysisTask(InternalAnalysisContext context, this.cache)
      : super(context);

  /**
   * Return the compilation unit that was produced by incrementally updating the existing
   * compilation unit, or `null` if the task has not yet been performed, could not be
   * performed, or if an exception occurred.
   *
   * @return the compilation unit
   */
  CompilationUnit get compilationUnit => _updatedUnit;

  /**
   * Return the source that is to be incrementally analyzed.
   *
   * @return the source
   */
  Source get source => cache != null ? cache.source : null;

  @override
  String get taskDescription =>
      "incremental analysis ${cache != null ? cache.source : "null"}";

  /**
   * Return the type provider used for incremental resolution.
   *
   * @return the type provider (or `null` if an exception occurs)
   */
  TypeProvider get typeProvider {
    try {
      return context.typeProvider;
    } on AnalysisException {
      return null;
    }
  }

  @override
  accept(AnalysisTaskVisitor visitor) =>
      visitor.visitIncrementalAnalysisTask(this);

  @override
  void internalPerform() {
    if (cache == null) {
      return;
    }
    // Only handle small changes
    if (cache.oldLength > 0 || cache.newLength > 30) {
      return;
    }
    // Produce an updated token stream
    CharacterReader reader = new CharSequenceReader(cache.newContents);
    BooleanErrorListener errorListener = new BooleanErrorListener();
    IncrementalScanner scanner = new IncrementalScanner(
        cache.source, reader, errorListener, context.analysisOptions);
    scanner.rescan(cache.resolvedUnit.beginToken, cache.offset, cache.oldLength,
        cache.newLength);
    if (errorListener.errorReported) {
      return;
    }
    // Produce an updated AST
    IncrementalParser parser = new IncrementalParser(
        cache.source, scanner.tokenMap, AnalysisErrorListener.NULL_LISTENER);
    _updatedUnit = parser.reparse(cache.resolvedUnit, scanner.leftToken,
        scanner.rightToken, cache.offset, cache.offset + cache.oldLength);
    // Update the resolution
    TypeProvider typeProvider = this.typeProvider;
    if (_updatedUnit != null && typeProvider != null) {
      CompilationUnitElement element = _updatedUnit.element;
      if (element != null) {
        LibraryElement library = element.library;
        if (library != null) {
          IncrementalResolver resolver = new IncrementalResolver(null, null,
              null, element, cache.offset, cache.oldLength, cache.newLength);
          resolver.resolve(parser.updatedNode);
        }
      }
    }
  }
}

/**
 * Additional behavior for an analysis context that is required by internal
 * users of the context.
 */
abstract class InternalAnalysisContext implements AnalysisContext {
  /**
   * A table mapping the sources known to the context to the information known
   * about the source.
   *
   * TODO(scheglov) add the type, once we have only one cache.
   */
  dynamic get analysisCache;

  /**
   * Allow the client to supply its own content cache.  This will take the
   * place of the content cache created by default, allowing clients to share
   * the content cache between contexts.
   */
  set contentCache(ContentCache value);

  /**
   * Return a list of the explicit targets being analyzed by this context.
   */
  List<AnalysisTarget> get explicitTargets;

  /**
   * A factory to override how [LibraryResolver] is created.
   */
  LibraryResolverFactory get libraryResolverFactory;

  /**
   * Return a list containing all of the sources that have been marked as
   * priority sources. Clients must not modify the returned list.
   */
  List<Source> get prioritySources;

  /**
   * Return a list of the priority targets being analyzed by this context.
   */
  List<AnalysisTarget> get priorityTargets;

  /**
   * The partition that contains analysis results that are not shared with other
   * contexts.
   *
   * TODO(scheglov) add the type, once we have only one cache.
   */
  dynamic get privateAnalysisCachePartition;

  /// Get the [EmbedderYamlLocator] for this context.
  EmbedderYamlLocator get embedderYamlLocator;
  
  /**
   * A factory to override how [ResolverVisitor] is created.
   */
  ResolverVisitorFactory get resolverVisitorFactory;

  /**
   * Returns a statistics about this context.
   */
  AnalysisContextStatistics get statistics;

  /**
   * Sets the [TypeProvider] for this context.
   */
  void set typeProvider(TypeProvider typeProvider);

  /**
   * A factory to override how [TypeResolverVisitor] is created.
   */
  TypeResolverVisitorFactory get typeResolverVisitorFactory;

  /**
   * A list of all [WorkManager]s used by this context.
   */
  List<newContext.WorkManager> get workManagers;

  /**
   * Return a list containing the sources of the libraries that are exported by
   * the library with the given [source]. The list will be empty if the given
   * source is invalid, if the given source does not represent a library, or if
   * the library does not export any other libraries.
   *
   * Throws an [AnalysisException] if the exported libraries could not be
   * computed.
   */
  List<Source> computeExportedLibraries(Source source);

  /**
   * Return a list containing the sources of the libraries that are imported by
   * the library with the given [source]. The list will be empty if the given
   * source is invalid, if the given source does not represent a library, or if
   * the library does not import any other libraries.
   *
   * Throws an [AnalysisException] if the imported libraries could not be
   * computed.
   */
  List<Source> computeImportedLibraries(Source source);

  /**
   * Return an AST structure corresponding to the given [source], but ensure
   * that the structure has not already been resolved and will not be resolved
   * by any other threads or in any other library.
   *
   * Throws an [AnalysisException] if the analysis could not be performed.
   *
   * <b>Note:</b> This method cannot be used in an async environment
   */
  CompilationUnit computeResolvableCompilationUnit(Source source);

  /**
   * Return all the resolved [CompilationUnit]s for the given [source] if not
   * flushed, otherwise return `null` and ensures that the [CompilationUnit]s
   * will be eventually returned to the client from [performAnalysisTask].
   */
  List<CompilationUnit> ensureResolvedDartUnits(Source source);

  /**
   * Return the cache entry associated with the given [target].
   */
  cache.CacheEntry getCacheEntry(AnalysisTarget target);

  /**
   * Return context that owns the given [source].
   */
  InternalAnalysisContext getContextFor(Source source);

  /**
   * Return a change notice for the given [source], creating one if one does not
   * already exist.
   */
  ChangeNoticeImpl getNotice(Source source);

  /**
   * Return a namespace containing mappings for all of the public names defined
   * by the given [library].
   */
  Namespace getPublicNamespace(LibraryElement library);

  /**
   * Respond to a change which has been made to the given [source] file.
   * [originalContents] is the former contents of the file, and [newContents]
   * is the updated contents.  If [notify] is true, a source changed event is
   * triggered.
   *
   * Normally it should not be necessary for clients to call this function,
   * since it will be automatically invoked in response to a call to
   * [applyChanges] or [setContents].  However, if this analysis context is
   * sharing its content cache with other contexts, then the client must
   * manually update the content cache and call this function for each context.
   *
   * Return `true` if the change was significant to this context (i.e. [source]
   * is either implicitly or explicitly analyzed by this context, and a change
   * actually occurred).
   */
  bool handleContentsChanged(
      Source source, String originalContents, String newContents, bool notify);

  /**
   * Given an [elementMap] mapping the source for the libraries represented by
   * the corresponding elements to the elements representing the libraries,
   * record those mappings.
   */
  void recordLibraryElements(Map<Source, LibraryElement> elementMap);

  /**
   * Return `true` if errors should be produced for the given [source].
   * The [entry] associated with the source is passed in for efficiency.
   *
   * TODO(scheglov) remove [entry] after migration to the new task model.
   * It is not used there anyway.
   */
  bool shouldErrorsBeAnalyzed(Source source, Object entry);

  /**
   * For testing only: flush all representations of the AST (both resolved and
   * unresolved) for the given [source] out of the cache.
   */
  void test_flushAstStructures(Source source);

  /**
   * Call the given callback function for eache cache item in the context.
   */
  @deprecated
  void visitCacheItems(void callback(Source source, SourceEntry dartEntry,
      DataDescriptor rowDesc, CacheState state));

  /**
   * Visit all entries of the content cache.
   */
  void visitContentCache(ContentCacheVisitor visitor);
}

/**
 * An object that can be used to receive information about errors within the
 * analysis engine. Implementations usually write this information to a file,
 * but can also record the information for later use (such as during testing) or
 * even ignore the information.
 */
abstract class Logger {
  /**
   * A logger that ignores all logging.
   */
  static final Logger NULL = new NullLogger();

  /**
   * Log the given message as an error. The [message] is expected to be an
   * explanation of why the error occurred or what it means. The [exception] is
   * expected to be the reason for the error. At least one argument must be
   * provided.
   */
  void logError(String message, [CaughtException exception]);

  /**
   * Log the given [exception] as one representing an error. The [message] is an
   * explanation of why the error occurred or what it means.
   */
  @deprecated // Use logError(message, exception)
  void logError2(String message, Object exception);

  /**
   * Log the given informational message. The [message] is expected to be an
   * explanation of why the error occurred or what it means. The [exception] is
   * expected to be the reason for the error.
   */
  void logInformation(String message, [CaughtException exception]);

  /**
   * Log the given [exception] as one representing an informational message. The
   * [message] is an explanation of why the error occurred or what it means.
   */
  @deprecated // Use logInformation(message, exception)
  void logInformation2(String message, Object exception);
}

/**
 * An implementation of [Logger] that does nothing.
 */
class NullLogger implements Logger {
  @override
  void logError(String message, [CaughtException exception]) {}

  @override
  void logError2(String message, Object exception) {}

  @override
  void logInformation(String message, [CaughtException exception]) {}

  @override
  void logInformation2(String message, Object exception) {}
}

/**
 * An exception created when an analysis attempt fails because a source was
 * deleted between the time the analysis started and the time the results of the
 * analysis were ready to be recorded.
 */
class ObsoleteSourceAnalysisException extends AnalysisException {
  /**
   * The source that was removed while it was being analyzed.
   */
  Source _source;

  /**
   * Initialize a newly created exception to represent the removal of the given
   * [source].
   */
  ObsoleteSourceAnalysisException(Source source)
      : super(
            "The source '${source.fullName}' was removed while it was being analyzed") {
    this._source = source;
  }

  /**
   * Return the source that was removed while it was being analyzed.
   */
  Source get source => _source;
}

/**
 * Instances of the class `ParseDartTask` parse a specific source as a Dart file.
 */
class ParseDartTask extends AnalysisTask {
  /**
   * The source to be parsed.
   */
  final Source source;

  /**
   * The head of the token stream used for parsing.
   */
  final Token _tokenStream;

  /**
   * The line information associated with the source.
   */
  final LineInfo lineInfo;

  /**
   * The compilation unit that was produced by parsing the source.
   */
  CompilationUnit _unit;

  /**
   * A flag indicating whether the source contains a 'part of' directive.
   */
  bool _containsPartOfDirective = false;

  /**
   * A flag indicating whether the source contains any directive other than a 'part of' directive.
   */
  bool _containsNonPartOfDirective = false;

  /**
   * A set containing the sources referenced by 'export' directives.
   */
  HashSet<Source> _exportedSources = new HashSet<Source>();

  /**
   * A set containing the sources referenced by 'import' directives.
   */
  HashSet<Source> _importedSources = new HashSet<Source>();

  /**
   * A set containing the sources referenced by 'part' directives.
   */
  HashSet<Source> _includedSources = new HashSet<Source>();

  /**
   * The errors that were produced by scanning and parsing the source.
   */
  List<AnalysisError> _errors = AnalysisError.NO_ERRORS;

  /**
   * Initialize a newly created task to perform analysis within the given context.
   *
   * @param context the context in which the task is to be performed
   * @param source the source to be parsed
   * @param tokenStream the head of the token stream used for parsing
   * @param lineInfo the line information associated with the source
   */
  ParseDartTask(InternalAnalysisContext context, this.source, this._tokenStream,
      this.lineInfo)
      : super(context);

  /**
   * Return the compilation unit that was produced by parsing the source, or `null` if the
   * task has not yet been performed or if an exception occurred.
   *
   * @return the compilation unit that was produced by parsing the source
   */
  CompilationUnit get compilationUnit => _unit;

  /**
   * Return the errors that were produced by scanning and parsing the source, or an empty list if
   * the task has not yet been performed or if an exception occurred.
   *
   * @return the errors that were produced by scanning and parsing the source
   */
  List<AnalysisError> get errors => _errors;

  /**
   * Return a list containing the sources referenced by 'export' directives, or an empty list if
   * the task has not yet been performed or if an exception occurred.
   *
   * @return an list containing the sources referenced by 'export' directives
   */
  List<Source> get exportedSources => _toArray(_exportedSources);

  /**
   * Return `true` if the source contains any directive other than a 'part of' directive, or
   * `false` if the task has not yet been performed or if an exception occurred.
   *
   * @return `true` if the source contains any directive other than a 'part of' directive
   */
  bool get hasNonPartOfDirective => _containsNonPartOfDirective;

  /**
   * Return `true` if the source contains a 'part of' directive, or `false` if the task
   * has not yet been performed or if an exception occurred.
   *
   * @return `true` if the source contains a 'part of' directive
   */
  bool get hasPartOfDirective => _containsPartOfDirective;

  /**
   * Return a list containing the sources referenced by 'import' directives, or an empty list if
   * the task has not yet been performed or if an exception occurred.
   *
   * @return a list containing the sources referenced by 'import' directives
   */
  List<Source> get importedSources => _toArray(_importedSources);

  /**
   * Return a list containing the sources referenced by 'part' directives, or an empty list if
   * the task has not yet been performed or if an exception occurred.
   *
   * @return a list containing the sources referenced by 'part' directives
   */
  List<Source> get includedSources => _toArray(_includedSources);

  @override
  String get taskDescription {
    if (source == null) {
      return "parse as dart null source";
    }
    return "parse as dart ${source.fullName}";
  }

  @override
  accept(AnalysisTaskVisitor visitor) => visitor.visitParseDartTask(this);

  @override
  void internalPerform() {
    //
    // Then parse the token stream.
    //
    PerformanceStatistics.parse.makeCurrentWhile(() {
      RecordingErrorListener errorListener = new RecordingErrorListener();
      Parser parser = new Parser(source, errorListener);
      AnalysisOptions options = context.analysisOptions;
      parser.parseFunctionBodies =
          options.analyzeFunctionBodiesPredicate(source);
      parser.parseGenericMethods = options.enableGenericMethods;
      _unit = parser.parseCompilationUnit(_tokenStream);
      _unit.lineInfo = lineInfo;
      AnalysisContext analysisContext = context;
      for (Directive directive in _unit.directives) {
        if (directive is PartOfDirective) {
          _containsPartOfDirective = true;
        } else {
          _containsNonPartOfDirective = true;
          if (directive is UriBasedDirective) {
            Source referencedSource = resolveDirective(
                analysisContext, source, directive, errorListener);
            if (referencedSource != null) {
              if (directive is ExportDirective) {
                _exportedSources.add(referencedSource);
              } else if (directive is ImportDirective) {
                _importedSources.add(referencedSource);
              } else if (directive is PartDirective) {
                if (referencedSource != source) {
                  _includedSources.add(referencedSource);
                }
              } else {
                throw new AnalysisException(
                    "$runtimeType failed to handle a ${directive.runtimeType}");
              }
            }
          }
        }
      }
      _errors = errorListener.getErrorsForSource(source);
    });
  }

  /**
   * Efficiently convert the given set of [sources] to a list.
   */
  List<Source> _toArray(HashSet<Source> sources) {
    int size = sources.length;
    if (size == 0) {
      return Source.EMPTY_LIST;
    }
    return new List.from(sources);
  }

  /**
   * Return the result of resolving the URI of the given URI-based directive against the URI of the
   * given library, or `null` if the URI is not valid.
   *
   * @param context the context in which the resolution is to be performed
   * @param librarySource the source representing the library containing the directive
   * @param directive the directive which URI should be resolved
   * @param errorListener the error listener to which errors should be reported
   * @return the result of resolving the URI against the URI of the library
   */
  static Source resolveDirective(AnalysisContext context, Source librarySource,
      UriBasedDirective directive, AnalysisErrorListener errorListener) {
    StringLiteral uriLiteral = directive.uri;
    String uriContent = uriLiteral.stringValue;
    if (uriContent != null) {
      uriContent = uriContent.trim();
      directive.uriContent = uriContent;
    }
    UriValidationCode code = directive.validate();
    if (code == null) {
      String encodedUriContent = Uri.encodeFull(uriContent);
      try {
        Source source =
            context.sourceFactory.resolveUri(librarySource, encodedUriContent);
        directive.source = source;
        return source;
      } on JavaIOException {
        code = UriValidationCode.INVALID_URI;
      }
    }
    if (code == UriValidationCode.URI_WITH_DART_EXT_SCHEME) {
      return null;
    }
    if (code == UriValidationCode.URI_WITH_INTERPOLATION) {
      errorListener.onError(new AnalysisError(librarySource, uriLiteral.offset,
          uriLiteral.length, CompileTimeErrorCode.URI_WITH_INTERPOLATION));
      return null;
    }
    if (code == UriValidationCode.INVALID_URI) {
      errorListener.onError(new AnalysisError(librarySource, uriLiteral.offset,
          uriLiteral.length, CompileTimeErrorCode.INVALID_URI, [uriContent]));
      return null;
    }
    throw new RuntimeException(
        message: "Failed to handle validation code: $code");
  }
}

/**
 * Instances of the class `ParseHtmlTask` parse a specific source as an HTML file.
 */
class ParseHtmlTask extends AnalysisTask {
  /**
   * The name of the 'src' attribute in a HTML tag.
   */
  static String _ATTRIBUTE_SRC = "src";

  /**
   * The name of the 'script' tag in an HTML file.
   */
  static String _TAG_SCRIPT = "script";

  /**
   * The source to be parsed.
   */
  final Source source;

  /**
   * The contents of the source.
   */
  final String _content;

  /**
   * The line information that was produced.
   */
  LineInfo _lineInfo;

  /**
   * The HTML unit that was produced by parsing the source.
   */
  ht.HtmlUnit _unit;

  /**
   * The errors that were produced by scanning and parsing the source.
   */
  List<AnalysisError> _errors = AnalysisError.NO_ERRORS;

  /**
   * A list containing the sources of the libraries that are referenced within the HTML.
   */
  List<Source> _referencedLibraries = Source.EMPTY_LIST;

  /**
   * Initialize a newly created task to perform analysis within the given context.
   *
   * @param context the context in which the task is to be performed
   * @param source the source to be parsed
   * @param content the contents of the source
   */
  ParseHtmlTask(InternalAnalysisContext context, this.source, this._content)
      : super(context);

  /**
   * Return the errors that were produced by scanning and parsing the source, or `null` if the
   * task has not yet been performed or if an exception occurred.
   *
   * @return the errors that were produced by scanning and parsing the source
   */
  List<AnalysisError> get errors => _errors;

  /**
   * Return the HTML unit that was produced by parsing the source.
   *
   * @return the HTML unit that was produced by parsing the source
   */
  ht.HtmlUnit get htmlUnit => _unit;

  /**
   * Return the sources of libraries that are referenced in the specified HTML file.
   *
   * @return the sources of libraries that are referenced in the HTML file
   */
  List<Source> get librarySources {
    List<Source> libraries = new List<Source>();
    _unit.accept(new ParseHtmlTask_getLibrarySources(this, libraries));
    if (libraries.isEmpty) {
      return Source.EMPTY_LIST;
    }
    return libraries;
  }

  /**
   * Return the line information that was produced, or `null` if the task has not yet been
   * performed or if an exception occurred.
   *
   * @return the line information that was produced
   */
  LineInfo get lineInfo => _lineInfo;

  /**
   * Return a list containing the sources of the libraries that are referenced within the HTML.
   *
   * @return the sources of the libraries that are referenced within the HTML
   */
  List<Source> get referencedLibraries => _referencedLibraries;

  @override
  String get taskDescription {
    if (source == null) {
      return "parse as html null source";
    }
    return "parse as html ${source.fullName}";
  }

  @override
  accept(AnalysisTaskVisitor visitor) => visitor.visitParseHtmlTask(this);

  @override
  void internalPerform() {
    try {
      ht.AbstractScanner scanner = new ht.StringScanner(source, _content);
      scanner.passThroughElements = <String>[_TAG_SCRIPT];
      ht.Token token = scanner.tokenize();
      _lineInfo = new LineInfo(scanner.lineStarts);
      RecordingErrorListener errorListener = new RecordingErrorListener();
      _unit = new ht.HtmlParser(source, errorListener, context.analysisOptions)
          .parse(token, _lineInfo);
      _unit.accept(new RecursiveXmlVisitor_ParseHtmlTask_internalPerform(
          this, errorListener));
      _errors = errorListener.getErrorsForSource(source);
      _referencedLibraries = librarySources;
    } catch (exception, stackTrace) {
      throw new AnalysisException(
          "Exception", new CaughtException(exception, stackTrace));
    }
  }

  /**
   * Resolves directives in the given [CompilationUnit].
   */
  void _resolveScriptDirectives(
      CompilationUnit script, AnalysisErrorListener errorListener) {
    if (script == null) {
      return;
    }
    AnalysisContext analysisContext = context;
    for (Directive directive in script.directives) {
      if (directive is UriBasedDirective) {
        ParseDartTask.resolveDirective(
            analysisContext, source, directive, errorListener);
      }
    }
  }
}

class ParseHtmlTask_getLibrarySources extends ht.RecursiveXmlVisitor<Object> {
  final ParseHtmlTask _task;

  List<Source> libraries;

  ParseHtmlTask_getLibrarySources(this._task, this.libraries) : super();

  @override
  Object visitHtmlScriptTagNode(ht.HtmlScriptTagNode node) {
    ht.XmlAttributeNode scriptAttribute = null;
    for (ht.XmlAttributeNode attribute in node.attributes) {
      if (javaStringEqualsIgnoreCase(
          attribute.name, ParseHtmlTask._ATTRIBUTE_SRC)) {
        scriptAttribute = attribute;
      }
    }
    if (scriptAttribute != null) {
      try {
        Uri uri = Uri.parse(scriptAttribute.text);
        String fileName = uri.path;
        Source librarySource =
            _task.context.sourceFactory.resolveUri(_task.source, fileName);
        if (_task.context.exists(librarySource)) {
          libraries.add(librarySource);
        }
      } on FormatException {
        // ignored - invalid URI reported during resolution phase
      }
    }
    return super.visitHtmlScriptTagNode(node);
  }
}

/**
 * An object that manages the partitions that can be shared between analysis
 * contexts.
 */
class PartitionManager {
  /**
   * The default cache size for a Dart SDK partition.
   */
  static int _DEFAULT_SDK_CACHE_SIZE = 256;

  /**
   * A table mapping SDK's to the partitions used for those SDK's.
   */
  HashMap<DartSdk, SdkCachePartition> _sdkPartitions =
      new HashMap<DartSdk, SdkCachePartition>();

  /**
   * Clear any cached data being maintained by this manager.
   */
  void clearCache() {
    _sdkPartitions.clear();
  }

  /**
   * Return the partition being used for the given [sdk], creating the partition
   * if necessary.
   */
  SdkCachePartition forSdk(DartSdk sdk) {
    // Call sdk.context now, because when it creates a new
    // InternalAnalysisContext instance, it calls forSdk() again, so creates an
    // SdkCachePartition instance.
    // So, if we initialize context after "partition == null", we end up
    // with two SdkCachePartition instances.
    InternalAnalysisContext sdkContext = sdk.context;
    // Check cache for an existing partition.
    SdkCachePartition partition = _sdkPartitions[sdk];
    if (partition == null) {
      partition = new SdkCachePartition(sdkContext, _DEFAULT_SDK_CACHE_SIZE);
      _sdkPartitions[sdk] = partition;
    }
    return partition;
  }
}

/**
 * Representation of a pending computation which is based on the results of
 * analysis that may or may not have been completed.
 */
class PendingFuture<T> {
  /**
   * The context in which this computation runs.
   */
  final AnalysisContextImpl _context;

  /**
   * The source used by this computation to compute its value.
   */
  final Source source;

  /**
   * The function which implements the computation.
   */
  final PendingFutureComputer<T> _computeValue;

  /**
   * The completer that should be completed once the computation has succeeded.
   */
  CancelableCompleter<T> _completer;

  PendingFuture(this._context, this.source, this._computeValue) {
    _completer = new CancelableCompleter<T>(_onCancel);
  }

  /**
   * Retrieve the future which will be completed when this object is
   * successfully evaluated.
   */
  CancelableFuture<T> get future => _completer.future;

  /**
   * Execute [_computeValue], passing it the given [sourceEntry], and complete
   * the pending future if it's appropriate to do so.  If the pending future is
   * completed by this call, true is returned; otherwise false is returned.
   *
   * Once this function has returned true, it should not be called again.
   *
   * Other than completing the future, this method is free of side effects.
   * Note that any code the client has attached to the future will be executed
   * in a microtask, so there is no danger of side effects occurring due to
   * client callbacks.
   */
  bool evaluate(SourceEntry sourceEntry) {
    assert(!_completer.isCompleted);
    try {
      T result = _computeValue(sourceEntry);
      if (result == null) {
        return false;
      } else {
        _completer.complete(result);
        return true;
      }
    } catch (exception, stackTrace) {
      _completer.completeError(exception, stackTrace);
      return true;
    }
  }

  /**
   * No further analysis updates are expected which affect this future, so
   * complete it with an AnalysisNotScheduledError in order to avoid
   * deadlocking the client.
   */
  void forciblyComplete() {
    try {
      throw new AnalysisNotScheduledError();
    } catch (exception, stackTrace) {
      _completer.completeError(exception, stackTrace);
    }
  }

  void _onCancel() {
    _context._cancelFuture(this);
  }
}

/**
 * Container with global [AnalysisContext] performance statistics.
 */
class PerformanceStatistics {
  /**
   * The [PerformanceTag] for time spent in reading files.
   */
  static PerformanceTag io = new PerformanceTag('io');

  /**
   * The [PerformanceTag] for time spent in scanning.
   */
  static PerformanceTag scan = new PerformanceTag('scan');

  /**
   * The [PerformanceTag] for time spent in parsing.
   */
  static PerformanceTag parse = new PerformanceTag('parse');

  /**
   * The [PerformanceTag] for time spent in resolving.
   */
  static PerformanceTag resolve = new PerformanceTag('resolve');

  /**
   * The [PerformanceTag] for time spent in error verifier.
   */
  static PerformanceTag errors = new PerformanceTag('errors');

  /**
   * The [PerformanceTag] for time spent in hints generator.
   */
  static PerformanceTag hints = new PerformanceTag('hints');

  /**
   * The [PerformanceTag] for time spent in linting.
   */
  static PerformanceTag lint = new PerformanceTag('lint');

  /**
   * The [PerformanceTag] for time spent computing cycles.
   */
  static PerformanceTag cycles = new PerformanceTag('cycles');

  /**
   * The [PerformanceTag] for time spent in other phases of analysis.
   */
  static PerformanceTag performAnaysis = new PerformanceTag('performAnaysis');

  /**
   * The [PerformanceTag] for time spent in the analysis task visitor after
   * tasks are complete.
   */
  static PerformanceTag analysisTaskVisitor =
      new PerformanceTag('analysisTaskVisitor');

  /**
   * The [PerformanceTag] for time spent in the getter
   * AnalysisContextImpl.nextAnalysisTask.
   */
  static var nextTask = new PerformanceTag('nextAnalysisTask');

  /**
   * The [PerformanceTag] for time spent during otherwise not accounted parts
   * incremental of analysis.
   */
  static PerformanceTag incrementalAnalysis =
      new PerformanceTag('incrementalAnalysis');
}

/**
 * An error listener that will record the errors that are reported to it in a
 * way that is appropriate for caching those errors within an analysis context.
 */
class RecordingErrorListener implements AnalysisErrorListener {
  /**
   * A map of sets containing the errors that were collected, keyed by each
   * source.
   */
  Map<Source, HashSet<AnalysisError>> _errors =
      new HashMap<Source, HashSet<AnalysisError>>();

  /**
   * Return the errors collected by the listener.
   */
  List<AnalysisError> get errors {
    int numEntries = _errors.length;
    if (numEntries == 0) {
      return AnalysisError.NO_ERRORS;
    }
    List<AnalysisError> resultList = new List<AnalysisError>();
    for (HashSet<AnalysisError> errors in _errors.values) {
      resultList.addAll(errors);
    }
    return resultList;
  }

  /**
   * Add all of the errors recorded by the given [listener] to this listener.
   */
  void addAll(RecordingErrorListener listener) {
    for (AnalysisError error in listener.errors) {
      onError(error);
    }
  }

  /**
   * Return the errors collected by the listener for the given [source].
   */
  List<AnalysisError> getErrorsForSource(Source source) {
    HashSet<AnalysisError> errorsForSource = _errors[source];
    if (errorsForSource == null) {
      return AnalysisError.NO_ERRORS;
    } else {
      return new List.from(errorsForSource);
    }
  }

  @override
  void onError(AnalysisError error) {
    Source source = error.source;
    HashSet<AnalysisError> errorsForSource = _errors[source];
    if (_errors[source] == null) {
      errorsForSource = new HashSet<AnalysisError>();
      _errors[source] = errorsForSource;
    }
    errorsForSource.add(error);
  }
}

class RecursiveXmlVisitor_ParseHtmlTask_internalPerform
    extends ht.RecursiveXmlVisitor<Object> {
  final ParseHtmlTask ParseHtmlTask_this;

  RecordingErrorListener errorListener;

  RecursiveXmlVisitor_ParseHtmlTask_internalPerform(
      this.ParseHtmlTask_this, this.errorListener)
      : super();

  @override
  Object visitHtmlScriptTagNode(ht.HtmlScriptTagNode node) {
    ParseHtmlTask_this._resolveScriptDirectives(node.script, errorListener);
    return null;
  }
}

class RecursiveXmlVisitor_ResolveHtmlTask_internalPerform
    extends ht.RecursiveXmlVisitor<Object> {
  final ResolveHtmlTask ResolveHtmlTask_this;

  RecordingErrorListener errorListener;

  RecursiveXmlVisitor_ResolveHtmlTask_internalPerform(
      this.ResolveHtmlTask_this, this.errorListener)
      : super();

  @override
  Object visitHtmlScriptTagNode(ht.HtmlScriptTagNode node) {
    CompilationUnit script = node.script;
    if (script != null) {
      GenerateDartErrorsTask.validateDirectives(ResolveHtmlTask_this.context,
          ResolveHtmlTask_this.source, script, errorListener);
    }
    return null;
  }
}

/**
 * An visitor that removes any resolution information from an AST structure when
 * used to visit that structure.
 */
class ResolutionEraser extends GeneralizingAstVisitor<Object> {
  /**
   * A flag indicating whether the elements associated with declarations should
   * be erased.
   */
  bool eraseDeclarations = true;

  @override
  Object visitAssignmentExpression(AssignmentExpression node) {
    node.staticElement = null;
    node.propagatedElement = null;
    return super.visitAssignmentExpression(node);
  }

  @override
  Object visitBinaryExpression(BinaryExpression node) {
    node.staticElement = null;
    node.propagatedElement = null;
    return super.visitBinaryExpression(node);
  }

  @override
  Object visitBreakStatement(BreakStatement node) {
    node.target = null;
    return super.visitBreakStatement(node);
  }

  @override
  Object visitCompilationUnit(CompilationUnit node) {
    if (eraseDeclarations) {
      node.element = null;
    }
    return super.visitCompilationUnit(node);
  }

  @override
  Object visitConstructorDeclaration(ConstructorDeclaration node) {
    if (eraseDeclarations) {
      node.element = null;
    }
    return super.visitConstructorDeclaration(node);
  }

  @override
  Object visitConstructorName(ConstructorName node) {
    node.staticElement = null;
    return super.visitConstructorName(node);
  }

  @override
  Object visitContinueStatement(ContinueStatement node) {
    node.target = null;
    return super.visitContinueStatement(node);
  }

  @override
  Object visitDirective(Directive node) {
    if (eraseDeclarations) {
      node.element = null;
    }
    return super.visitDirective(node);
  }

  @override
  Object visitExpression(Expression node) {
    node.staticType = null;
    node.propagatedType = null;
    return super.visitExpression(node);
  }

  @override
  Object visitFunctionExpression(FunctionExpression node) {
    if (eraseDeclarations) {
      node.element = null;
    }
    return super.visitFunctionExpression(node);
  }

  @override
  Object visitFunctionExpressionInvocation(FunctionExpressionInvocation node) {
    node.staticElement = null;
    node.propagatedElement = null;
    return super.visitFunctionExpressionInvocation(node);
  }

  @override
  Object visitIndexExpression(IndexExpression node) {
    node.staticElement = null;
    node.propagatedElement = null;
    return super.visitIndexExpression(node);
  }

  @override
  Object visitInstanceCreationExpression(InstanceCreationExpression node) {
    node.staticElement = null;
    return super.visitInstanceCreationExpression(node);
  }

  @override
  Object visitPostfixExpression(PostfixExpression node) {
    node.staticElement = null;
    node.propagatedElement = null;
    return super.visitPostfixExpression(node);
  }

  @override
  Object visitPrefixExpression(PrefixExpression node) {
    node.staticElement = null;
    node.propagatedElement = null;
    return super.visitPrefixExpression(node);
  }

  @override
  Object visitRedirectingConstructorInvocation(
      RedirectingConstructorInvocation node) {
    node.staticElement = null;
    return super.visitRedirectingConstructorInvocation(node);
  }

  @override
  Object visitSimpleIdentifier(SimpleIdentifier node) {
    if (eraseDeclarations || !node.inDeclarationContext()) {
      node.staticElement = null;
    }
    node.propagatedElement = null;
    return super.visitSimpleIdentifier(node);
  }

  @override
  Object visitSuperConstructorInvocation(SuperConstructorInvocation node) {
    node.staticElement = null;
    return super.visitSuperConstructorInvocation(node);
  }

  /**
   * Remove any resolution information from the given AST structure.
   */
  static void erase(AstNode node, {bool eraseDeclarations: true}) {
    ResolutionEraser eraser = new ResolutionEraser();
    eraser.eraseDeclarations = eraseDeclarations;
    node.accept(eraser);
  }
}

/**
 * The information produced by resolving a compilation unit as part of a
 * specific library.
 */
class ResolutionState {
  /**
   * The next resolution state or `null` if none.
   */
  ResolutionState _nextState;

  /**
   * The source for the defining compilation unit of the library that contains
   * this unit. If this unit is the defining compilation unit for it's library,
   * then this will be the source for this unit.
   */
  Source _librarySource;

  /**
   * A table mapping descriptors to the cached results for those descriptors.
   * If there is no entry for a given descriptor then the state is implicitly
   * [CacheState.INVALID] and the value is implicitly the default value.
   */
  Map<DataDescriptor, CachedResult> resultMap =
      new HashMap<DataDescriptor, CachedResult>();

  /**
   * Flush any AST structures being maintained by this state.
   */
  void flushAstStructures() {
    _flush(DartEntry.BUILT_UNIT);
    _flush(DartEntry.RESOLVED_UNIT);
    if (_nextState != null) {
      _nextState.flushAstStructures();
    }
  }

  /**
   * Return the state of the data represented by the given [descriptor].
   */
  CacheState getState(DataDescriptor descriptor) {
    CachedResult result = resultMap[descriptor];
    if (result == null) {
      return CacheState.INVALID;
    }
    return result.state;
  }

  /**
   * Return the value of the data represented by the given [descriptor], or
   * `null` if the data represented by the descriptor is not valid.
   */
  /*<V>*/ dynamic /*V*/ getValue(DataDescriptor /*<V>*/ descriptor) {
    CachedResult result = resultMap[descriptor];
    if (result == null) {
      return descriptor.defaultValue;
    }
    return result.value;
  }

  /**
   * Return `true` if the state of any data value is [CacheState.ERROR].
   */
  bool hasErrorState() {
    for (CachedResult result in resultMap.values) {
      if (result.state == CacheState.ERROR) {
        return true;
      }
    }
    return false;
  }

  /**
   * Invalidate all of the resolution information associated with the compilation unit.
   */
  void invalidateAllResolutionInformation() {
    _nextState = null;
    _librarySource = null;
    setState(DartEntry.BUILT_UNIT, CacheState.INVALID);
    setState(DartEntry.BUILT_ELEMENT, CacheState.INVALID);
    setState(DartEntry.HINTS, CacheState.INVALID);
    setState(DartEntry.LINTS, CacheState.INVALID);
    setState(DartEntry.RESOLVED_UNIT, CacheState.INVALID);
    setState(DartEntry.RESOLUTION_ERRORS, CacheState.INVALID);
    setState(DartEntry.VERIFICATION_ERRORS, CacheState.INVALID);
  }

  /**
   * Record that an exception occurred while attempting to build the element
   * model for the source associated with this state.
   */
  void recordBuildElementError() {
    setState(DartEntry.BUILT_UNIT, CacheState.ERROR);
    setState(DartEntry.BUILT_ELEMENT, CacheState.ERROR);
    recordResolutionError();
  }

  /**
   * Record that an exception occurred while attempting to generate hints for
   * the source associated with this entry. This will set the state of all
   * verification information as being in error.
   */
  void recordHintError() {
    setState(DartEntry.HINTS, CacheState.ERROR);
  }

  /**
   * Record that an exception occurred while attempting to generate lints for
   * the source associated with this entry. This will set the state of all
   * verification information as being in error.
   */
  void recordLintError() {
    setState(DartEntry.LINTS, CacheState.ERROR);
  }

  /**
   * Record that an exception occurred while attempting to resolve the source
   * associated with this state.
   */
  void recordResolutionError() {
    setState(DartEntry.RESOLVED_UNIT, CacheState.ERROR);
    setState(DartEntry.RESOLUTION_ERRORS, CacheState.ERROR);
    recordVerificationError();
  }

  /**
   * Record that an exception occurred while attempting to scan or parse the
   * source associated with this entry. This will set the state of all
   * resolution-based information as being in error.
   */
  void recordResolutionErrorsInAllLibraries() {
    recordBuildElementError();
    if (_nextState != null) {
      _nextState.recordResolutionErrorsInAllLibraries();
    }
  }

  /**
   * Record that an exception occurred while attempting to generate errors and
   * warnings for the source associated with this entry. This will set the state
   * of all verification information as being in error.
   */
  void recordVerificationError() {
    setState(DartEntry.VERIFICATION_ERRORS, CacheState.ERROR);
    recordHintError();
  }

  /**
   * Set the state of the data represented by the given [descriptor] to the
   * given [state].
   */
  void setState(DataDescriptor descriptor, CacheState state) {
    if (state == CacheState.VALID) {
      throw new ArgumentError("use setValue() to set the state to VALID");
    }
    if (state == CacheState.INVALID) {
      resultMap.remove(descriptor);
    } else {
      CachedResult result =
          resultMap.putIfAbsent(descriptor, () => new CachedResult(descriptor));
      result.state = state;
      if (state != CacheState.IN_PROCESS) {
        //
        // If the state is in-process, we can leave the current value in the
        // cache for any 'get' methods to access.
        //
        result.value = descriptor.defaultValue;
      }
    }
  }

  /**
   * Set the value of the data represented by the given [descriptor] to the
   * given [value].
   */
  void setValue(DataDescriptor /*<V>*/ descriptor, dynamic /*V*/ value) {
    CachedResult result =
        resultMap.putIfAbsent(descriptor, () => new CachedResult(descriptor));
    SourceEntry.countTransition(descriptor, result);
    result.state = CacheState.VALID;
    result.value = value == null ? descriptor.defaultValue : value;
  }

  /**
   * Flush the value of the data described by the [descriptor].
   */
  void _flush(DataDescriptor descriptor) {
    CachedResult result = resultMap[descriptor];
    if (result != null && result.state == CacheState.VALID) {
      result.state = CacheState.FLUSHED;
      result.value = descriptor.defaultValue;
    }
  }

  /**
   * Write a textual representation of the difference between the old entry and
   * this entry to the given string [buffer]. A separator will be written before
   * the first difference if [needsSeparator] is `true`. The [oldEntry] is the
   * entry that was replaced by this entry. Return `true` is a separator is
   * needed before writing any subsequent differences.
   */
  bool _writeDiffOn(
      StringBuffer buffer, bool needsSeparator, DartEntry oldEntry) {
    needsSeparator = _writeStateDiffOn(buffer, needsSeparator, "resolvedUnit",
        DartEntry.RESOLVED_UNIT, oldEntry);
    needsSeparator = _writeStateDiffOn(buffer, needsSeparator,
        "resolutionErrors", DartEntry.RESOLUTION_ERRORS, oldEntry);
    needsSeparator = _writeStateDiffOn(buffer, needsSeparator,
        "verificationErrors", DartEntry.VERIFICATION_ERRORS, oldEntry);
    needsSeparator = _writeStateDiffOn(
        buffer, needsSeparator, "hints", DartEntry.HINTS, oldEntry);
    needsSeparator = _writeStateDiffOn(
        buffer, needsSeparator, "lints", DartEntry.LINTS, oldEntry);
    return needsSeparator;
  }

  /**
   * Write a textual representation of this state to the given [buffer]. The
   * result will only be used for debugging purposes.
   */
  void _writeOn(StringBuffer buffer) {
    if (_librarySource != null) {
      _writeStateOn(buffer, "builtElement", DartEntry.BUILT_ELEMENT);
      _writeStateOn(buffer, "builtUnit", DartEntry.BUILT_UNIT);
      _writeStateOn(buffer, "resolvedUnit", DartEntry.RESOLVED_UNIT);
      _writeStateOn(buffer, "resolutionErrors", DartEntry.RESOLUTION_ERRORS);
      _writeStateOn(
          buffer, "verificationErrors", DartEntry.VERIFICATION_ERRORS);
      _writeStateOn(buffer, "hints", DartEntry.HINTS);
      _writeStateOn(buffer, "lints", DartEntry.LINTS);
      if (_nextState != null) {
        _nextState._writeOn(buffer);
      }
    }
  }

  /**
   * Write a textual representation of the difference between the state of the
   * value described by the given [descriptor] between the [oldEntry] and this
   * entry to the given [buffer]. Return `true` if some difference was written.
   */
  bool _writeStateDiffOn(StringBuffer buffer, bool needsSeparator, String label,
      DataDescriptor descriptor, SourceEntry oldEntry) {
    CacheState oldState = oldEntry.getState(descriptor);
    CacheState newState = getState(descriptor);
    if (oldState != newState) {
      if (needsSeparator) {
        buffer.write("; ");
      }
      buffer.write(label);
      buffer.write(" = ");
      buffer.write(oldState);
      buffer.write(" -> ");
      buffer.write(newState);
      return true;
    }
    return needsSeparator;
  }

  /**
   * Write a textual representation of the state of the value described by the
   * given [descriptor] to the given bugger, prefixed by the given [label] to
   * the given [buffer].
   */
  void _writeStateOn(
      StringBuffer buffer, String label, DataDescriptor descriptor) {
    CachedResult result = resultMap[descriptor];
    buffer.write("; ");
    buffer.write(label);
    buffer.write(" = ");
    buffer.write(result == null ? CacheState.INVALID : result.state);
  }
}

/**
 * A compilation unit that is not referenced by any other objects. It is used by
 * the [LibraryResolver] to resolve a library.
 */
class ResolvableCompilationUnit {
  /**
   * The source of the compilation unit.
   */
  final Source source;

  /**
   * The compilation unit.
   */
  final CompilationUnit compilationUnit;

  /**
   * Initialize a newly created holder to hold the given [source] and
   * [compilationUnit].
   */
  ResolvableCompilationUnit(this.source, this.compilationUnit);
}

/**
 * Instances of the class `ResolveDartLibraryTask` resolve a specific Dart library.
 */
class ResolveDartLibraryCycleTask extends AnalysisTask {
  /**
   * The source representing the file whose compilation unit is to be returned. TODO(brianwilkerson)
   * This should probably be removed, but is being left in for now to ease the transition.
   */
  final Source unitSource;

  /**
   * The source representing the library to be resolved.
   */
  final Source librarySource;

  /**
   * The libraries that are part of the cycle containing the library to be resolved.
   */
  final List<ResolvableLibrary> _librariesInCycle;

  /**
   * The library resolver holding information about the libraries that were resolved.
   */
  LibraryResolver2 _resolver;

  /**
   * Initialize a newly created task to perform analysis within the given context.
   *
   * @param context the context in which the task is to be performed
   * @param unitSource the source representing the file whose compilation unit is to be returned
   * @param librarySource the source representing the library to be resolved
   * @param librariesInCycle the libraries that are part of the cycle containing the library to be
   *          resolved
   */
  ResolveDartLibraryCycleTask(InternalAnalysisContext context, this.unitSource,
      this.librarySource, this._librariesInCycle)
      : super(context);

  /**
   * Return the library resolver holding information about the libraries that were resolved.
   *
   * @return the library resolver holding information about the libraries that were resolved
   */
  LibraryResolver2 get libraryResolver => _resolver;

  @override
  String get taskDescription {
    if (librarySource == null) {
      return "resolve library null source";
    }
    return "resolve library ${librarySource.fullName}";
  }

  @override
  accept(AnalysisTaskVisitor visitor) =>
      visitor.visitResolveDartLibraryCycleTask(this);

  @override
  void internalPerform() {
    _resolver = new LibraryResolver2(context);
    _resolver.resolveLibrary(librarySource, _librariesInCycle);
  }
}

/**
 * Instances of the class `ResolveDartLibraryTask` resolve a specific Dart library.
 */
class ResolveDartLibraryTask extends AnalysisTask {
  /**
   * The source representing the file whose compilation unit is to be returned.
   */
  final Source unitSource;

  /**
   * The source representing the library to be resolved.
   */
  final Source librarySource;

  /**
   * The library resolver holding information about the libraries that were resolved.
   */
  LibraryResolver _resolver;

  /**
   * Initialize a newly created task to perform analysis within the given context.
   *
   * @param context the context in which the task is to be performed
   * @param unitSource the source representing the file whose compilation unit is to be returned
   * @param librarySource the source representing the library to be resolved
   */
  ResolveDartLibraryTask(
      InternalAnalysisContext context, this.unitSource, this.librarySource)
      : super(context);

  /**
   * Return the library resolver holding information about the libraries that were resolved.
   *
   * @return the library resolver holding information about the libraries that were resolved
   */
  LibraryResolver get libraryResolver => _resolver;

  @override
  String get taskDescription {
    if (librarySource == null) {
      return "resolve library null source";
    }
    return "resolve library ${librarySource.fullName}";
  }

  @override
  accept(AnalysisTaskVisitor visitor) =>
      visitor.visitResolveDartLibraryTask(this);

  @override
  void internalPerform() {
    LibraryResolverFactory resolverFactory = context.libraryResolverFactory;
    _resolver = resolverFactory == null
        ? new LibraryResolver(context)
        : resolverFactory(context);
    _resolver.resolveLibrary(librarySource, true);
  }
}

/**
 * Instances of the class `ResolveDartUnitTask` resolve a single Dart file based on a existing
 * element model.
 */
class ResolveDartUnitTask extends AnalysisTask {
  /**
   * The source that is to be resolved.
   */
  final Source source;

  /**
   * The element model for the library containing the source.
   */
  final LibraryElement _libraryElement;

  /**
   * The compilation unit that was resolved by this task.
   */
  CompilationUnit _resolvedUnit;

  /**
   * Initialize a newly created task to perform analysis within the given context.
   *
   * @param context the context in which the task is to be performed
   * @param source the source to be parsed
   * @param libraryElement the element model for the library containing the source
   */
  ResolveDartUnitTask(
      InternalAnalysisContext context, this.source, this._libraryElement)
      : super(context);

  /**
   * Return the source for the library containing the source that is to be resolved.
   *
   * @return the source for the library containing the source that is to be resolved
   */
  Source get librarySource => _libraryElement.source;

  /**
   * Return the compilation unit that was resolved by this task.
   *
   * @return the compilation unit that was resolved by this task
   */
  CompilationUnit get resolvedUnit => _resolvedUnit;

  @override
  String get taskDescription {
    Source librarySource = _libraryElement.source;
    if (librarySource == null) {
      return "resolve unit null source";
    }
    return "resolve unit ${librarySource.fullName}";
  }

  @override
  accept(AnalysisTaskVisitor visitor) => visitor.visitResolveDartUnitTask(this);

  @override
  void internalPerform() {
    TypeProvider typeProvider = _libraryElement.context.typeProvider;
    CompilationUnit unit = context.computeResolvableCompilationUnit(source);
    if (unit == null) {
      throw new AnalysisException(
          "Internal error: computeResolvableCompilationUnit returned a value without a parsed Dart unit");
    }
    //
    // Resolve names in declarations.
    //
    new DeclarationResolver().resolve(unit, _find(_libraryElement, source));
    //
    // Resolve the type names.
    //
    RecordingErrorListener errorListener = new RecordingErrorListener();
    TypeResolverVisitor typeResolverVisitor = new TypeResolverVisitor(
        _libraryElement, source, typeProvider, errorListener);
    unit.accept(typeResolverVisitor);
    //
    // Resolve the rest of the structure
    //
    InheritanceManager inheritanceManager =
        new InheritanceManager(_libraryElement);
    ResolverVisitor resolverVisitor = new ResolverVisitor(
        _libraryElement, source, typeProvider, errorListener,
        inheritanceManager: inheritanceManager);
    unit.accept(resolverVisitor);
    //
    // Perform additional error checking.
    //
    PerformanceStatistics.errors.makeCurrentWhile(() {
      ErrorReporter errorReporter = new ErrorReporter(errorListener, source);
      ErrorVerifier errorVerifier = new ErrorVerifier(
          errorReporter,
          _libraryElement,
          typeProvider,
          inheritanceManager,
          context.analysisOptions.enableSuperMixins);
      unit.accept(errorVerifier);
      // TODO(paulberry): as a temporary workaround for issue 21572,
      // ConstantVerifier is being run right after ConstantValueComputer, so we
      // don't need to run it here.  Once issue 21572 is fixed, re-enable the
      // call to ConstantVerifier.
//       ConstantVerifier constantVerifier = new ConstantVerifier(errorReporter, _libraryElement, typeProvider);
//       unit.accept(constantVerifier);
    });
    //
    // Capture the results.
    //
    _resolvedUnit = unit;
  }

  /**
   * Search the compilation units that are part of the given library and return the element
   * representing the compilation unit with the given source. Return `null` if there is no
   * such compilation unit.
   *
   * @param libraryElement the element representing the library being searched through
   * @param unitSource the source for the compilation unit whose element is to be returned
   * @return the element representing the compilation unit
   */
  CompilationUnitElement _find(
      LibraryElement libraryElement, Source unitSource) {
    CompilationUnitElement element = libraryElement.definingCompilationUnit;
    if (element.source == unitSource) {
      return element;
    }
    for (CompilationUnitElement partElement in libraryElement.parts) {
      if (partElement.source == unitSource) {
        return partElement;
      }
    }
    return null;
  }
}

/**
 * Instances of the class `ResolveHtmlTask` resolve a specific source as an HTML file.
 */
class ResolveHtmlTask extends AnalysisTask {
  /**
   * The source to be resolved.
   */
  final Source source;

  /**
   * The time at which the contents of the source were last modified.
   */
  final int modificationTime;

  /**
   * The HTML unit to be resolved.
   */
  final ht.HtmlUnit _unit;

  /**
   * The [HtmlUnit] that was resolved by this task.
   */
  ht.HtmlUnit _resolvedUnit;

  /**
   * The element produced by resolving the source.
   */
  HtmlElement _element = null;

  /**
   * The resolution errors that were discovered while resolving the source.
   */
  List<AnalysisError> _resolutionErrors = AnalysisError.NO_ERRORS;

  /**
   * Initialize a newly created task to perform analysis within the given context.
   *
   * @param context the context in which the task is to be performed
   * @param source the source to be resolved
   * @param modificationTime the time at which the contents of the source were last modified
   * @param unit the HTML unit to be resolved
   */
  ResolveHtmlTask(InternalAnalysisContext context, this.source,
      this.modificationTime, this._unit)
      : super(context);

  HtmlElement get element => _element;

  List<AnalysisError> get resolutionErrors => _resolutionErrors;

  /**
   * Return the [HtmlUnit] that was resolved by this task.
   *
   * @return the [HtmlUnit] that was resolved by this task
   */
  ht.HtmlUnit get resolvedUnit => _resolvedUnit;

  @override
  String get taskDescription {
    if (source == null) {
      return "resolve as html null source";
    }
    return "resolve as html ${source.fullName}";
  }

  @override
  accept(AnalysisTaskVisitor visitor) => visitor.visitResolveHtmlTask(this);

  @override
  void internalPerform() {
    //
    // Build the standard HTML element.
    //
    HtmlUnitBuilder builder = new HtmlUnitBuilder(context);
    _element = builder.buildHtmlElement(source, _unit);
    RecordingErrorListener errorListener = builder.errorListener;
    //
    // Validate the directives
    //
    _unit.accept(new RecursiveXmlVisitor_ResolveHtmlTask_internalPerform(
        this, errorListener));
    //
    // Record all resolution errors.
    //
    _resolutionErrors = errorListener.getErrorsForSource(source);
    //
    // Remember the resolved unit.
    //
    _resolvedUnit = _unit;
  }
}

/**
 * The priority of data in the cache in terms of the desirability of retaining
 * some specified data about a specified source.
 */
class RetentionPriority extends Enum<RetentionPriority> {
  /**
   * A priority indicating that a given piece of data can be removed from the
   * cache without reservation.
   */
  static const RetentionPriority LOW = const RetentionPriority('LOW', 0);

  /**
   * A priority indicating that a given piece of data should not be removed from
   * the cache unless there are no sources for which the corresponding data has
   * a lower priority. Currently used for data that is needed in order to finish
   * some outstanding analysis task.
   */
  static const RetentionPriority MEDIUM = const RetentionPriority('MEDIUM', 1);

  /**
   * A priority indicating that a given piece of data should not be removed from
   * the cache. Currently used for data related to a priority source.
   */
  static const RetentionPriority HIGH = const RetentionPriority('HIGH', 2);

  static const List<RetentionPriority> values = const [LOW, MEDIUM, HIGH];

  const RetentionPriority(String name, int ordinal) : super(name, ordinal);
}

/**
 * Instances of the class `ScanDartTask` scan a specific source as a Dart file.
 */
class ScanDartTask extends AnalysisTask {
  /**
   * The source to be scanned.
   */
  final Source source;

  /**
   * The contents of the source.
   */
  final String _content;

  /**
   * The token stream that was produced by scanning the source.
   */
  Token _tokenStream;

  /**
   * The line information that was produced.
   */
  LineInfo _lineInfo;

  /**
   * The errors that were produced by scanning the source.
   */
  List<AnalysisError> _errors = AnalysisError.NO_ERRORS;

  /**
   * Initialize a newly created task to perform analysis within the given context.
   *
   * @param context the context in which the task is to be performed
   * @param source the source to be parsed
   * @param content the contents of the source
   */
  ScanDartTask(InternalAnalysisContext context, this.source, this._content)
      : super(context);

  /**
   * Return the errors that were produced by scanning the source, or `null` if the task has
   * not yet been performed or if an exception occurred.
   *
   * @return the errors that were produced by scanning the source
   */
  List<AnalysisError> get errors => _errors;

  /**
   * Return the line information that was produced, or `null` if the task has not yet been
   * performed or if an exception occurred.
   *
   * @return the line information that was produced
   */
  LineInfo get lineInfo => _lineInfo;

  @override
  String get taskDescription {
    if (source == null) {
      return "scan as dart null source";
    }
    return "scan as dart ${source.fullName}";
  }

  /**
   * Return the token stream that was produced by scanning the source, or `null` if the task
   * has not yet been performed or if an exception occurred.
   *
   * @return the token stream that was produced by scanning the source
   */
  Token get tokenStream => _tokenStream;

  @override
  accept(AnalysisTaskVisitor visitor) => visitor.visitScanDartTask(this);

  @override
  void internalPerform() {
    PerformanceStatistics.scan.makeCurrentWhile(() {
      RecordingErrorListener errorListener = new RecordingErrorListener();
      try {
        Scanner scanner = new Scanner(
            source, new CharSequenceReader(_content), errorListener);
        scanner.preserveComments = context.analysisOptions.preserveComments;
        _tokenStream = scanner.tokenize();
        _lineInfo = new LineInfo(scanner.lineStarts);
        _errors = errorListener.getErrorsForSource(source);
      } catch (exception, stackTrace) {
        throw new AnalysisException(
            "Exception", new CaughtException(exception, stackTrace));
      }
    });
  }
}

/**
 * An [AnalysisContext] that only contains sources for a Dart SDK.
 */
class SdkAnalysisContext extends AnalysisContextImpl {
  @override
  AnalysisCache createCacheFromSourceFactory(SourceFactory factory) {
    if (factory == null) {
      return super.createCacheFromSourceFactory(factory);
    }
    DartSdk sdk = factory.dartSdk;
    if (sdk == null) {
      throw new IllegalArgumentException(
          "The source factory for an SDK analysis context must have a DartUriResolver");
    }
    return new AnalysisCache(
        <CachePartition>[AnalysisEngine.instance.partitionManager.forSdk(sdk)]);
  }
}

/**
 * A cache partition that contains all of the sources in the SDK.
 */
class SdkCachePartition extends CachePartition {
  /**
   * Initialize a newly created partition. The [context] is the context that
   * owns this partition. The [maxCacheSize] is the maximum number of sources
   * for which AST structures should be kept in the cache.
   */
  SdkCachePartition(InternalAnalysisContext context, int maxCacheSize)
      : super(context, maxCacheSize, DefaultRetentionPolicy.POLICY);

  @override
  bool contains(Source source) => source.isInSystemLibrary;
}

/**
 * The information cached by an analysis context about an individual source, no
 * matter what kind of source it is.
 */
abstract class SourceEntry {
  /**
   * The data descriptor representing the contents of the source.
   */
  static final DataDescriptor<String> CONTENT =
      new DataDescriptor<String>("SourceEntry.CONTENT");

  /**
   * The data descriptor representing the errors resulting from reading the
   * source content.
   */
  static final DataDescriptor<List<AnalysisError>> CONTENT_ERRORS =
      new DataDescriptor<List<AnalysisError>>(
          "SourceEntry.CONTENT_ERRORS", AnalysisError.NO_ERRORS);

  /**
   * The data descriptor representing the line information.
   */
  static final DataDescriptor<LineInfo> LINE_INFO =
      new DataDescriptor<LineInfo>("SourceEntry.LINE_INFO");

  /**
   * The index of the flag indicating whether the source was explicitly added to
   * the context or whether the source was implicitly added because it was
   * referenced by another source.
   */
  static int _EXPLICITLY_ADDED_FLAG = 0;

  /**
   * A table mapping data descriptors to a count of the number of times a value
   * was set when in a given state.
   */
  static final Map<DataDescriptor, Map<CacheState, int>> transitionMap =
      new HashMap<DataDescriptor, Map<CacheState, int>>();

  /**
   * The most recent time at which the state of the source matched the state
   * represented by this entry.
   */
  int modificationTime = 0;

  /**
   * The exception that caused one or more values to have a state of
   * [CacheState.ERROR].
   */
  CaughtException exception;

  /**
   * A bit-encoding of boolean flags associated with this element.
   */
  int _flags = 0;

  /**
   * A table mapping data descriptors to the cached results for those
   * descriptors.
   */
  Map<DataDescriptor, CachedResult> resultMap =
      new HashMap<DataDescriptor, CachedResult>();

  /**
   * Return all of the errors associated with this entry.
   */
  List<AnalysisError> get allErrors {
    return getValue(CONTENT_ERRORS);
  }

  /**
   * Get a list of all the library-independent descriptors for which values may
   * be stored in this SourceEntry.
   */
  List<DataDescriptor> get descriptors {
    return <DataDescriptor>[CONTENT, CONTENT_ERRORS, LINE_INFO];
  }

  /**
   * Return `true` if the source was explicitly added to the context or `false`
   * if the source was implicitly added because it was referenced by another
   * source.
   */
  bool get explicitlyAdded => _getFlag(_EXPLICITLY_ADDED_FLAG);

  /**
   * Set whether the source was explicitly added to the context to match the
   * [explicitlyAdded] flag.
   */
  void set explicitlyAdded(bool explicitlyAdded) {
    _setFlag(_EXPLICITLY_ADDED_FLAG, explicitlyAdded);
  }

  /**
   * Return the kind of the source, or `null` if the kind is not currently
   * cached.
   */
  SourceKind get kind;

  /**
   * Fix the state of the [exception] to match the current state of the entry.
   */
  void fixExceptionState() {
    if (hasErrorState()) {
      if (exception == null) {
        //
        // This code should never be reached, but is a fail-safe in case an
        // exception is not recorded when it should be.
        //
        String message = "State set to ERROR without setting an exception";
        exception = new CaughtException(new AnalysisException(message), null);
      }
    } else {
      exception = null;
    }
  }

  /**
   * Return a textual representation of the difference between the [oldEntry]
   * and this entry. The difference is represented as a sequence of fields whose
   * value would change if the old entry were converted into the new entry.
   */
  String getDiff(SourceEntry oldEntry) {
    StringBuffer buffer = new StringBuffer();
    _writeDiffOn(buffer, oldEntry);
    return buffer.toString();
  }

  /**
   * Return the state of the data represented by the given [descriptor].
   */
  CacheState getState(DataDescriptor descriptor) {
    if (!_isValidDescriptor(descriptor)) {
      throw new ArgumentError("Invalid descriptor: $descriptor");
    }
    CachedResult result = resultMap[descriptor];
    if (result == null) {
      return CacheState.INVALID;
    }
    return result.state;
  }

  /**
   * Return the value of the data represented by the given [descriptor], or
   * `null` if the data represented by the descriptor is not valid.
   */
  /*<V>*/ dynamic /*V*/ getValue(DataDescriptor /*<V>*/ descriptor) {
    if (!_isValidDescriptor(descriptor)) {
      throw new ArgumentError("Invalid descriptor: $descriptor");
    }
    CachedResult result = resultMap[descriptor];
    if (result == null) {
      return descriptor.defaultValue;
    }
    return result.value;
  }

  /**
   * Return `true` if the state of any data value is [CacheState.ERROR].
   */
  bool hasErrorState() {
    for (CachedResult result in resultMap.values) {
      if (result.state == CacheState.ERROR) {
        return true;
      }
    }
    return false;
  }

  /**
   * Invalidate all of the information associated with this source.
   */
  void invalidateAllInformation() {
    setState(CONTENT, CacheState.INVALID);
    setState(CONTENT_ERRORS, CacheState.INVALID);
    setState(LINE_INFO, CacheState.INVALID);
  }

  /**
   * Record that an [exception] occurred while attempting to get the contents of
   * the source represented by this entry. This will set the state of all
   * information, including any resolution-based information, as being in error.
   */
  void recordContentError(CaughtException exception) {
    setState(CONTENT, CacheState.ERROR);
    recordScanError(exception);
  }

  /**
   * Record that an [exception] occurred while attempting to scan or parse the
   * entry represented by this entry. This will set the state of all
   * information, including any resolution-based information, as being in error.
   */
  void recordScanError(CaughtException exception) {
    this.exception = exception;
    setState(LINE_INFO, CacheState.ERROR);
  }

  /**
   * Set the state of the data represented by the given [descriptor] to the
   * given [state].
   */
  void setState(DataDescriptor descriptor, CacheState state) {
    if (!_isValidDescriptor(descriptor)) {
      throw new ArgumentError("Invalid descriptor: $descriptor");
    }
    if (state == CacheState.VALID) {
      throw new ArgumentError("use setValue() to set the state to VALID");
    }
    _validateStateChange(descriptor, state);
    if (state == CacheState.INVALID) {
      resultMap.remove(descriptor);
    } else {
      CachedResult result =
          resultMap.putIfAbsent(descriptor, () => new CachedResult(descriptor));
      result.state = state;
      if (state != CacheState.IN_PROCESS) {
        //
        // If the state is in-process, we can leave the current value in the
        // cache for any 'get' methods to access.
        //
        result.value = descriptor.defaultValue;
      }
    }
  }

  /**
   * Set the value of the data represented by the given [descriptor] to the
   * given [value].
   */
  void setValue(DataDescriptor /*<V>*/ descriptor, dynamic /*V*/ value) {
    if (!_isValidDescriptor(descriptor)) {
      throw new ArgumentError("Invalid descriptor: $descriptor");
    }
    _validateStateChange(descriptor, CacheState.VALID);
    CachedResult result =
        resultMap.putIfAbsent(descriptor, () => new CachedResult(descriptor));
    countTransition(descriptor, result);
    result.state = CacheState.VALID;
    result.value = value == null ? descriptor.defaultValue : value;
  }

  @override
  String toString() {
    StringBuffer buffer = new StringBuffer();
    _writeOn(buffer);
    return buffer.toString();
  }

  /**
   * Flush the value of the data described by the [descriptor].
   */
  void _flush(DataDescriptor descriptor) {
    CachedResult result = resultMap[descriptor];
    if (result != null && result.state == CacheState.VALID) {
      _validateStateChange(descriptor, CacheState.FLUSHED);
      result.state = CacheState.FLUSHED;
      result.value = descriptor.defaultValue;
    }
  }

  /**
   * Return the value of the flag with the given [index].
   */
  bool _getFlag(int index) => BooleanArray.get(_flags, index);

  /**
   * Return `true` if the [descriptor] is valid for this entry.
   */
  bool _isValidDescriptor(DataDescriptor descriptor) {
    return descriptor == CONTENT ||
        descriptor == CONTENT_ERRORS ||
        descriptor == LINE_INFO;
  }

  /**
   * Set the value of the flag with the given [index] to the given [value].
   */
  void _setFlag(int index, bool value) {
    _flags = BooleanArray.set(_flags, index, value);
  }

  /**
   * If the state of the value described by the given [descriptor] is changing
   * from ERROR to anything else, capture the information. This is an attempt to
   * discover the underlying cause of a long-standing bug.
   */
  void _validateStateChange(DataDescriptor descriptor, CacheState newState) {
    // TODO(brianwilkerson) Decide whether we still want to capture this data.
//    if (descriptor != CONTENT) {
//      return;
//    }
//    CachedResult result = resultMap[CONTENT];
//    if (result != null && result.state == CacheState.ERROR) {
//      String message =
//          "contentState changing from ${result.state} to $newState";
//      InstrumentationBuilder builder =
//          Instrumentation.builder2("SourceEntry-validateStateChange");
//      builder.data3("message", message);
//      //builder.data("source", source.getFullName());
//      builder.record(new CaughtException(new AnalysisException(message), null));
//      builder.log();
//    }
  }

  /**
   * Write a textual representation of the difference between the [oldEntry] and
   * this entry to the given string [buffer]. Return `true` if some difference
   * was written.
   */
  bool _writeDiffOn(StringBuffer buffer, SourceEntry oldEntry) {
    bool needsSeparator = false;
    CaughtException oldException = oldEntry.exception;
    if (!identical(oldException, exception)) {
      buffer.write("exception = ");
      buffer.write(oldException.runtimeType);
      buffer.write(" -> ");
      buffer.write(exception.runtimeType);
      needsSeparator = true;
    }
    int oldModificationTime = oldEntry.modificationTime;
    if (oldModificationTime != modificationTime) {
      if (needsSeparator) {
        buffer.write("; ");
      }
      buffer.write("time = ");
      buffer.write(oldModificationTime);
      buffer.write(" -> ");
      buffer.write(modificationTime);
      needsSeparator = true;
    }
    needsSeparator =
        _writeStateDiffOn(buffer, needsSeparator, "content", CONTENT, oldEntry);
    needsSeparator = _writeStateDiffOn(
        buffer, needsSeparator, "contentErrors", CONTENT_ERRORS, oldEntry);
    needsSeparator = _writeStateDiffOn(
        buffer, needsSeparator, "lineInfo", LINE_INFO, oldEntry);
    return needsSeparator;
  }

  /**
   * Write a textual representation of this entry to the given [buffer]. The
   * result should only be used for debugging purposes.
   */
  void _writeOn(StringBuffer buffer) {
    buffer.write("time = ");
    buffer.write(modificationTime);
    _writeStateOn(buffer, "content", CONTENT);
    _writeStateOn(buffer, "contentErrors", CONTENT_ERRORS);
    _writeStateOn(buffer, "lineInfo", LINE_INFO);
  }

  /**
   * Write a textual representation of the difference between the state of the
   * value described by the given [descriptor] between the [oldEntry] and this
   * entry to the given [buffer]. Return `true` if some difference was written.
   */
  bool _writeStateDiffOn(StringBuffer buffer, bool needsSeparator, String label,
      DataDescriptor descriptor, SourceEntry oldEntry) {
    CacheState oldState = oldEntry.getState(descriptor);
    CacheState newState = getState(descriptor);
    if (oldState != newState) {
      if (needsSeparator) {
        buffer.write("; ");
      }
      buffer.write(label);
      buffer.write(" = ");
      buffer.write(oldState);
      buffer.write(" -> ");
      buffer.write(newState);
      return true;
    }
    return needsSeparator;
  }

  /**
   * Write a textual representation of the state of the value described by the
   * given [descriptor] to the given bugger, prefixed by the given [label] to
   * the given [buffer].
   */
  void _writeStateOn(
      StringBuffer buffer, String label, DataDescriptor descriptor) {
    CachedResult result = resultMap[descriptor];
    buffer.write("; ");
    buffer.write(label);
    buffer.write(" = ");
    buffer.write(result == null ? CacheState.INVALID : result.state);
  }

  /**
   * Increment the count of the number of times that data represented by the
   * given [descriptor] was transitioned from the current state (as found in the
   * given [result] to a valid state.
   */
  static void countTransition(DataDescriptor descriptor, CachedResult result) {
    Map<CacheState, int> countMap = transitionMap.putIfAbsent(
        descriptor, () => new HashMap<CacheState, int>());
    int count = countMap[result.state];
    countMap[result.state] = count == null ? 1 : count + 1;
  }
}

/**
 * The priority levels used to return sources in an optimal order. A smaller
 * ordinal value equates to a higher priority.
 */
class SourcePriority extends Enum<SourcePriority> {
  /**
   * Used for a Dart source that is known to be a part contained in a library
   * that was recently resolved. These parts are given a higher priority because
   * there is a high probability that their AST structure is still in the cache
   * and therefore would not need to be re-created.
   */
  static const SourcePriority PRIORITY_PART =
      const SourcePriority('PRIORITY_PART', 0);

  /**
   * Used for a Dart source that is known to be a library.
   */
  static const SourcePriority LIBRARY = const SourcePriority('LIBRARY', 1);

  /**
   * Used for a Dart source whose kind is unknown.
   */
  static const SourcePriority UNKNOWN = const SourcePriority('UNKNOWN', 2);

  /**
   * Used for a Dart source that is known to be a part but whose library has not
   * yet been resolved.
   */
  static const SourcePriority NORMAL_PART =
      const SourcePriority('NORMAL_PART', 3);

  /**
   * Used for an HTML source.
   */
  static const SourcePriority HTML = const SourcePriority('HTML', 4);

  static const List<SourcePriority> values = const [
    PRIORITY_PART,
    LIBRARY,
    UNKNOWN,
    NORMAL_PART,
    HTML
  ];

  const SourcePriority(String name, int ordinal) : super(name, ordinal);
}

/**
 * [SourcesChangedEvent] indicates which sources have been added, removed,
 * or whose contents have changed.
 */
class SourcesChangedEvent {
  /**
   * The internal representation of what has changed. Clients should not access
   * this field directly.
   */
  final ChangeSet _changeSet;

  /**
   * Construct an instance representing the given changes.
   */
  SourcesChangedEvent(ChangeSet changeSet) : _changeSet = changeSet;

  /**
   * Construct an instance representing a source content change.
   */
  factory SourcesChangedEvent.changedContent(Source source, String contents) {
    ChangeSet changeSet = new ChangeSet();
    changeSet.changedContent(source, contents);
    return new SourcesChangedEvent(changeSet);
  }

  /**
   * Construct an instance representing a source content change.
   */
  factory SourcesChangedEvent.changedRange(Source source, String contents,
      int offset, int oldLength, int newLength) {
    ChangeSet changeSet = new ChangeSet();
    changeSet.changedRange(source, contents, offset, oldLength, newLength);
    return new SourcesChangedEvent(changeSet);
  }

  /**
   * Return the collection of sources for which content has changed.
   */
  Iterable<Source> get changedSources {
    List<Source> changedSources = new List.from(_changeSet.changedSources);
    changedSources.addAll(_changeSet.changedContents.keys);
    changedSources.addAll(_changeSet.changedRanges.keys);
    return changedSources;
  }

  /**
   * Return `true` if any sources were added.
   */
  bool get wereSourcesAdded => _changeSet.addedSources.length > 0;

  /**
   * Return `true` if any sources were removed or deleted.
   */
  bool get wereSourcesRemovedOrDeleted =>
      _changeSet.removedSources.length > 0 ||
          _changeSet.removedContainers.length > 0 ||
          _changeSet.deletedSources.length > 0;
}

/**
 * Analysis data for which we have a modification time.
 */
class TimestampedData<E> {
  /**
   * The modification time of the source from which the data was created.
   */
  final int modificationTime;

  /**
   * The data that was created from the source.
   */
  final E data;

  /**
   * Initialize a newly created holder to associate the given [data] with the
   * given [modificationTime].
   */
  TimestampedData(this.modificationTime, this.data);
}

/**
 * A cache partition that contains all sources not contained in other
 * partitions.
 */
class UniversalCachePartition extends CachePartition {
  /**
   * Initialize a newly created partition. The [context] is the context that
   * owns this partition. The [maxCacheSize] is the maximum number of sources
   * for which AST structures should be kept in the cache. The [retentionPolicy]
   * is the policy used to determine which pieces of data to remove from the
   * cache.
   */
  UniversalCachePartition(InternalAnalysisContext context, int maxCacheSize,
      CacheRetentionPolicy retentionPolicy)
      : super(context, maxCacheSize, retentionPolicy);

  @override
  bool contains(Source source) => true;
}

/**
 * The unique instances of the class `WaitForAsyncTask` represents a state in which there is
 * no analysis work that can be done until some asynchronous task (such as IO) has completed, but
 * where analysis is not yet complete.
 */
class WaitForAsyncTask extends AnalysisTask {
  /**
   * The unique instance of this class.
   */
  static WaitForAsyncTask _UniqueInstance = new WaitForAsyncTask();

  /**
   * Return the unique instance of this class.
   *
   * @return the unique instance of this class
   */
  static WaitForAsyncTask get instance => _UniqueInstance;

  /**
   * Prevent the creation of instances of this class.
   */
  WaitForAsyncTask() : super(null);

  @override
  String get taskDescription => "Waiting for async analysis";

  @override
  accept(AnalysisTaskVisitor visitor) => null;

  @override
  void internalPerform() {
    // There is no work to be done.
  }
}

/**
 * An object that manages a list of sources that need to have analysis work
 * performed on them.
 */
class WorkManager {
  /**
   * A list containing the various queues is priority order.
   */
  List<List<Source>> _workQueues;

  /**
   * Initialize a newly created manager to have no work queued up.
   */
  WorkManager() {
    int queueCount = SourcePriority.values.length;
    _workQueues = new List<List<Source>>(queueCount);
    for (int i = 0; i < queueCount; i++) {
      _workQueues[i] = new List<Source>();
    }
  }

  /**
   * Record that the given [source] needs to be analyzed. The [priority] level
   * is used to control when the source will be analyzed with respect to other
   * sources. If the source was previously added then it's priority is updated.
   * If it was previously added with the same priority then it's position in the
   * queue is unchanged.
   */
  void add(Source source, SourcePriority priority) {
    int queueCount = _workQueues.length;
    int ordinal = priority.ordinal;
    for (int i = 0; i < queueCount; i++) {
      List<Source> queue = _workQueues[i];
      if (i == ordinal) {
        if (!queue.contains(source)) {
          queue.add(source);
        }
      } else {
        queue.remove(source);
      }
    }
  }

  /**
   * Record that the given [source] needs to be analyzed. The [priority] level
   * is used to control when the source will be analyzed with respect to other
   * sources. If the source was previously added then it's priority is updated.
   * In either case, it will be analyzed before other sources of the same
   * priority.
   */
  void addFirst(Source source, SourcePriority priority) {
    int queueCount = _workQueues.length;
    int ordinal = priority.ordinal;
    for (int i = 0; i < queueCount; i++) {
      List<Source> queue = _workQueues[i];
      if (i == ordinal) {
        queue.remove(source);
        queue.insert(0, source);
      } else {
        queue.remove(source);
      }
    }
  }

  /**
   * Return an iterator that can be used to access the sources to be analyzed in
   * the order in which they should be analyzed.
   *
   * <b>Note:</b> As with other iterators, no sources can be added or removed
   * from this work manager while the iterator is being used. Unlike some
   * implementations, however, the iterator will not detect when this
   * requirement has been violated; it might work correctly, it might return the
   * wrong source, or it might throw an exception.
   */
  WorkManager_WorkIterator iterator() => new WorkManager_WorkIterator(this);

  /**
   * Record that the given source is fully analyzed.
   */
  void remove(Source source) {
    int queueCount = _workQueues.length;
    for (int i = 0; i < queueCount; i++) {
      _workQueues[i].remove(source);
    }
  }

  @override
  String toString() {
    StringBuffer buffer = new StringBuffer();
    List<SourcePriority> priorities = SourcePriority.values;
    bool needsSeparator = false;
    int queueCount = _workQueues.length;
    for (int i = 0; i < queueCount; i++) {
      List<Source> queue = _workQueues[i];
      if (!queue.isEmpty) {
        if (needsSeparator) {
          buffer.write("; ");
        }
        buffer.write(priorities[i]);
        buffer.write(": ");
        int queueSize = queue.length;
        for (int j = 0; j < queueSize; j++) {
          if (j > 0) {
            buffer.write(", ");
          }
          buffer.write(queue[j].fullName);
        }
        needsSeparator = true;
      }
    }
    return buffer.toString();
  }
}

/**
 * An iterator that returns the sources in a work manager in the order in which
 * they are to be analyzed.
 */
class WorkManager_WorkIterator {
  final WorkManager _manager;

  /**
   * The index of the work queue through which we are currently iterating.
   */
  int _queueIndex = 0;

  /**
   * The index of the next element of the work queue to be returned.
   */
  int _index = -1;

  /**
   * Initialize a newly created iterator to be ready to return the first element
   * in the iteration.
   */
  WorkManager_WorkIterator(this._manager) {
    _advance();
  }

  /**
   * Return `true` if there is another [Source] available for processing.
   */
  bool get hasNext => _queueIndex < _manager._workQueues.length;

  /**
   * Return the next [Source] available for processing and advance so that the
   * returned source will not be returned again.
   */
  Source next() {
    if (!hasNext) {
      throw new NoSuchElementException();
    }
    Source source = _manager._workQueues[_queueIndex][_index];
    _advance();
    return source;
  }

  /**
   * Increment the [index] and [queueIndex] so that they are either indicating
   * the next source to be returned or are indicating that there are no more
   * sources to be returned.
   */
  void _advance() {
    _index++;
    if (_index >= _manager._workQueues[_queueIndex].length) {
      _index = 0;
      _queueIndex++;
      while (_queueIndex < _manager._workQueues.length &&
          _manager._workQueues[_queueIndex].isEmpty) {
        _queueIndex++;
      }
    }
  }
}

/**
 * A helper class used to create futures for AnalysisContextImpl. Using a helper
 * class allows us to preserve the generic parameter T.
 */
class _AnalysisFutureHelper<T> {
  final AnalysisContextImpl _context;

  _AnalysisFutureHelper(this._context);

  /**
   * Return a future that will be completed with the result of calling
   * [computeValue].  If [computeValue] returns non-null, the future will be
   * completed immediately with the resulting value.  If it returns null, then
   * it will be re-executed in the future, after the next time the cached
   * information for [source] has changed.  If [computeValue] throws an
   * exception, the future will fail with that exception.
   *
   * If the [computeValue] still returns null after there is no further
   * analysis to be done for [source], then the future will be completed with
   * the error AnalysisNotScheduledError.
   *
   * Since [computeValue] will be called while the state of analysis is being
   * updated, it should be free of side effects so that it doesn't cause
   * reentrant changes to the analysis state.
   */
  CancelableFuture<T> computeAsync(
      Source source, T computeValue(SourceEntry sourceEntry)) {
    if (_context.isDisposed) {
      // No further analysis is expected, so return a future that completes
      // immediately with AnalysisNotScheduledError.
      return new CancelableFuture.error(new AnalysisNotScheduledError());
    }
    SourceEntry sourceEntry = _context.getReadableSourceEntryOrNull(source);
    if (sourceEntry == null) {
      return new CancelableFuture.error(new AnalysisNotScheduledError());
    }
    PendingFuture pendingFuture =
        new PendingFuture<T>(_context, source, computeValue);
    if (!pendingFuture.evaluate(sourceEntry)) {
      _context._pendingFutureSources
          .putIfAbsent(source, () => <PendingFuture>[])
          .add(pendingFuture);
    }
    return pendingFuture.future;
  }
}<|MERGE_RESOLUTION|>--- conflicted
+++ resolved
@@ -592,13 +592,8 @@
       Source unitSource, Source librarySource);
 
   /**
-<<<<<<< HEAD
-   * Return configuration data associated with the given key or `null` if no
-   * state has been associated with the given [key].
-=======
    * Return configuration data associated with the given key or the [key]'s
    * default value if no state has been associated.
->>>>>>> d9397d8a
    *
    * See [setConfigurationData].
    */
