// Copyright (c) 2014, the Dart project authors.  Please see the AUTHORS file
// for details. All rights reserved. Use of this source code is governed by a
// BSD-style license that can be found in the LICENSE file.

library edit.domain;

import 'dart:async';

import 'package:analysis_server/plugin/edit/assist/assist_core.dart';
import 'package:analysis_server/plugin/edit/assist/assist_dart.dart';
import 'package:analysis_server/plugin/edit/fix/fix_core.dart';
import 'package:analysis_server/plugin/edit/fix/fix_dart.dart';
import 'package:analysis_server/src/analysis_server.dart';
import 'package:analysis_server/src/collections.dart';
import 'package:analysis_server/src/constants.dart';
import 'package:analysis_server/src/protocol_server.dart' hide Element;
import 'package:analysis_server/src/services/correction/assist.dart';
import 'package:analysis_server/src/services/correction/assist_internal.dart';
import 'package:analysis_server/src/services/correction/fix.dart';
import 'package:analysis_server/src/services/correction/fix_internal.dart';
import 'package:analysis_server/src/services/correction/organize_directives.dart';
import 'package:analysis_server/src/services/correction/sort_members.dart';
import 'package:analysis_server/src/services/correction/status.dart';
import 'package:analysis_server/src/services/refactoring/refactoring.dart';
import 'package:analysis_server/src/services/search/search_engine.dart';
import 'package:analyzer/dart/ast/ast.dart';
import 'package:analyzer/dart/element/element.dart';
import 'package:analyzer/error/error.dart' as engine;
import 'package:analyzer/file_system/file_system.dart';
import 'package:analyzer/src/dart/analysis/driver.dart';
import 'package:analyzer/src/dart/scanner/scanner.dart' as engine;
import 'package:analyzer/src/error/codes.dart' as engine;
import 'package:analyzer/src/generated/engine.dart' as engine;
import 'package:analyzer/src/generated/parser.dart' as engine;
import 'package:analyzer/src/generated/source.dart';
import 'package:analyzer/task/dart.dart';
import 'package:dart_style/dart_style.dart';

int test_resetCount = 0;

bool test_simulateRefactoringException_change = false;
bool test_simulateRefactoringException_final = false;
bool test_simulateRefactoringException_init = false;

bool test_simulateRefactoringReset_afterCreateChange = false;
bool test_simulateRefactoringReset_afterFinalConditions = false;
bool test_simulateRefactoringReset_afterInitialConditions = false;

/**
 * Instances of the class [EditDomainHandler] implement a [RequestHandler]
 * that handles requests in the edit domain.
 */
class EditDomainHandler implements RequestHandler {
  /**
   * The analysis server that is using this handler to process requests.
   */
  final AnalysisServer server;

  /**
   * The [SearchEngine] for this server.
   */
  SearchEngine searchEngine;

  _RefactoringManager refactoringManager;

  /**
   * Initialize a newly created handler to handle requests for the given [server].
   */
  EditDomainHandler(this.server) {
    searchEngine = server.searchEngine;
    _newRefactoringManager();
  }

  Response format(Request request) {
    EditFormatParams params = new EditFormatParams.fromRequest(request);
    String file = params.file;

    String unformattedSource;
    try {
      Source source = server.resourceProvider.getFile(file).createSource();
      if (server.options.enableNewAnalysisDriver) {
        unformattedSource = server.fileContentOverlay[file];
      } else {
        unformattedSource = server.overlayState.getContents(source);
      }
      unformattedSource ??= source.contents.data;
    } catch (e) {
      return new Response.formatInvalidFile(request);
    }

    int start = params.selectionOffset;
    int length = params.selectionLength;

    // No need to preserve 0,0 selection
    if (start == 0 && length == 0) {
      start = null;
      length = null;
    }

    SourceCode code = new SourceCode(unformattedSource,
        uri: null,
        isCompilationUnit: true,
        selectionStart: start,
        selectionLength: length);
    DartFormatter formatter = new DartFormatter(pageWidth: params.lineLength);
    SourceCode formattedResult;
    try {
      formattedResult = formatter.formatSource(code);
    } on FormatterException {
      return new Response.formatWithErrors(request);
    }
    String formattedSource = formattedResult.text;

    List<SourceEdit> edits = <SourceEdit>[];

    if (formattedSource != unformattedSource) {
      //TODO: replace full replacements with smaller, more targeted edits
      SourceEdit edit =
          new SourceEdit(0, unformattedSource.length, formattedSource);
      edits.add(edit);
    }

    int newStart = formattedResult.selectionStart;
    int newLength = formattedResult.selectionLength;

    // Sending null start/length values would violate protocol, so convert back
    // to 0.
    if (newStart == null) {
      newStart = 0;
    }
    if (newLength == null) {
      newLength = 0;
    }

    return new EditFormatResult(edits, newStart, newLength)
        .toResponse(request.id);
  }

  Future getAssists(Request request) async {
    EditGetAssistsParams params = new EditGetAssistsParams.fromRequest(request);
    List<Assist> assists;
    if (server.options.enableNewAnalysisDriver) {
      AnalysisResult result = await server.getAnalysisResult(params.file);
      if (result != null) {
        CompilationUnit unit = result.unit;
        DartAssistContext dartAssistContext = new _DartAssistContextForValues(
            unit.element.source,
            params.offset,
            params.length,
            unit.element.context,
            unit);
        try {
          AssistProcessor processor = new AssistProcessor(dartAssistContext);
          assists = await processor.compute();
        } catch (_) {}
      }
    } else {
      ContextSourcePair pair = server.getContextSourcePair(params.file);
      engine.AnalysisContext context = pair.context;
      Source source = pair.source;
      if (context != null && source != null) {
        assists = await computeAssists(
            server.serverPlugin, context, source, params.offset, params.length);
      }
    }
    // Send the assist changes.
    List<SourceChange> changes = <SourceChange>[];
    assists?.forEach((Assist assist) {
      changes.add(assist.change);
    });
    Response response =
        new EditGetAssistsResult(changes).toResponse(request.id);
    server.sendResponse(response);
  }

  Future getFixes(Request request) async {
    var params = new EditGetFixesParams.fromRequest(request);
    String file = params.file;
    int offset = params.offset;

    List<AnalysisErrorFixes> errorFixesList = <AnalysisErrorFixes>[];
    if (server.options.enableNewAnalysisDriver) {
      AnalysisResult result = await server.getAnalysisResult(file);
      if (result != null) {
        CompilationUnit unit = result.unit;
        LineInfo lineInfo = result.lineInfo;
        int requestLine = lineInfo.getLocation(offset).lineNumber;
        for (engine.AnalysisError error in result.errors) {
          int errorLine = lineInfo.getLocation(error.offset).lineNumber;
          if (errorLine == requestLine) {
            var context = new _DartFixContextImpl(
<<<<<<< HEAD
                server.resourceProvider, unit.element.context, unit, error);
=======
                server.resourceProvider,
                result.driver.getTopLevelNameDeclarations,
                unit.element.context,
                unit,
                error);
>>>>>>> b214f5fa
            List<Fix> fixes =
                await new DefaultFixContributor().internalComputeFixes(context);
            if (fixes.isNotEmpty) {
              AnalysisError serverError =
                  newAnalysisError_fromEngine(lineInfo, error);
              AnalysisErrorFixes errorFixes =
                  new AnalysisErrorFixes(serverError);
              errorFixesList.add(errorFixes);
              fixes.forEach((fix) {
                errorFixes.fixes.add(fix.change);
              });
            }
          }
        }
      }
    } else {
      CompilationUnit unit = await server.getResolvedCompilationUnit(file);
      engine.AnalysisErrorInfo errorInfo = server.getErrors(file);
      LineInfo lineInfo = errorInfo?.lineInfo;
      if (unit != null && errorInfo != null && lineInfo != null) {
        int requestLine = lineInfo.getLocation(offset).lineNumber;
        for (engine.AnalysisError error in errorInfo.errors) {
          int errorLine = lineInfo.getLocation(error.offset).lineNumber;
          if (errorLine == requestLine) {
            List<Fix> fixes = await computeFixes(server.serverPlugin,
                server.resourceProvider, unit.element.context, error);
            if (fixes.isNotEmpty) {
              AnalysisError serverError =
                  newAnalysisError_fromEngine(lineInfo, error);
              AnalysisErrorFixes errorFixes =
                  new AnalysisErrorFixes(serverError);
              errorFixesList.add(errorFixes);
              fixes.forEach((fix) {
                errorFixes.fixes.add(fix.change);
              });
            }
          }
        }
      }
    }

    // Send the response.
    server.sendResponse(
        new EditGetFixesResult(errorFixesList).toResponse(request.id));
  }

  @override
  Response handleRequest(Request request) {
    try {
      String requestName = request.method;
      if (requestName == EDIT_FORMAT) {
        return format(request);
      } else if (requestName == EDIT_GET_ASSISTS) {
        getAssists(request);
        return Response.DELAYED_RESPONSE;
      } else if (requestName == EDIT_GET_AVAILABLE_REFACTORINGS) {
        return _getAvailableRefactorings(request);
      } else if (requestName == EDIT_GET_FIXES) {
        getFixes(request);
        return Response.DELAYED_RESPONSE;
      } else if (requestName == EDIT_GET_REFACTORING) {
        return _getRefactoring(request);
      } else if (requestName == EDIT_ORGANIZE_DIRECTIVES) {
        organizeDirectives(request);
        return Response.DELAYED_RESPONSE;
      } else if (requestName == EDIT_SORT_MEMBERS) {
        sortMembers(request);
        return Response.DELAYED_RESPONSE;
      }
    } on RequestFailure catch (exception) {
      return exception.response;
    }
    return null;
  }

  Future<Null> organizeDirectives(Request request) async {
    var params = new EditOrganizeDirectivesParams.fromRequest(request);
    // prepare file
    String file = params.file;
    if (!engine.AnalysisEngine.isDartFileName(file)) {
      server.sendResponse(new Response.fileNotAnalyzed(request, file));
      return;
    }
    // Prepare the file information.
    int fileStamp;
    String code;
    CompilationUnit unit;
    List<engine.AnalysisError> errors;
    if (server.options.enableNewAnalysisDriver) {
      AnalysisResult result = await server.getAnalysisResult(file);
      if (result == null) {
        server.sendResponse(new Response.fileNotAnalyzed(request, file));
        return;
      }
      fileStamp = -1;
      code = result.content;
      unit = result.unit;
      errors = result.errors;
    } else {
      // prepare resolved unit
      unit = await server.getResolvedCompilationUnit(file);
      if (unit == null) {
        server.sendResponse(new Response.fileNotAnalyzed(request, file));
        return;
      }
      // prepare context
      engine.AnalysisContext context = unit.element.context;
      Source source = unit.element.source;
      errors = context.computeErrors(source);
      // prepare code
      fileStamp = context.getModificationStamp(source);
      code = context.getContents(source).data;
    }
    // check if there are scan/parse errors in the file
    int numScanParseErrors = _getNumberOfScanParseErrors(errors);
    if (numScanParseErrors != 0) {
      server.sendResponse(new Response.organizeDirectivesError(
          request, 'File has $numScanParseErrors scan/parse errors.'));
      return;
    }
    // do organize
    DirectiveOrganizer sorter = new DirectiveOrganizer(code, unit, errors);
    List<SourceEdit> edits = sorter.organize();
    SourceFileEdit fileEdit = new SourceFileEdit(file, fileStamp, edits: edits);
    server.sendResponse(
        new EditOrganizeDirectivesResult(fileEdit).toResponse(request.id));
  }

  Future<Null> sortMembers(Request request) async {
    var params = new EditSortMembersParams.fromRequest(request);
    // prepare file
    String file = params.file;
    if (!engine.AnalysisEngine.isDartFileName(file)) {
      server.sendResponse(new Response.sortMembersInvalidFile(request));
      return;
    }
    // Prepare the file information.
    int fileStamp;
    String code;
    CompilationUnit unit;
    List<engine.AnalysisError> errors;
    if (server.options.enableNewAnalysisDriver) {
      AnalysisDriver driver = server.getAnalysisDriver(file);
      ParseResult result = await driver.parseFile(file);
      if (result == null) {
        server.sendResponse(new Response.fileNotAnalyzed(request, file));
        return;
      }
      fileStamp = -1;
      code = result.content;
      unit = result.unit;
      errors = result.errors;
    } else {
      // prepare location
      ContextSourcePair contextSource = server.getContextSourcePair(file);
      engine.AnalysisContext context = contextSource.context;
      Source source = contextSource.source;
      if (context == null || source == null) {
        server.sendResponse(new Response.sortMembersInvalidFile(request));
        return;
      }
      // prepare code
      fileStamp = context.getModificationStamp(source);
      code = context.getContents(source).data;
      // prepare parsed unit
      try {
        unit = context.parseCompilationUnit(source);
      } catch (e) {
        server.sendResponse(new Response.sortMembersInvalidFile(request));
        return;
      }
      // Get the errors.
      errors = context.getErrors(source).errors;
    }
    // Check if there are scan/parse errors in the file.
    int numScanParseErrors = _getNumberOfScanParseErrors(errors);
    if (numScanParseErrors != 0) {
      server.sendResponse(
          new Response.sortMembersParseErrors(request, numScanParseErrors));
      return;
    }
    // Do sort.
    MemberSorter sorter = new MemberSorter(code, unit);
    List<SourceEdit> edits = sorter.sort();
    SourceFileEdit fileEdit = new SourceFileEdit(file, fileStamp, edits: edits);
    server.sendResponse(
        new EditSortMembersResult(fileEdit).toResponse(request.id));
  }

  Response _getAvailableRefactorings(Request request) {
    if (searchEngine == null) {
      return new Response.noIndexGenerated(request);
    }
    _getAvailableRefactoringsImpl(request);
    return Response.DELAYED_RESPONSE;
  }

  Future _getAvailableRefactoringsImpl(Request request) async {
    // prepare parameters
    var params = new EditGetAvailableRefactoringsParams.fromRequest(request);
    String file = params.file;
    int offset = params.offset;
    int length = params.length;
    // add refactoring kinds
    List<RefactoringKind> kinds = <RefactoringKind>[];
    // try EXTRACT_*
    if (length != 0) {
      kinds.add(RefactoringKind.EXTRACT_LOCAL_VARIABLE);
      kinds.add(RefactoringKind.EXTRACT_METHOD);
    }
    // check elements
    {
      Element element = await server.getElementAtOffset(file, offset);
      if (element != null) {
        // try CONVERT_METHOD_TO_GETTER
        if (element is ExecutableElement) {
          Refactoring refactoring = new ConvertMethodToGetterRefactoring(
              searchEngine, _getResolvedUnit, element);
          RefactoringStatus status = await refactoring.checkInitialConditions();
          if (!status.hasFatalError) {
            kinds.add(RefactoringKind.CONVERT_METHOD_TO_GETTER);
          }
        }
        // try RENAME
        {
          RenameRefactoring renameRefactoring =
              new RenameRefactoring(searchEngine, element);
          if (renameRefactoring != null) {
            kinds.add(RefactoringKind.RENAME);
          }
        }
      }
    }
    // respond
    var result = new EditGetAvailableRefactoringsResult(kinds);
    server.sendResponse(result.toResponse(request.id));
  }

  Response _getRefactoring(Request request) {
    if (searchEngine == null) {
      return new Response.noIndexGenerated(request);
    }
    if (refactoringManager.hasPendingRequest) {
      refactoringManager.cancel();
      _newRefactoringManager();
    }
    refactoringManager.getRefactoring(request);
    return Response.DELAYED_RESPONSE;
  }

  Future<CompilationUnit> _getResolvedUnit(Element element) {
    String path = element.source.fullName;
    return server.getResolvedCompilationUnit(path);
  }

  /**
   * Initializes [refactoringManager] with a new instance.
   */
  void _newRefactoringManager() {
    refactoringManager =
        new _RefactoringManager(server, _getResolvedUnit, searchEngine);
  }

  static int _getNumberOfScanParseErrors(List<engine.AnalysisError> errors) {
    int numScanParseErrors = 0;
    for (engine.AnalysisError error in errors) {
      if (error.errorCode is engine.ScannerErrorCode ||
          error.errorCode is engine.ParserErrorCode) {
        numScanParseErrors++;
      }
    }
    return numScanParseErrors;
  }
}

/**
 * Implementation of [DartAssistContext] that is based on the values passed
 * in the constructor, as opposite to be partially based on [AssistContext].
 */
class _DartAssistContextForValues implements DartAssistContext {
  @override
  final Source source;

  @override
  final int selectionOffset;

  @override
  final int selectionLength;

  @override
  final engine.AnalysisContext analysisContext;

  @override
  final CompilationUnit unit;

  _DartAssistContextForValues(this.source, this.selectionOffset,
      this.selectionLength, this.analysisContext, this.unit);
}

/**
 * And implementation of [DartFixContext].
 */
class _DartFixContextImpl implements DartFixContext {
  @override
  final ResourceProvider resourceProvider;

  @override
  final GetTopLevelDeclarations getTopLevelDeclarations;

  @override
  final engine.AnalysisContext analysisContext;

  @override
  final CompilationUnit unit;

  @override
  final engine.AnalysisError error;

  _DartFixContextImpl(this.resourceProvider, this.getTopLevelDeclarations,
      this.analysisContext, this.unit, this.error);
}

/**
 * An object managing a single [Refactoring] instance.
 *
 * The instance is identified by its kind, file, offset and length.
 * It is initialized when the a set of parameters is given for the first time.
 * All subsequent requests are performed on this [Refactoring] instance.
 *
 * Once new set of parameters is received, the previous [Refactoring] instance
 * is invalidated and a new one is created and initialized.
 */
class _RefactoringManager {
  static const List<RefactoringProblem> EMPTY_PROBLEM_LIST =
      const <RefactoringProblem>[];

  final AnalysisServer server;
  final GetResolvedUnit getResolvedUnit;
  final SearchEngine searchEngine;
  StreamSubscription subscriptionToReset;

  RefactoringKind kind;
  String file;
  int offset;
  int length;
  Refactoring refactoring;
  RefactoringFeedback feedback;
  RefactoringStatus initStatus;
  RefactoringStatus optionsStatus;
  RefactoringStatus finalStatus;

  Request request;
  EditGetRefactoringResult result;

  _RefactoringManager(this.server, this.getResolvedUnit, this.searchEngine) {
    _reset();
  }

  /**
   * Returns `true` if a response for the current request has not yet been sent.
   */
  bool get hasPendingRequest => request != null;

  bool get _hasFatalError {
    return initStatus.hasFatalError ||
        optionsStatus.hasFatalError ||
        finalStatus.hasFatalError;
  }

  /**
   * Checks if [refactoring] requires options.
   */
  bool get _requiresOptions {
    return refactoring is ExtractLocalRefactoring ||
        refactoring is ExtractMethodRefactoring ||
        refactoring is InlineMethodRefactoring ||
        refactoring is MoveFileRefactoring ||
        refactoring is RenameRefactoring;
  }

  /**
   * Cancels processing of the current request and cleans up.
   */
  void cancel() {
    server.sendResponse(new Response.refactoringRequestCancelled(request));
    request = null;
    _reset();
  }

  void getRefactoring(Request _request) {
    // prepare for processing the request
    request = _request;
    result = new EditGetRefactoringResult(
        EMPTY_PROBLEM_LIST, EMPTY_PROBLEM_LIST, EMPTY_PROBLEM_LIST);
    // process the request
    var params = new EditGetRefactoringParams.fromRequest(_request);
    runZoned(() async {
      await _init(params.kind, params.file, params.offset, params.length);
      if (initStatus.hasFatalError) {
        feedback = null;
        _sendResultResponse();
        return;
      }
      // set options
      if (_requiresOptions) {
        if (params.options == null) {
          optionsStatus = new RefactoringStatus();
          _sendResultResponse();
          return;
        }
        optionsStatus = _setOptions(params);
        if (_hasFatalError) {
          _sendResultResponse();
          return;
        }
      }
      // done if just validation
      if (params.validateOnly) {
        finalStatus = new RefactoringStatus();
        _sendResultResponse();
        return;
      }
      // simulate an exception
      if (test_simulateRefactoringException_final) {
        throw 'A simulated refactoring exception - final.';
      }
      // validation and create change
      finalStatus = await refactoring.checkFinalConditions();
      _checkForReset_afterFinalConditions();
      if (_hasFatalError) {
        _sendResultResponse();
        return;
      }
      // simulate an exception
      if (test_simulateRefactoringException_change) {
        throw 'A simulated refactoring exception - change.';
      }
      // create change
      result.change = await refactoring.createChange();
      result.potentialEdits = nullIfEmpty(refactoring.potentialEditIds);
      _checkForReset_afterCreateChange();
      _sendResultResponse();
    }, onError: (exception, stackTrace) {
      if (exception is _ResetError) {
        cancel();
      } else {
        server.instrumentationService.logException(exception, stackTrace);
        server.sendResponse(
            new Response.serverError(_request, exception, stackTrace));
      }
      _reset();
    });
  }

  /**
   * Perform enough analysis to be able to perform refactoring of the given
   * [kind] in the given [file].
   */
  Future<Null> _analyzeForRefactoring(String file, RefactoringKind kind) async {
    if (server.options.enableNewAnalysisDriver) {
      return;
    }
    // "Extract Local" and "Inline Local" refactorings need only local analysis.
    if (kind == RefactoringKind.EXTRACT_LOCAL_VARIABLE ||
        kind == RefactoringKind.INLINE_LOCAL_VARIABLE) {
      ContextSourcePair pair = server.getContextSourcePair(file);
      engine.AnalysisContext context = pair.context;
      Source source = pair.source;
      if (context != null && source != null) {
        if (context.computeResult(source, SOURCE_KIND) == SourceKind.LIBRARY) {
          await context.computeResolvedCompilationUnitAsync(source, source);
          return;
        }
      }
    }
    // A refactoring for which we cannot optimize analysis.
    // So, wait for full analysis.
    await server.onAnalysisComplete;
  }

  void _checkForReset_afterCreateChange() {
    if (test_simulateRefactoringReset_afterCreateChange) {
      _reset();
    }
    if (refactoring == null) {
      throw new _ResetError();
    }
  }

  void _checkForReset_afterFinalConditions() {
    if (test_simulateRefactoringReset_afterFinalConditions) {
      _reset();
    }
    if (refactoring == null) {
      throw new _ResetError();
    }
  }

  void _checkForReset_afterInitialConditions() {
    if (test_simulateRefactoringReset_afterInitialConditions) {
      _reset();
    }
    if (refactoring == null) {
      throw new _ResetError();
    }
  }

  /**
   * Initializes this context to perform a refactoring with the specified
   * parameters. The existing [Refactoring] is reused or created as needed.
   */
  Future _init(
      RefactoringKind kind, String file, int offset, int length) async {
    await _analyzeForRefactoring(file, kind);
    // check if we can continue with the existing Refactoring instance
    if (this.kind == kind &&
        this.file == file &&
        this.offset == offset &&
        this.length == length) {
      return;
    }
    _reset();
    this.kind = kind;
    this.file = file;
    this.offset = offset;
    this.length = length;
    // simulate an exception
    if (test_simulateRefactoringException_init) {
      throw 'A simulated refactoring exception - init.';
    }
    // create a new Refactoring instance
    if (kind == RefactoringKind.CONVERT_GETTER_TO_METHOD) {
      Element element = await server.getElementAtOffset(file, offset);
      if (element != null) {
        if (element is ExecutableElement) {
          _resetOnAnalysisStarted();
          refactoring =
              new ConvertGetterToMethodRefactoring(searchEngine, element);
        }
      }
    }
    if (kind == RefactoringKind.CONVERT_METHOD_TO_GETTER) {
      Element element = await server.getElementAtOffset(file, offset);
      if (element != null) {
        if (element is ExecutableElement) {
          _resetOnAnalysisStarted();
          refactoring = new ConvertMethodToGetterRefactoring(
              searchEngine, getResolvedUnit, element);
        }
      }
    }
    if (kind == RefactoringKind.EXTRACT_LOCAL_VARIABLE) {
      CompilationUnit unit = await server.getResolvedCompilationUnit(file);
      if (unit != null) {
        _resetOnFileResolutionChanged(file);
        refactoring = new ExtractLocalRefactoring(unit, offset, length);
        feedback = new ExtractLocalVariableFeedback(
            <String>[], <int>[], <int>[],
            coveringExpressionOffsets: <int>[],
            coveringExpressionLengths: <int>[]);
      }
    }
    if (kind == RefactoringKind.EXTRACT_METHOD) {
      CompilationUnit unit = await server.getResolvedCompilationUnit(file);
      if (unit != null) {
        _resetOnAnalysisStarted();
        refactoring =
            new ExtractMethodRefactoring(searchEngine, unit, offset, length);
        feedback = new ExtractMethodFeedback(offset, length, '', <String>[],
            false, <RefactoringMethodParameter>[], <int>[], <int>[]);
      }
    }
    if (kind == RefactoringKind.INLINE_LOCAL_VARIABLE) {
      CompilationUnit unit = await server.getResolvedCompilationUnit(file);
      if (unit != null) {
        _resetOnFileResolutionChanged(file);
        refactoring = new InlineLocalRefactoring(searchEngine, unit, offset);
      }
    }
    if (kind == RefactoringKind.INLINE_METHOD) {
      CompilationUnit unit = await server.getResolvedCompilationUnit(file);
      if (unit != null) {
        _resetOnAnalysisStarted();
        refactoring = new InlineMethodRefactoring(
            searchEngine, getResolvedUnit, unit, offset);
      }
    }
    if (kind == RefactoringKind.MOVE_FILE) {
      _resetOnAnalysisStarted();
      ContextSourcePair contextSource = server.getContextSourcePair(file);
      engine.AnalysisContext context = contextSource.context;
      Source source = contextSource.source;
      refactoring = new MoveFileRefactoring(
          server.resourceProvider, searchEngine, context, source, file);
    }
    if (kind == RefactoringKind.RENAME) {
      AstNode node = await server.getNodeAtOffset(file, offset);
      Element element = server.getElementOfNode(node);
      if (node != null && element != null) {
        if (element is FieldFormalParameterElement) {
          element = (element as FieldFormalParameterElement).field;
        }
        // climb from "Class" in "new Class.named()" to "Class.named"
        if (node.parent is TypeName && node.parent.parent is ConstructorName) {
          ConstructorName constructor = node.parent.parent;
          node = constructor;
          element = constructor.staticElement;
        }
        // do create the refactoring
        _resetOnAnalysisStarted();
        refactoring = new RenameRefactoring(searchEngine, element);
        feedback =
            new RenameFeedback(node.offset, node.length, 'kind', 'oldName');
      }
    }
    if (refactoring == null) {
      initStatus =
          new RefactoringStatus.fatal('Unable to create a refactoring');
      return;
    }
    // check initial conditions
    initStatus = await refactoring.checkInitialConditions();
    _checkForReset_afterInitialConditions();
    if (refactoring is ExtractLocalRefactoring) {
      ExtractLocalRefactoring refactoring = this.refactoring;
      ExtractLocalVariableFeedback feedback = this.feedback;
      feedback.names = refactoring.names;
      feedback.offsets = refactoring.offsets;
      feedback.lengths = refactoring.lengths;
      feedback.coveringExpressionOffsets =
          refactoring.coveringExpressionOffsets;
      feedback.coveringExpressionLengths =
          refactoring.coveringExpressionLengths;
    }
    if (refactoring is ExtractMethodRefactoring) {
      ExtractMethodRefactoring refactoring = this.refactoring;
      ExtractMethodFeedback feedback = this.feedback;
      feedback.canCreateGetter = refactoring.canCreateGetter;
      feedback.returnType = refactoring.returnType;
      feedback.names = refactoring.names;
      feedback.parameters = refactoring.parameters;
      feedback.offsets = refactoring.offsets;
      feedback.lengths = refactoring.lengths;
    }
    if (refactoring is InlineLocalRefactoring) {
      InlineLocalRefactoring refactoring = this.refactoring;
      if (!initStatus.hasFatalError) {
        feedback = new InlineLocalVariableFeedback(
            refactoring.variableName, refactoring.referenceCount);
      }
    }
    if (refactoring is InlineMethodRefactoring) {
      InlineMethodRefactoring refactoring = this.refactoring;
      if (!initStatus.hasFatalError) {
        feedback = new InlineMethodFeedback(
            refactoring.methodName, refactoring.isDeclaration,
            className: refactoring.className);
      }
    }
    if (refactoring is RenameRefactoring) {
      RenameRefactoring refactoring = this.refactoring;
      RenameFeedback feedback = this.feedback;
      feedback.elementKindName = refactoring.elementKindName;
      feedback.oldName = refactoring.oldName;
    }
  }

  void _reset() {
    test_resetCount++;
    kind = null;
    offset = null;
    length = null;
    refactoring = null;
    feedback = null;
    initStatus = new RefactoringStatus();
    optionsStatus = new RefactoringStatus();
    finalStatus = new RefactoringStatus();
    subscriptionToReset?.cancel();
    subscriptionToReset = null;
  }

  void _resetOnAnalysisStarted() {
    subscriptionToReset?.cancel();
    subscriptionToReset = server.onAnalysisStarted.listen((_) => _reset());
  }

  /**
   * We're performing a refactoring that affects only the given [file].
   * So, when the [file] resolution is changed, we need to reset refactoring.
   * But when any other file is changed or analyzed, we can continue.
   */
  void _resetOnFileResolutionChanged(String file) {
    if (server.options.enableNewAnalysisDriver) {
      return;
    }
    subscriptionToReset?.cancel();
    subscriptionToReset = server
        .getAnalysisContext(file)
        ?.onResultChanged(RESOLVED_UNIT)
        ?.listen((event) {
      Source targetSource = event.target.source;
      if (targetSource?.fullName == file) {
        _reset();
      }
    });
  }

  void _sendResultResponse() {
    // ignore if was cancelled
    if (request == null) {
      return;
    }
    // set feedback
    result.feedback = feedback;
    // set problems
    result.initialProblems = initStatus.problems;
    result.optionsProblems = optionsStatus.problems;
    result.finalProblems = finalStatus.problems;
    // send the response
    server.sendResponse(result.toResponse(request.id));
    // done with this request
    request = null;
    result = null;
  }

  RefactoringStatus _setOptions(EditGetRefactoringParams params) {
    if (refactoring is ExtractLocalRefactoring) {
      ExtractLocalRefactoring extractRefactoring = refactoring;
      ExtractLocalVariableOptions extractOptions = params.options;
      extractRefactoring.name = extractOptions.name;
      extractRefactoring.extractAll = extractOptions.extractAll;
      return extractRefactoring.checkName();
    }
    if (refactoring is ExtractMethodRefactoring) {
      ExtractMethodRefactoring extractRefactoring = this.refactoring;
      ExtractMethodOptions extractOptions = params.options;
      extractRefactoring.createGetter = extractOptions.createGetter;
      extractRefactoring.extractAll = extractOptions.extractAll;
      extractRefactoring.name = extractOptions.name;
      if (extractOptions.parameters != null) {
        extractRefactoring.parameters = extractOptions.parameters;
      }
      extractRefactoring.returnType = extractOptions.returnType;
      return extractRefactoring.checkName();
    }
    if (refactoring is InlineMethodRefactoring) {
      InlineMethodRefactoring inlineRefactoring = this.refactoring;
      InlineMethodOptions inlineOptions = params.options;
      inlineRefactoring.deleteSource = inlineOptions.deleteSource;
      inlineRefactoring.inlineAll = inlineOptions.inlineAll;
      return new RefactoringStatus();
    }
    if (refactoring is MoveFileRefactoring) {
      MoveFileRefactoring moveRefactoring = this.refactoring;
      MoveFileOptions moveOptions = params.options;
      moveRefactoring.newFile = moveOptions.newFile;
      return new RefactoringStatus();
    }
    if (refactoring is RenameRefactoring) {
      RenameRefactoring renameRefactoring = refactoring;
      RenameOptions renameOptions = params.options;
      renameRefactoring.newName = renameOptions.newName;
      return renameRefactoring.checkNewName();
    }
    return new RefactoringStatus();
  }
}

/**
 * [_RefactoringManager] throws instances of this class internally to stop
 * processing in a manager that was reset.
 */
class _ResetError {}<|MERGE_RESOLUTION|>--- conflicted
+++ resolved
@@ -189,15 +189,11 @@
           int errorLine = lineInfo.getLocation(error.offset).lineNumber;
           if (errorLine == requestLine) {
             var context = new _DartFixContextImpl(
-<<<<<<< HEAD
-                server.resourceProvider, unit.element.context, unit, error);
-=======
                 server.resourceProvider,
                 result.driver.getTopLevelNameDeclarations,
                 unit.element.context,
                 unit,
                 error);
->>>>>>> b214f5fa
             List<Fix> fixes =
                 await new DefaultFixContributor().internalComputeFixes(context);
             if (fixes.isNotEmpty) {
