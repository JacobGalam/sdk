--- conflicted
+++ resolved
@@ -191,34 +191,6 @@
     });
   }
 
-  test_getAnalysisContext_nested() {
-    String dir1Path = '/dir1';
-    String dir2Path = dir1Path + '/dir2';
-    String filePath = dir2Path + '/file.dart';
-    Folder dir1 = resourceProvider.newFolder(dir1Path);
-    Folder dir2 = resourceProvider.newFolder(dir2Path);
-    resourceProvider.newFile(filePath, 'library lib;');
-
-    AnalysisContext context1 = AnalysisEngine.instance.createAnalysisContext();
-    AnalysisContext context2 = AnalysisEngine.instance.createAnalysisContext();
-    server.folderMap[dir1] = context1;
-    server.folderMap[dir2] = context2;
-
-    expect(server.getAnalysisContext(filePath), context2);
-  }
-
-  test_getAnalysisContext_simple() {
-    String dirPath = '/dir';
-    String filePath = dirPath + '/file.dart';
-    Folder dir = resourceProvider.newFolder(dirPath);
-    resourceProvider.newFile(filePath, 'library lib;');
-
-    AnalysisContext context = AnalysisEngine.instance.createAnalysisContext();
-    server.folderMap[dir] = context;
-
-    expect(server.getAnalysisContext(filePath), context);
-  }
-
   Future test_getAnalysisContextForSource() {
     // Subscribe to STATUS so we'll know when analysis is done.
     server.serverServices = [ServerService.STATUS].toSet();
@@ -311,28 +283,6 @@
     expect(source.fullName, filePath);
   }
 
-<<<<<<< HEAD
-  test_operationsRemovedOnContextDisposal() async {
-    resourceProvider.newFolder('/foo');
-    resourceProvider.newFile('/foo/baz.dart', 'library lib;');
-    resourceProvider.newFolder('/bar');
-    resourceProvider.newFile('/bar/baz.dart', 'library lib;');
-    server.setAnalysisRoots('0', ['/foo', '/bar'], [], {});
-    await pumpEventQueue();
-    AnalysisContext contextFoo = server.getAnalysisContext('/foo/baz.dart');
-    AnalysisContext contextBar = server.getAnalysisContext('/bar/baz.dart');
-    _MockServerOperation operationFoo = new _MockServerOperation(contextFoo);
-    _MockServerOperation operationBar = new _MockServerOperation(contextBar);
-    server.scheduleOperation(operationFoo);
-    server.scheduleOperation(operationBar);
-    server.setAnalysisRoots('1', ['/foo'], [], {});
-    await pumpEventQueue();
-    expect(operationFoo.isComplete, isTrue);
-    expect(operationBar.isComplete, isFalse);
-  }
-
-=======
->>>>>>> 5ade9c42
   /**
    * Test that having multiple analysis contexts analyze the same file doesn't
    * cause that file to receive duplicate notifications when it's modified.
