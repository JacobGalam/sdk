--- conflicted
+++ resolved
@@ -1,6 +1,3 @@
-<<<<<<< HEAD
-=======
 # Copyright (c) 2018, the Dart project authors.  Please see the AUTHORS file
 # for details. All rights reserved. Use of this source code is governed by a
-# BSD-style license that can be found in the LICENSE file.
->>>>>>> f3a2c0e2
+# BSD-style license that can be found in the LICENSE file.