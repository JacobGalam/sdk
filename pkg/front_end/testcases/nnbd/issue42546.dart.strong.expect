library /*isNonNullableByDefault*/;
//
// Problems in library:
//
// pkg/front_end/testcases/nnbd/issue42546.dart:14:58: Error: A value of type 'Divergent<int>' can't be returned from an async function with return type 'Future<Divergent<Divergent<Divergent<int>>>>'.
//  - 'Divergent' is from 'pkg/front_end/testcases/nnbd/issue42546.dart'.
//  - 'Future' is from 'dart:async'.
//   Future<Divergent<Divergent<int>>> x = (() async => new Divergent<int>())();
//                                                          ^
//
// pkg/front_end/testcases/nnbd/issue42546.dart:14:75: Error: A value of type 'Future<Divergent<Divergent<Divergent<int>>>>' can't be assigned to a variable of type 'Future<Divergent<Divergent<int>>>'.
//  - 'Future' is from 'dart:async'.
//  - 'Divergent' is from 'pkg/front_end/testcases/nnbd/issue42546.dart'.
//   Future<Divergent<Divergent<int>>> x = (() async => new Divergent<int>())();
//                                                                           ^
//
import self as self;
import "dart:core" as core;
import "dart:async" as asy;

import "dart:async";

class Divergent<T extends core::Object? = dynamic> extends core::Object implements asy::Future<self::Divergent<self::Divergent<self::Divergent::T%>>> {
  synthetic constructor •() → self::Divergent<self::Divergent::T%>
    : super core::Object::•()
    ;
  method noSuchMethod(core::Invocation invocation) → dynamic
    return super.{core::Object::noSuchMethod}(invocation);
  no-such-method-forwarder method /* from org-dartlang-sdk:///sdk/lib/async/future.dart */ catchError(core::Function onError, {(core::Object) →? core::bool test = #C1}) → asy::Future<self::Divergent<self::Divergent<self::Divergent::T%>>>
    return this.{self::Divergent::noSuchMethod}(new core::_InvocationMirror::_withType(#C2, 0, #C3, core::List::unmodifiable<dynamic>(<dynamic>[onError]), core::Map::unmodifiable<core::Symbol*, dynamic>(<core::Symbol*, dynamic>{#C4: test}))) as{TypeError,ForDynamic,ForNonNullableByDefault} asy::Future<self::Divergent<self::Divergent<self::Divergent::T%>>>;
  no-such-method-forwarder method /* from org-dartlang-sdk:///sdk/lib/async/future.dart */ whenComplete(() → FutureOr<void>action) → asy::Future<self::Divergent<self::Divergent<self::Divergent::T%>>>
    return this.{self::Divergent::noSuchMethod}(new core::_InvocationMirror::_withType(#C5, 0, #C3, core::List::unmodifiable<dynamic>(<dynamic>[action]), core::Map::unmodifiable<core::Symbol*, dynamic>(#C7))) as{TypeError,ForDynamic,ForNonNullableByDefault} asy::Future<self::Divergent<self::Divergent<self::Divergent::T%>>>;
  no-such-method-forwarder method /* from org-dartlang-sdk:///sdk/lib/async/future.dart */ timeout(core::Duration timeLimit, {generic-covariant-impl () →? FutureOr<self::Divergent<self::Divergent<self::Divergent::T%>>>onTimeout = #C1}) → asy::Future<self::Divergent<self::Divergent<self::Divergent::T%>>>
    return this.{self::Divergent::noSuchMethod}(new core::_InvocationMirror::_withType(#C8, 0, #C3, core::List::unmodifiable<dynamic>(<dynamic>[timeLimit]), core::Map::unmodifiable<core::Symbol*, dynamic>(<core::Symbol*, dynamic>{#C9: onTimeout}))) as{TypeError,ForDynamic,ForNonNullableByDefault} asy::Future<self::Divergent<self::Divergent<self::Divergent::T%>>>;
  no-such-method-forwarder method /* from org-dartlang-sdk:///sdk/lib/async/future.dart */ then<R extends core::Object? = dynamic>((self::Divergent<self::Divergent<self::Divergent::T%>>) → FutureOr<self::Divergent::then::R%>onValue, {core::Function? onError = #C1}) → asy::Future<self::Divergent::then::R%>
    return this.{self::Divergent::noSuchMethod}(new core::_InvocationMirror::_withType(#C10, 0, core::List::unmodifiable<core::Type*>(<core::Type*>[self::Divergent::then::R%]), core::List::unmodifiable<dynamic>(<dynamic>[onValue]), core::Map::unmodifiable<core::Symbol*, dynamic>(<core::Symbol*, dynamic>{#C11: onError}))) as{TypeError,ForDynamic,ForNonNullableByDefault} asy::Future<self::Divergent::then::R%>;
  no-such-method-forwarder method /* from org-dartlang-sdk:///sdk/lib/async/future.dart */ asStream() → asy::Stream<self::Divergent<self::Divergent<self::Divergent::T%>>>
    return this.{self::Divergent::noSuchMethod}(new core::_InvocationMirror::_withType(#C12, 0, #C3, #C6, core::Map::unmodifiable<core::Symbol*, dynamic>(#C7))) as{TypeError,ForDynamic,ForNonNullableByDefault} asy::Stream<self::Divergent<self::Divergent<self::Divergent::T%>>>;
}
static method test() → dynamic async {
  asy::Future<self::Divergent<self::Divergent<core::int>>> x = let final Never #t1 = invalid-expression "pkg/front_end/testcases/nnbd/issue42546.dart:14:75: Error: A value of type 'Future<Divergent<Divergent<Divergent<int>>>>' can't be assigned to a variable of type 'Future<Divergent<Divergent<int>>>'.
 - 'Future' is from 'dart:async'.
 - 'Divergent' is from 'pkg/front_end/testcases/nnbd/issue42546.dart'.
  Future<Divergent<Divergent<int>>> x = (() async => new Divergent<int>())();
<<<<<<< HEAD
                                                                          ^" in (() → asy::Future<self::Divergent<self::Divergent<self::Divergent<core::int>>>> async => let final<BottomType> #t2 = invalid-expression "pkg/front_end/testcases/nnbd/issue42546.dart:14:58: Error: A value of type 'Divergent<int>' can't be returned from an async function with return type 'Future<Divergent<Divergent<Divergent<int>>>>'.
=======
                                                                          ^" in (() → asy::Future<self::Divergent<self::Divergent<self::Divergent<core::int>>>> async => let final Never #t2 = invalid-expression "pkg/front_end/testcases/nnbd/issue42546.dart:14:58: Error: A value of type 'Divergent<int>' can't be returned from an async function with return type 'Future<Divergent<Divergent<Divergent<int>>>>'.
>>>>>>> 64a5583f
 - 'Divergent' is from 'pkg/front_end/testcases/nnbd/issue42546.dart'.
 - 'Future' is from 'dart:async'.
  Future<Divergent<Divergent<int>>> x = (() async => new Divergent<int>())();
                                                         ^" in new self::Divergent::•<core::int>() as{TypeError,ForNonNullableByDefault} self::Divergent<self::Divergent<self::Divergent<core::int>>>).call() as{TypeError,ForNonNullableByDefault} asy::Future<self::Divergent<self::Divergent<core::int>>>;
}
static method main() → dynamic {}

constants  {
  #C1 = null
  #C2 = #catchError
  #C3 = <core::Type*>[]
  #C4 = #test
  #C5 = #whenComplete
  #C6 = <dynamic>[]
  #C7 = core::_ImmutableMap<core::Symbol*, dynamic> {_kvPairs:#C6}
  #C8 = #timeout
  #C9 = #onTimeout
  #C10 = #then
  #C11 = #onError
  #C12 = #asStream
}<|MERGE_RESOLUTION|>--- conflicted
+++ resolved
@@ -42,11 +42,7 @@
  - 'Future' is from 'dart:async'.
  - 'Divergent' is from 'pkg/front_end/testcases/nnbd/issue42546.dart'.
   Future<Divergent<Divergent<int>>> x = (() async => new Divergent<int>())();
-<<<<<<< HEAD
-                                                                          ^" in (() → asy::Future<self::Divergent<self::Divergent<self::Divergent<core::int>>>> async => let final<BottomType> #t2 = invalid-expression "pkg/front_end/testcases/nnbd/issue42546.dart:14:58: Error: A value of type 'Divergent<int>' can't be returned from an async function with return type 'Future<Divergent<Divergent<Divergent<int>>>>'.
-=======
                                                                           ^" in (() → asy::Future<self::Divergent<self::Divergent<self::Divergent<core::int>>>> async => let final Never #t2 = invalid-expression "pkg/front_end/testcases/nnbd/issue42546.dart:14:58: Error: A value of type 'Divergent<int>' can't be returned from an async function with return type 'Future<Divergent<Divergent<Divergent<int>>>>'.
->>>>>>> 64a5583f
  - 'Divergent' is from 'pkg/front_end/testcases/nnbd/issue42546.dart'.
  - 'Future' is from 'dart:async'.
   Future<Divergent<Divergent<int>>> x = (() async => new Divergent<int>())();
